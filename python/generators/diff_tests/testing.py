--- conflicted
+++ resolved
@@ -140,21 +140,12 @@
 @dataclass
 class DiffTestBlueprint:
   """Blueprint for running the diff test.
-<<<<<<< HEAD
 
   'query' is being run over data from the 'trace 'and result will be compared
   to the 'out. Each test (function in class inheriting from TestSuite) returns
   a DiffTestBlueprint.
   """
 
-=======
-
-  'query' is being run over data from the 'trace 'and result will be compared
-  to the 'out. Each test (function in class inheriting from TestSuite) returns
-  a DiffTestBlueprint.
-  """
-
->>>>>>> aaad9625
   trace: Union[Path, DataPath, Json, Systrace, TextProto, RawText]
   query: Union[str, Path, DataPath, Metric, MetricV2SpecTextproto]
   out: Union[Path, DataPath, Json, Csv, TextProto, BinaryProto]
@@ -180,12 +171,9 @@
   def is_trace_rawtext(self):
     return isinstance(self.trace, RawText)
 
-<<<<<<< HEAD
-=======
   def is_trace_simpleperf_proto(self):
     return isinstance(self.trace, SimpleperfProto)
 
->>>>>>> aaad9625
   def is_query_file(self):
     return isinstance(self.query, Path)
 
