                                 Apache License
                           Version 2.0, January 2004
                        http://www.apache.org/licenses/

   TERMS AND CONDITIONS FOR USE, REPRODUCTION, AND DISTRIBUTION

   1. Definitions.

      "License" shall mean the terms and conditions for use, reproduction,
      and distribution as defined by Sections 1 through 9 of this document.

      "Licensor" shall mean the copyright owner or entity authorized by
      the copyright owner that is granting the License.

      "Legal Entity" shall mean the union of the acting entity and all
      other entities that control, are controlled by, or are under common
      control with that entity. For the purposes of this definition,
      "control" means (i) the power, direct or indirect, to cause the
      direction or management of such entity, whether by contract or
      otherwise, or (ii) ownership of fifty percent (50%) or more of the
      outstanding shares, or (iii) beneficial ownership of such entity.

      "You" (or "Your") shall mean an individual or Legal Entity
      exercising permissions granted by this License.

      "Source" form shall mean the preferred form for making modifications,
      including but not limited to software source code, documentation
      source, and configuration files.

      "Object" form shall mean any form resulting from mechanical
      transformation or translation of a Source form, including but
      not limited to compiled object code, generated documentation,
      and conversions to other media types.

      "Work" shall mean the work of authorship, whether in Source or
      Object form, made available under the License, as indicated by a
      copyright notice that is included in or attached to the work
      (an example is provided in the Appendix below).

      "Derivative Works" shall mean any work, whether in Source or Object
      form, that is based on (or derived from) the Work and for which the
      editorial revisions, annotations, elaborations, or other modifications
      represent, as a whole, an original work of authorship. For the purposes
      of this License, Derivative Works shall not include works that remain
      separable from, or merely link (or bind by name) to the interfaces of,
      the Work and Derivative Works thereof.

      "Contribution" shall mean any work of authorship, including
      the original version of the Work and any modifications or additions
      to that Work or Derivative Works thereof, that is intentionally
      submitted to Licensor for inclusion in the Work by the copyright owner
      or by an individual or Legal Entity authorized to submit on behalf of
      the copyright owner. For the purposes of this definition, "submitted"
      means any form of electronic, verbal, or written communication sent
      to the Licensor or its representatives, including but not limited to
      communication on electronic mailing lists, source code control systems,
      and issue tracking systems that are managed by, or on behalf of, the
      Licensor for the purpose of discussing and improving the Work, but
      excluding communication that is conspicuously marked or otherwise
      designated in writing by the copyright owner as "Not a Contribution."

      "Contributor" shall mean Licensor and any individual or Legal Entity
      on behalf of whom a Contribution has been received by Licensor and
      subsequently incorporated within the Work.

   2. Grant of Copyright License. Subject to the terms and conditions of
      this License, each Contributor hereby grants to You a perpetual,
      worldwide, non-exclusive, no-charge, royalty-free, irrevocable
      copyright license to reproduce, prepare Derivative Works of,
      publicly display, publicly perform, sublicense, and distribute the
      Work and such Derivative Works in Source or Object form.

   3. Grant of Patent License. Subject to the terms and conditions of
      this License, each Contributor hereby grants to You a perpetual,
      worldwide, non-exclusive, no-charge, royalty-free, irrevocable
      (except as stated in this section) patent license to make, have made,
      use, offer to sell, sell, import, and otherwise transfer the Work,
      where such license applies only to those patent claims licensable
      by such Contributor that are necessarily infringed by their
      Contribution(s) alone or by combination of their Contribution(s)
      with the Work to which such Contribution(s) was submitted. If You
      institute patent litigation against any entity (including a
      cross-claim or counterclaim in a lawsuit) alleging that the Work
      or a Contribution incorporated within the Work constitutes direct
      or contributory patent infringement, then any patent licenses
      granted to You under this License for that Work shall terminate
      as of the date such litigation is filed.

   4. Redistribution. You may reproduce and distribute copies of the
      Work or Derivative Works thereof in any medium, with or without
      modifications, and in Source or Object form, provided that You
      meet the following conditions:

      (a) You must give any other recipients of the Work or
          Derivative Works a copy of this License; and

      (b) You must cause any modified files to carry prominent notices
          stating that You changed the files; and

      (c) You must retain, in the Source form of any Derivative Works
          that You distribute, all copyright, patent, trademark, and
          attribution notices from the Source form of the Work,
          excluding those notices that do not pertain to any part of
          the Derivative Works; and

      (d) If the Work includes a "NOTICE" text file as part of its
          distribution, then any Derivative Works that You distribute must
          include a readable copy of the attribution notices contained
          within such NOTICE file, excluding those notices that do not
          pertain to any part of the Derivative Works, in at least one
          of the following places: within a NOTICE text file distributed
          as part of the Derivative Works; within the Source form or
          documentation, if provided along with the Derivative Works; or,
          within a display generated by the Derivative Works, if and
          wherever such third-party notices normally appear. The contents
          of the NOTICE file are for informational purposes only and
          do not modify the License. You may add Your own attribution
          notices within Derivative Works that You distribute, alongside
          or as an addendum to the NOTICE text from the Work, provided
          that such additional attribution notices cannot be construed
          as modifying the License.

      You may add Your own copyright statement to Your modifications and
      may provide additional or different license terms and conditions
      for use, reproduction, or distribution of Your modifications, or
      for any such Derivative Works as a whole, provided Your use,
      reproduction, and distribution of the Work otherwise complies with
      the conditions stated in this License.

   5. Submission of Contributions. Unless You explicitly state otherwise,
      any Contribution intentionally submitted for inclusion in the Work
      by You to the Licensor shall be under the terms and conditions of
      this License, without any additional terms or conditions.
      Notwithstanding the above, nothing herein shall supersede or modify
      the terms of any separate license agreement you may have executed
      with Licensor regarding such Contributions.

   6. Trademarks. This License does not grant permission to use the trade
      names, trademarks, service marks, or product names of the Licensor,
      except as required for reasonable and customary use in describing the
      origin of the Work and reproducing the content of the NOTICE file.

   7. Disclaimer of Warranty. Unless required by applicable law or
      agreed to in writing, Licensor provides the Work (and each
      Contributor provides its Contributions) on an "AS IS" BASIS,
      WITHOUT WARRANTIES OR CONDITIONS OF ANY KIND, either express or
      implied, including, without limitation, any warranties or conditions
      of TITLE, NON-INFRINGEMENT, MERCHANTABILITY, or FITNESS FOR A
      PARTICULAR PURPOSE. You are solely responsible for determining the
      appropriateness of using or redistributing the Work and assume any
      risks associated with Your exercise of permissions under this License.

   8. Limitation of Liability. In no event and under no legal theory,
      whether in tort (including negligence), contract, or otherwise,
      unless required by applicable law (such as deliberate and grossly
      negligent acts) or agreed to in writing, shall any Contributor be
      liable to You for damages, including any direct, indirect, special,
      incidental, or consequential damages of any character arising as a
      result of this License or out of the use or inability to use the
      Work (including but not limited to damages for loss of goodwill,
      work stoppage, computer failure or malfunction, or any and all
      other commercial damages or losses), even if such Contributor
      has been advised of the possibility of such damages.

   9. Accepting Warranty or Additional Liability. While redistributing
      the Work or Derivative Works thereof, You may choose to offer,
      and charge a fee for, acceptance of support, warranty, indemnity,
      or other liability obligations and/or rights consistent with this
      License. However, in accepting such obligations, You may act only
      on Your own behalf and on Your sole responsibility, not on behalf
      of any other Contributor, and only if You agree to indemnify,
      defend, and hold each Contributor harmless for any liability
      incurred by, or claims asserted against, such Contributor by reason
      of your accepting any such warranty or additional liability.

   END OF TERMS AND CONDITIONS

------------------

Files: * except those files noted below

   Copyright (c) 2017, The Android Open Source Project

   Licensed under the Apache License, Version 2.0 (the "License");
   you may not use this file except in compliance with the License.

   Unless required by applicable law or agreed to in writing, software
   distributed under the License is distributed on an "AS IS" BASIS,
   WITHOUT WARRANTIES OR CONDITIONS OF ANY KIND, either express or implied.
   See the License for the specific language governing permissions and
   limitations under the License.


------------------

Files: src/trace_processor/perfetto_sql/stdlib/chromium/*, protos/third_party/chromium/*, test/trace_processor/diff_tests/stdlib/chrome/*

   Copyright 2015 The Chromium Authors

   Redistribution and use in source and binary forms, with or without
   modification, are permitted provided that the following conditions are
   met:

      * Redistributions of source code must retain the above copyright
   notice, this list of conditions and the following disclaimer.
      * Redistributions in binary form must reproduce the above
   copyright notice, this list of conditions and the following disclaimer
   in the documentation and/or other materials provided with the
   distribution.
      * Neither the name of Google LLC nor the names of its
   contributors may be used to endorse or promote products derived from
   this software without specific prior written permission.

   THIS SOFTWARE IS PROVIDED BY THE COPYRIGHT HOLDERS AND CONTRIBUTORS
   "AS IS" AND ANY EXPRESS OR IMPLIED WARRANTIES, INCLUDING, BUT NOT
   LIMITED TO, THE IMPLIED WARRANTIES OF MERCHANTABILITY AND FITNESS FOR
   A PARTICULAR PURPOSE ARE DISCLAIMED. IN NO EVENT SHALL THE COPYRIGHT
   OWNER OR CONTRIBUTORS BE LIABLE FOR ANY DIRECT, INDIRECT, INCIDENTAL,
   SPECIAL, EXEMPLARY, OR CONSEQUENTIAL DAMAGES (INCLUDING, BUT NOT
   LIMITED TO, PROCUREMENT OF SUBSTITUTE GOODS OR SERVICES; LOSS OF USE,
   DATA, OR PROFITS; OR BUSINESS INTERRUPTION) HOWEVER CAUSED AND ON ANY
   THEORY OF LIABILITY, WHETHER IN CONTRACT, STRICT LIABILITY, OR TORT
   (INCLUDING NEGLIGENCE OR OTHERWISE) ARISING IN ANY WAY OUT OF THE USE
   OF THIS SOFTWARE, EVEN IF ADVISED OF THE POSSIBILITY OF SUCH DAMAGE.


------------------

Files: src/trace_processor/perfetto_sql/preprocessor/preprocessor_grammar.{c, h}

The author disclaims copyright to this source code. In place of a legal notice, here is a blessing:

May you do good and not evil.
May you find forgiveness for yourself and forgive others.
<<<<<<< HEAD
May you share freely, never taking more than you give.
=======
May you share freely, never taking more than you give.


------------------

Files: src/base/intrusive_tree.cc

$OpenBSD: tree.h,v 1.31 2023/03/08 04:43:09 guenther Exp $

Copyright 2002 Niels Provos <provos@citi.umich.edu>
All rights reserved.

Redistribution and use in source and binary forms, with or without
modification, are permitted provided that the following conditions
are met:
1. Redistributions of source code must retain the above copyright
   notice, this list of conditions and the following disclaimer.
2. Redistributions in binary form must reproduce the above copyright
   notice, this list of conditions and the following disclaimer in the
   documentation and/or other materials provided with the distribution.

THIS SOFTWARE IS PROVIDED BY THE AUTHOR ``AS IS'' AND ANY EXPRESS OR
IMPLIED WARRANTIES, INCLUDING, BUT NOT LIMITED TO, THE IMPLIED WARRANTIES
OF MERCHANTABILITY AND FITNESS FOR A PARTICULAR PURPOSE ARE DISCLAIMED.
IN NO EVENT SHALL THE AUTHOR BE LIABLE FOR ANY DIRECT, INDIRECT,
INCIDENTAL, SPECIAL, EXEMPLARY, OR CONSEQUENTIAL DAMAGES (INCLUDING, BUT
NOT LIMITED TO, PROCUREMENT OF SUBSTITUTE GOODS OR SERVICES; LOSS OF USE,
DATA, OR PROFITS; OR BUSINESS INTERRUPTION) HOWEVER CAUSED AND ON ANY
THEORY OF LIABILITY, WHETHER IN CONTRACT, STRICT LIABILITY, OR TORT
(INCLUDING NEGLIGENCE OR OTHERWISE) ARISING IN ANY WAY OUT OF THE USE OF
THIS SOFTWARE, EVEN IF ADVISED OF THE POSSIBILITY OF SUCH DAMAGE.
>>>>>>> 6540d290
<|MERGE_RESOLUTION|>--- conflicted
+++ resolved
@@ -232,9 +232,6 @@
 
 May you do good and not evil.
 May you find forgiveness for yourself and forgive others.
-<<<<<<< HEAD
-May you share freely, never taking more than you give.
-=======
 May you share freely, never taking more than you give.
 
 
@@ -265,5 +262,4 @@
 DATA, OR PROFITS; OR BUSINESS INTERRUPTION) HOWEVER CAUSED AND ON ANY
 THEORY OF LIABILITY, WHETHER IN CONTRACT, STRICT LIABILITY, OR TORT
 (INCLUDING NEGLIGENCE OR OTHERWISE) ARISING IN ANY WAY OUT OF THE USE OF
-THIS SOFTWARE, EVEN IF ADVISED OF THE POSSIBILITY OF SUCH DAMAGE.
->>>>>>> 6540d290
+THIS SOFTWARE, EVEN IF ADVISED OF THE POSSIBILITY OF SUCH DAMAGE.