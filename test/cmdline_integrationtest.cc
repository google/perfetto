/*
 * Copyright (C) 2022 The Android Open Source Project
 *
 * Licensed under the Apache License, Version 2.0 (the "License");
 * you may not use this file except in compliance with the License.
 * You may obtain a copy of the License at
 *
 *      http://www.apache.org/licenses/LICENSE-2.0
 *
 * Unless required by applicable law or agreed to in writing, software
 * distributed under the License is distributed on an "AS IS" BASIS,
 * WITHOUT WARRANTIES OR CONDITIONS OF ANY KIND, either express or implied.
 * See the License for the specific language governing permissions and
 * limitations under the License.
 */

#include <functional>
#include <initializer_list>
#include <thread>

#include "perfetto/base/build_config.h"
#include "perfetto/base/logging.h"
#include "perfetto/ext/base/flags.h"
#include "perfetto/ext/base/pipe.h"
#include "perfetto/ext/base/string_utils.h"
#include "perfetto/ext/base/utils.h"
#include "perfetto/ext/traced/traced.h"
#include "perfetto/protozero/scattered_heap_buffer.h"
#include "perfetto/tracing/core/data_source_config.h"
#include "perfetto/tracing/core/tracing_service_state.h"
#include "src/base/test/test_task_runner.h"
#include "src/base/test/utils.h"
#include "src/perfetto_cmd/bugreport_path.h"
#include "src/protozero/filtering/filter_bytecode_generator.h"
#include "test/gtest_and_gmock.h"
#include "test/test_helper.h"

#include "protos/perfetto/config/test_config.gen.h"
#include "protos/perfetto/config/trace_config.gen.h"
#include "protos/perfetto/trace/test_event.gen.h"
#include "protos/perfetto/trace/trace.gen.h"
#include "protos/perfetto/trace/trace_packet.gen.h"
#include "protos/perfetto/trace/trace_packet.pbzero.h"
#include "protos/perfetto/trace/trigger.gen.h"

namespace perfetto {

namespace {

using ::testing::ContainsRegex;
using ::testing::Each;
using ::testing::ElementsAre;
using ::testing::ElementsAreArray;
using ::testing::Eq;
using ::testing::HasSubstr;
using ::testing::IsEmpty;
using ::testing::Property;
using ::testing::SizeIs;

std::string RandomTraceFileName() {
#if PERFETTO_BUILDFLAG(PERFETTO_OS_ANDROID)
  constexpr char kSysTmpPath[] = "/data/misc/perfetto-traces";
#else
  constexpr char kSysTmpPath[] = "/tmp";
#endif
  static int suffix = 0;

  std::string path;
  path.assign(kSysTmpPath);
  path.append("/trace-");
  path.append(std::to_string(base::GetBootTimeNs().count()));
  path.append("-");
  path.append(std::to_string(suffix++));
  return path;
}

// For the SaveForBugreport* tests.
TraceConfig CreateTraceConfigForBugreportTest(int score = 1,
                                              bool add_filter = false,
                                              uint32_t msg_count = 3,
                                              uint32_t msg_size = 10) {
  TraceConfig trace_config;
  trace_config.add_buffers()->set_size_kb(32768);
  trace_config.set_duration_ms(60000);  // Will never hit this.
  trace_config.set_bugreport_score(score);

  if (add_filter) {
    // Add a trace filter which disallows the trace config echo-back.
    protozero::FilterBytecodeGenerator filt;
    filt.AddNestedField(1 /* root trace.packet*/, 1);
    filt.EndMessage();
    // Add a random unrelated field to keep the generator happy.
    filt.AddSimpleField(protos::pbzero::TracePacket::kTraceUuidFieldNumber);
    filt.EndMessage();
    trace_config.mutable_trace_filter()->set_bytecode_v2(filt.Serialize());
  }

  auto* ds_config = trace_config.add_data_sources()->mutable_config();
  ds_config->set_name("android.perfetto.FakeProducer");

  ds_config->mutable_for_testing()->set_message_count(msg_count);
  ds_config->mutable_for_testing()->set_message_size(msg_size);
  return trace_config;
}

// For the regular tests.
TraceConfig CreateTraceConfigForTest(uint32_t test_msg_count = 11,
                                     uint32_t test_msg_size = 32) {
  TraceConfig trace_config;
  trace_config.add_buffers()->set_size_kb(1024);
  auto* ds_config = trace_config.add_data_sources()->mutable_config();
  ds_config->set_name("android.perfetto.FakeProducer");
  ds_config->mutable_for_testing()->set_message_count(test_msg_count);
  ds_config->mutable_for_testing()->set_message_size(test_msg_size);
  return trace_config;
}

void ExpectTraceContainsTestMessages(const protos::gen::Trace& trace,
                                     uint32_t count) {
  ssize_t actual_test_packets_count = std::count_if(
      trace.packet().begin(), trace.packet().end(),
      [](const protos::gen::TracePacket& tp) { return tp.has_for_testing(); });
  EXPECT_EQ(count, static_cast<uint32_t>(actual_test_packets_count));
}

void ExpectTraceContainsTestMessagesWithSize(const protos::gen::Trace& trace,
                                             uint32_t message_size) {
  for (const auto& packet : trace.packet()) {
    if (packet.has_for_testing()) {
      EXPECT_EQ(message_size, packet.for_testing().str().size());
    }
  }
}

void ExpectTraceContainsConfigWithTriggerMode(
    const protos::gen::Trace& trace,
    protos::gen::TraceConfig::TriggerConfig::TriggerMode trigger_mode) {
  // GTest three level nested Property matcher is hard to read, so we use
  // 'find_if' with lambda to ensure the trace config properly includes the
  // trigger mode we set.
  auto found =
      std::find_if(trace.packet().begin(), trace.packet().end(),
                   [trigger_mode](const protos::gen::TracePacket& tp) {
                     return tp.has_trace_config() &&
                            tp.trace_config().trigger_config().trigger_mode() ==
                                trigger_mode;
                   });
  EXPECT_NE(found, trace.packet().end())
      << "Trace config doesn't include expected trigger mode.";
}

class ScopedFileRemove {
 public:
  explicit ScopedFileRemove(const std::string& path) : path_(path) {}
  ~ScopedFileRemove() { remove(path_.c_str()); }
  std::string path_;
};

bool ParseNotEmptyTraceFromFile(const std::string& trace_path,
                                protos::gen::Trace& out) {
  std::string trace_str;
  if (!base::ReadFile(trace_path, &trace_str))
    return false;
  if (trace_str.empty())
    return false;
  return out.ParseFromString(trace_str);
}

std::vector<std::string> GetReceivedTriggerNames(
    const protos::gen::Trace& trace) {
  std::vector<std::string> triggers;
  for (const protos::gen::TracePacket& packet : trace.packet()) {
    if (packet.has_trigger()) {
      triggers.push_back(packet.trigger().trigger_name());
    }
  }
  return triggers;
}

class PerfettoCmdlineTest : public ::testing::Test {
 public:
  void StartServiceIfRequiredNoNewExecsAfterThis() {
    exec_allowed_ = false;
    test_helper_.StartServiceIfRequired();
  }

  TestHelper& test_helper() { return test_helper_; }

  // Creates a process that represents the perfetto binary that will
  // start when Run() is called. |args| will be passed as part of
  // the command line and |std_in| will be piped into std::cin.
  Exec ExecPerfetto(std::initializer_list<std::string> args,
                    std::string std_in = "") {
    // You can not fork after you've started the service due to risk of
    // deadlocks.
    PERFETTO_CHECK(exec_allowed_);
    return Exec("perfetto", std::move(args), std::move(std_in));
  }

  // Creates a process that represents the trigger_perfetto binary that will
  // start when Run() is called. |args| will be passed as part of
  // the command line and |std_in| will be piped into std::cin.
  Exec ExecTrigger(std::initializer_list<std::string> args,
                   std::string std_in = "") {
    // You can not fork after you've started the service due to risk of
    // deadlocks.
    PERFETTO_CHECK(exec_allowed_);
    return Exec("trigger_perfetto", std::move(args), std::move(std_in));
  }

  // This is in common to the 3 TEST_F SaveForBugreport* fixtures, which differ
  // only in the config, passed here as input.
  void RunBugreportTest(protos::gen::TraceConfig trace_config,
                        bool check_original_trace = true,
                        bool use_explicit_clone = false) {
    const std::string path = RandomTraceFileName();
    ScopedFileRemove remove_on_test_exit(path);

    auto perfetto_proc = ExecPerfetto(
        {
            "-o",
            path,
            "-c",
            "-",
        },
        trace_config.SerializeAsString());

    Exec perfetto_br_proc =
        use_explicit_clone
            ? ExecPerfetto({"--out", GetBugreportTracePath(), "--clone", "-1"})
            : ExecPerfetto({"--save-for-bugreport"});

    // Start the service and connect a simple fake producer.
    StartServiceIfRequiredNoNewExecsAfterThis();

    auto* fake_producer = test_helper().ConnectFakeProducer();
    ASSERT_TRUE(fake_producer);

    std::thread background_trace([&perfetto_proc]() {
      std::string stderr_str;
      ASSERT_EQ(0, perfetto_proc.Run(&stderr_str)) << stderr_str;
    });

    // Wait for the producer to start, and then write out packets.
    test_helper().WaitForProducerEnabled();
    auto on_data_written = task_runner_.CreateCheckpoint("data_written");
    fake_producer->ProduceEventBatch(test_helper().WrapTask(on_data_written));
    task_runner_.RunUntilCheckpoint("data_written");

    ASSERT_EQ(0, perfetto_br_proc.Run(&stderr_)) << "stderr: " << stderr_;
    perfetto_proc.SendSigterm();
    background_trace.join();

    uint32_t expected_packets = 0;
    for (auto& ds : trace_config.data_sources()) {
      if (ds.config().has_for_testing())
        expected_packets = ds.config().for_testing().message_count();
    }

    auto check_trace_contents = [expected_packets](std::string trace_path) {
      // Read the trace written in the fixed location
      // (/data/misc/perfetto-traces/ on Android, /tmp/ on Linux/Mac) and make
      // sure it has the right contents.
      protos::gen::Trace trace;
      ASSERT_TRUE(ParseNotEmptyTraceFromFile(trace_path, trace));
      uint32_t test_packets = 0;
      for (const auto& p : trace.packet())
        test_packets += p.has_for_testing() ? 1 : 0;
      ASSERT_EQ(test_packets, expected_packets) << trace_path;
    };

    // Verify that both the original trace and the cloned bugreport contain
    // the expected contents.
    check_trace_contents(GetBugreportTracePath());
    if (check_original_trace)
      check_trace_contents(path);
  }

  // Tests are allowed to freely use these variables.
  std::string stderr_;
  base::TestTaskRunner task_runner_;

  // We use these two constants to set test data payload parameters and assert
  // it was correctly written to the trace.
  static constexpr size_t kTestMessageCount = 11;
  static constexpr size_t kTestMessageSize = 32;

 private:
  bool exec_allowed_ = true;
  TestHelper test_helper_{&task_runner_};
};

}  // namespace

#if PERFETTO_BUILDFLAG(PERFETTO_OS_ANDROID)
#define AndroidOnly(x) x
#else
#define AndroidOnly(x) DISABLED_##x
#endif

TEST_F(PerfettoCmdlineTest, InvalidCases) {
  std::string cfg("duration_ms: 100");

  auto invalid_arg = ExecPerfetto({"--invalid-arg"});
  auto empty_config = ExecPerfetto({"-c", "-", "-o", "-"}, "");

  // Cannot make assertions on --dropbox because on standalone builds it fails
  // prematurely due to lack of dropbox.
  auto missing_dropbox =
      ExecPerfetto({"-c", "-", "--txt", "-o", "-", "--dropbox=foo"}, cfg);
  auto either_out_or_dropbox = ExecPerfetto({"-c", "-", "--txt"}, cfg);

  // Disallow mixing simple and file config.
  auto simple_and_file_1 =
      ExecPerfetto({"-o", "-", "-c", "-", "-t", "2s"}, cfg);
  auto simple_and_file_2 =
      ExecPerfetto({"-o", "-", "-c", "-", "-b", "2m"}, cfg);
  auto simple_and_file_3 =
      ExecPerfetto({"-o", "-", "-c", "-", "-s", "2m"}, cfg);

  // Invalid --attach / --detach cases.
  auto invalid_stop =
      ExecPerfetto({"-c", "-", "--txt", "-o", "-", "--stop"}, cfg);
  auto attach_and_config_1 =
      ExecPerfetto({"-c", "-", "--txt", "-o", "-", "--attach=foo"}, cfg);
  auto attach_and_config_2 =
      ExecPerfetto({"-t", "2s", "-o", "-", "--attach=foo"}, cfg);
  auto attach_needs_argument = ExecPerfetto({"--attach"}, cfg);
  auto detach_needs_argument =
      ExecPerfetto({"-t", "2s", "-o", "-", "--detach"}, cfg);
  auto detach_without_out_or_dropbox =
      ExecPerfetto({"-t", "2s", "--detach=foo"}, cfg);

  // Cannot trace and use --query.
  auto trace_and_query_1 = ExecPerfetto({"-t", "2s", "--query"}, cfg);
  auto trace_and_query_2 = ExecPerfetto({"-c", "-", "--query"}, cfg);

  // Ensure all Exec:: calls have been saved to prevent deadlocks.
  StartServiceIfRequiredNoNewExecsAfterThis();

  EXPECT_EQ(1, invalid_arg.Run(&stderr_));

  EXPECT_EQ(1, empty_config.Run(&stderr_));
  EXPECT_THAT(stderr_, HasSubstr("TraceConfig is empty"));

  // Cannot make assertions on --upload because on standalone builds it fails
  // prematurely due to lack of dropbox.
  EXPECT_EQ(1, missing_dropbox.Run(&stderr_));

  EXPECT_EQ(1, either_out_or_dropbox.Run(&stderr_));
  EXPECT_THAT(stderr_, HasSubstr("Either --out or --upload"));

  // Disallow mixing simple and file config.
  EXPECT_EQ(1, simple_and_file_1.Run(&stderr_));
  EXPECT_THAT(stderr_, HasSubstr("Cannot specify both -c"));

  EXPECT_EQ(1, simple_and_file_2.Run(&stderr_));
  EXPECT_THAT(stderr_, HasSubstr("Cannot specify both -c"));

  EXPECT_EQ(1, simple_and_file_3.Run(&stderr_));
  EXPECT_THAT(stderr_, HasSubstr("Cannot specify both -c"));

  // Invalid --attach / --detach cases.
  EXPECT_EQ(1, invalid_stop.Run(&stderr_));
  EXPECT_THAT(stderr_, HasSubstr("--stop is supported only in combination"));

  EXPECT_EQ(1, attach_and_config_1.Run(&stderr_));
  EXPECT_THAT(stderr_, HasSubstr("Cannot specify a trace config"));

  EXPECT_EQ(1, attach_and_config_2.Run(&stderr_));
  EXPECT_THAT(stderr_, HasSubstr("Cannot specify a trace config"));

  EXPECT_EQ(1, attach_needs_argument.Run(&stderr_));
  EXPECT_THAT(stderr_, ContainsRegex("option.*--attach.*requires an argument"));

  EXPECT_EQ(1, detach_needs_argument.Run(&stderr_));
  EXPECT_THAT(stderr_, ContainsRegex("option.*--detach.*requires an argument"));

  EXPECT_EQ(1, detach_without_out_or_dropbox.Run(&stderr_));
  EXPECT_THAT(stderr_, HasSubstr("--out or --upload is required"));

  // Cannot trace and use --query.
  EXPECT_EQ(1, trace_and_query_1.Run(&stderr_));
  EXPECT_THAT(stderr_, HasSubstr("Cannot specify a trace config"));

  EXPECT_EQ(1, trace_and_query_2.Run(&stderr_));
  EXPECT_THAT(stderr_, HasSubstr("Cannot specify a trace config"));
}

TEST_F(PerfettoCmdlineTest, Version) {
  auto perfetto = ExecPerfetto({"--version"});
  EXPECT_EQ(0, perfetto.Run(&stderr_)) << stderr_;
}

TEST_F(PerfettoCmdlineTest, TxtConfig) {
  std::string cfg("duration_ms: 100");
  auto perfetto = ExecPerfetto({"-c", "-", "--txt", "-o", "-"}, cfg);
  StartServiceIfRequiredNoNewExecsAfterThis();
  EXPECT_EQ(0, perfetto.Run(&stderr_)) << stderr_;
}

TEST_F(PerfettoCmdlineTest, SimpleConfig) {
  auto perfetto = ExecPerfetto({"-o", "-", "-c", "-", "-t", "100ms"});
  StartServiceIfRequiredNoNewExecsAfterThis();
  EXPECT_EQ(0, perfetto.Run(&stderr_)) << stderr_;
}

TEST_F(PerfettoCmdlineTest, DetachAndAttach) {
  auto attach_to_not_existing = ExecPerfetto({"--attach=not_existent"});

  std::string cfg("duration_ms: 10000; write_into_file: true");
  auto detach_valid_stop =
      ExecPerfetto({"-o", "-", "-c", "-", "--txt", "--detach=valid_stop"}, cfg);
  auto stop_valid_stop = ExecPerfetto({"--attach=valid_stop", "--stop"});

  StartServiceIfRequiredNoNewExecsAfterThis();

  EXPECT_NE(0, attach_to_not_existing.Run(&stderr_));
  EXPECT_THAT(stderr_, HasSubstr("Session re-attach failed"));

  EXPECT_EQ(0, detach_valid_stop.Run(&stderr_)) << stderr_;
  EXPECT_EQ(0, stop_valid_stop.Run(&stderr_));
}

TEST_F(PerfettoCmdlineTest, StartTracingTrigger) {
  protos::gen::TraceConfig trace_config =
      CreateTraceConfigForTest(kTestMessageCount, kTestMessageSize);
  auto* trigger_cfg = trace_config.mutable_trigger_config();
  trigger_cfg->set_trigger_mode(
      protos::gen::TraceConfig::TriggerConfig::START_TRACING);
  trigger_cfg->set_trigger_timeout_ms(15000);
  auto* trigger = trigger_cfg->add_triggers();
  trigger->set_name("trigger_name");
  // |stop_delay_ms| must be long enough that we can write the packets in
  // before the trace finishes. This has to be long enough for the slowest
  // emulator. But as short as possible to prevent the test running a long
  // time.
  trigger->set_stop_delay_ms(500);

  // We have to construct all the processes we want to fork before we start the
  // service with |StartServiceIfRequired()|. this is because it is unsafe
  // (could deadlock) to fork after we've spawned some threads which might
  // printf (and thus hold locks).
  const std::string path = RandomTraceFileName();
  ScopedFileRemove remove_on_test_exit(path);
  auto perfetto_proc = ExecPerfetto(
      {
          "-o",
          path,
          "-c",
          "-",
      },
      trace_config.SerializeAsString());

  auto trigger_proc = ExecTrigger({"trigger_name"});

  // Start the service and connect a simple fake producer.
  StartServiceIfRequiredNoNewExecsAfterThis();

  auto* fake_producer = test_helper().ConnectFakeProducer();
  EXPECT_TRUE(fake_producer);

  // Start a background thread that will deliver the config now that we've
  // started the service. See |perfetto_proc| above for the args passed.
  std::thread background_trace([&perfetto_proc]() {
    std::string stderr_str;
    EXPECT_EQ(0, perfetto_proc.Run(&stderr_str)) << stderr_str;
  });

  test_helper().WaitForProducerSetup();
  EXPECT_EQ(0, trigger_proc.Run(&stderr_));

  // Wait for the producer to start, and then write out some test packets.
  test_helper().WaitForProducerEnabled();
  auto on_data_written = task_runner_.CreateCheckpoint("data_written");
  fake_producer->ProduceEventBatch(test_helper().WrapTask(on_data_written));
  task_runner_.RunUntilCheckpoint("data_written");
  background_trace.join();

  protos::gen::Trace trace;
  ASSERT_TRUE(ParseNotEmptyTraceFromFile(path, trace));
  ExpectTraceContainsConfigWithTriggerMode(
      trace, protos::gen::TraceConfig::TriggerConfig::START_TRACING);
  EXPECT_THAT(GetReceivedTriggerNames(trace), ElementsAre("trigger_name"));
  ExpectTraceContainsTestMessages(trace, kTestMessageCount);
  ExpectTraceContainsTestMessagesWithSize(trace, kTestMessageSize);
}

TEST_F(PerfettoCmdlineTest, StopTracingTrigger) {
  protos::gen::TraceConfig trace_config =
      CreateTraceConfigForTest(kTestMessageCount, kTestMessageSize);
  auto* trigger_cfg = trace_config.mutable_trigger_config();
  trigger_cfg->set_trigger_mode(
      protos::gen::TraceConfig::TriggerConfig::STOP_TRACING);
  trigger_cfg->set_trigger_timeout_ms(15000);
  auto* trigger = trigger_cfg->add_triggers();
  trigger->set_name("trigger_name");
  // |stop_delay_ms| must be long enough that we can write the packets in
  // before the trace finishes. This has to be long enough for the slowest
  // emulator. But as short as possible to prevent the test running a long
  // time.
  trigger->set_stop_delay_ms(500);
  trigger = trigger_cfg->add_triggers();
  trigger->set_name("trigger_name_3");
  trigger->set_stop_delay_ms(60000);

  // We have to construct all the processes we want to fork before we start the
  // service with |StartServiceIfRequired()|. this is because it is unsafe
  // (could deadlock) to fork after we've spawned some threads which might
  // printf (and thus hold locks).
  const std::string path = RandomTraceFileName();
  ScopedFileRemove remove_on_test_exit(path);
  auto perfetto_proc = ExecPerfetto(
      {
          "-o",
          path,
          "-c",
          "-",
      },
      trace_config.SerializeAsString());

  auto trigger_proc =
      ExecTrigger({"trigger_name_2", "trigger_name", "trigger_name_3"});

  // Start the service and connect a simple fake producer.
  StartServiceIfRequiredNoNewExecsAfterThis();
  auto* fake_producer = test_helper().ConnectFakeProducer();
  EXPECT_TRUE(fake_producer);

  // Start a background thread that will deliver the config now that we've
  // started the service. See |perfetto_proc| above for the args passed.
  std::thread background_trace([&perfetto_proc]() {
    std::string stderr_str;
    EXPECT_EQ(0, perfetto_proc.Run(&stderr_str)) << stderr_str;
  });

  test_helper().WaitForProducerEnabled();
  // Wait for the producer to start, and then write out some test packets,
  // before the trace actually starts (the trigger is seen).
  auto on_data_written = task_runner_.CreateCheckpoint("data_written_1");
  fake_producer->ProduceEventBatch(test_helper().WrapTask(on_data_written));
  task_runner_.RunUntilCheckpoint("data_written_1");

  EXPECT_EQ(0, trigger_proc.Run(&stderr_)) << "stderr: " << stderr_;

  background_trace.join();

  protos::gen::Trace trace;
  ASSERT_TRUE(ParseNotEmptyTraceFromFile(path, trace));
  ExpectTraceContainsConfigWithTriggerMode(
      trace, protos::gen::TraceConfig::TriggerConfig::STOP_TRACING);
  EXPECT_THAT(GetReceivedTriggerNames(trace),
              ElementsAre("trigger_name", "trigger_name_3"));
  ExpectTraceContainsTestMessages(trace, kTestMessageCount);
  ExpectTraceContainsTestMessagesWithSize(trace, kTestMessageSize);
}

// Dropbox on the commandline client only works on android builds. So disable
// this test on all other builds.
TEST_F(PerfettoCmdlineTest, AndroidOnly(NoDataNoFileWithoutTrigger)) {
  protos::gen::TraceConfig trace_config =
      CreateTraceConfigForTest(kTestMessageCount, kTestMessageSize);
  auto* incident_config = trace_config.mutable_incident_report_config();
  incident_config->set_destination_package("foo.bar.baz");
  auto* trigger_cfg = trace_config.mutable_trigger_config();
  trigger_cfg->set_trigger_mode(
      protos::gen::TraceConfig::TriggerConfig::STOP_TRACING);
  trigger_cfg->set_trigger_timeout_ms(1000);
  auto* trigger = trigger_cfg->add_triggers();
  trigger->set_name("trigger_name");
  // |stop_delay_ms| must be long enough that we can write the packets in
  // before the trace finishes. This has to be long enough for the slowest
  // emulator. But as short as possible to prevent the test running a long
  // time.
  trigger->set_stop_delay_ms(500);
  trigger = trigger_cfg->add_triggers();

  // We have to construct all the processes we want to fork before we start the
  // service with |StartServiceIfRequired()|. this is because it is unsafe
  // (could deadlock) to fork after we've spawned some threads which might
  // printf (and thus hold locks).
  const std::string path = RandomTraceFileName();
  ScopedFileRemove remove_on_test_exit(path);
  auto perfetto_proc = ExecPerfetto(
      {
          "--dropbox",
          "TAG",
          "--no-guardrails",
          "-c",
          "-",
      },
      trace_config.SerializeAsString());

  StartServiceIfRequiredNoNewExecsAfterThis();
  auto* fake_producer = test_helper().ConnectFakeProducer();
  EXPECT_TRUE(fake_producer);

  std::string stderr_str;
  std::thread background_trace([&perfetto_proc, &stderr_str]() {
    EXPECT_EQ(0, perfetto_proc.Run(&stderr_str));
  });
  background_trace.join();

  EXPECT_THAT(stderr_str,
              ::testing::HasSubstr("Skipping write to incident. Empty trace."));
}

TEST_F(PerfettoCmdlineTest, StopTracingTriggerFromConfig) {
  protos::gen::TraceConfig trace_config =
      CreateTraceConfigForTest(kTestMessageCount, kTestMessageSize);
  auto* trigger_cfg = trace_config.mutable_trigger_config();
  trigger_cfg->set_trigger_mode(
      protos::gen::TraceConfig::TriggerConfig::STOP_TRACING);
  trigger_cfg->set_trigger_timeout_ms(15000);
  auto* trigger = trigger_cfg->add_triggers();
  trigger->set_name("trigger_name");
  // |stop_delay_ms| must be long enough that we can write the packets in
  // before the trace finishes. This has to be long enough for the slowest
  // emulator. But as short as possible to prevent the test running a long
  // time.
  trigger->set_stop_delay_ms(500);
  trigger = trigger_cfg->add_triggers();
  trigger->set_name("trigger_name_3");
  trigger->set_stop_delay_ms(60000);

  // We have to construct all the processes we want to fork before we start the
  // service with |StartServiceIfRequired()|. this is because it is unsafe
  // (could deadlock) to fork after we've spawned some threads which might
  // printf (and thus hold locks).
  const std::string path = RandomTraceFileName();
  ScopedFileRemove remove_on_test_exit(path);
  auto perfetto_proc = ExecPerfetto(
      {
          "-o",
          path,
          "-c",
          "-",
      },
      trace_config.SerializeAsString());

  std::string triggers = R"(
    activate_triggers: "trigger_name_2"
    activate_triggers: "trigger_name"
    activate_triggers: "trigger_name_3"
  )";
  auto perfetto_proc_2 = ExecPerfetto(
      {
          "-o",
          path,
          "-c",
          "-",
          "--txt",
      },
      triggers);

  // Start the service and connect a simple fake producer.
  StartServiceIfRequiredNoNewExecsAfterThis();
  auto* fake_producer = test_helper().ConnectFakeProducer();
  EXPECT_TRUE(fake_producer);

  std::thread background_trace([&perfetto_proc]() {
    std::string stderr_str;
    EXPECT_EQ(0, perfetto_proc.Run(&stderr_str)) << stderr_str;
  });

  test_helper().WaitForProducerEnabled();
  // Wait for the producer to start, and then write out some test packets,
  // before the trace actually starts (the trigger is seen).
  auto on_data_written = task_runner_.CreateCheckpoint("data_written_1");
  fake_producer->ProduceEventBatch(test_helper().WrapTask(on_data_written));
  task_runner_.RunUntilCheckpoint("data_written_1");

  EXPECT_EQ(0, perfetto_proc_2.Run(&stderr_)) << "stderr: " << stderr_;

  background_trace.join();

  protos::gen::Trace trace;
  ASSERT_TRUE(ParseNotEmptyTraceFromFile(path, trace));
  EXPECT_LT(static_cast<int>(kTestMessageCount), trace.packet_size());
  ExpectTraceContainsConfigWithTriggerMode(
      trace, protos::gen::TraceConfig::TriggerConfig::STOP_TRACING);
  EXPECT_THAT(GetReceivedTriggerNames(trace),
              ElementsAre("trigger_name", "trigger_name_3"));
  ExpectTraceContainsTestMessages(trace, kTestMessageCount);
  ExpectTraceContainsTestMessagesWithSize(trace, kTestMessageSize);
}

TEST_F(PerfettoCmdlineTest, TriggerFromConfigStopsFileOpening) {
  protos::gen::TraceConfig trace_config =
      CreateTraceConfigForTest(kTestMessageCount, kTestMessageSize);
  auto* trigger_cfg = trace_config.mutable_trigger_config();
  trigger_cfg->set_trigger_mode(
      protos::gen::TraceConfig::TriggerConfig::STOP_TRACING);
  trigger_cfg->set_trigger_timeout_ms(15000);
  auto* trigger = trigger_cfg->add_triggers();
  trigger->set_name("trigger_name");
  // |stop_delay_ms| must be long enough that we can write the packets in
  // before the trace finishes. This has to be long enough for the slowest
  // emulator. But as short as possible to prevent the test running a long
  // time.
  trigger->set_stop_delay_ms(500);
  trigger = trigger_cfg->add_triggers();
  trigger->set_name("trigger_name_3");
  trigger->set_stop_delay_ms(60000);

  // We have to construct all the processes we want to fork before we start the
  // service with |StartServiceIfRequired()|. this is because it is unsafe
  // (could deadlock) to fork after we've spawned some threads which might
  // printf (and thus hold locks).
  const std::string path = RandomTraceFileName();
  ScopedFileRemove remove_on_test_exit(path);
  std::string triggers = R"(
    activate_triggers: "trigger_name_2"
    activate_triggers: "trigger_name"
    activate_triggers: "trigger_name_3"
  )";
  auto perfetto_proc = ExecPerfetto(
      {
          "-o",
          path,
          "-c",
          "-",
          "--txt",
      },
      triggers);

  // Start the service and connect a simple fake producer.
  StartServiceIfRequiredNoNewExecsAfterThis();
  auto* fake_producer = test_helper().ConnectFakeProducer();
  EXPECT_TRUE(fake_producer);

  std::string trace_str;
  EXPECT_FALSE(base::ReadFile(path, &trace_str));

  EXPECT_EQ(0, perfetto_proc.Run(&stderr_)) << "stderr: " << stderr_;

  EXPECT_FALSE(base::ReadFile(path, &trace_str));
}

TEST_F(PerfettoCmdlineTest, Query) {
  auto query = ExecPerfetto({"--query"});
  auto query_raw = ExecPerfetto({"--query-raw"});
  StartServiceIfRequiredNoNewExecsAfterThis();
  EXPECT_EQ(0, query.Run(&stderr_)) << stderr_;
  EXPECT_EQ(0, query_raw.Run(&stderr_)) << stderr_;
}

TEST_F(PerfettoCmdlineTest, AndroidOnly(CmdTriggerWithUploadFlag)) {
  protos::gen::TraceConfig trace_config =
      CreateTraceConfigForTest(kTestMessageCount, kTestMessageSize);
  auto* trigger_cfg = trace_config.mutable_trigger_config();
  trigger_cfg->set_trigger_mode(
      protos::gen::TraceConfig::TriggerConfig::STOP_TRACING);
  trigger_cfg->set_trigger_timeout_ms(15000);
  auto* trigger = trigger_cfg->add_triggers();
  trigger->set_name("trigger_name");
  // |stop_delay_ms| must be long enough that we can write the packets in
  // before the trace finishes. This has to be long enough for the slowest
  // emulator. But as short as possible to prevent the test running a long
  // time.
  trigger->set_stop_delay_ms(500);

  // We have to construct all the processes we want to fork before we start the
  // service with |StartServiceIfRequired()|. this is because it is unsafe
  // (could deadlock) to fork after we've spawned some threads which might
  // printf (and thus hold locks).
  const std::string path = RandomTraceFileName();
  ScopedFileRemove remove_on_test_exit(path);
  auto perfetto_proc = ExecPerfetto(
      {
          "-o",
          path,
          "-c",
          "-",
      },
      trace_config.SerializeAsString());

  std::string triggers = R"(
    activate_triggers: "trigger_name"
  )";
  auto perfetto_proc_2 = ExecPerfetto(
      {
          "--upload",
          "-c",
          "-",
          "--txt",
      },
      triggers);

  // Start the service and connect a simple fake producer.
  StartServiceIfRequiredNoNewExecsAfterThis();
  auto* fake_producer = test_helper().ConnectFakeProducer();
  EXPECT_TRUE(fake_producer);

  std::thread background_trace([&perfetto_proc]() {
    std::string stderr_str;
    EXPECT_EQ(0, perfetto_proc.Run(&stderr_str)) << stderr_str;
  });

  test_helper().WaitForProducerEnabled();
  // Wait for the producer to start, and then write out some test packets,
  // before the trace actually starts (the trigger is seen).
  auto on_data_written = task_runner_.CreateCheckpoint("data_written_1");
  fake_producer->ProduceEventBatch(test_helper().WrapTask(on_data_written));
  task_runner_.RunUntilCheckpoint("data_written_1");

  EXPECT_EQ(0, perfetto_proc_2.Run(&stderr_)) << "stderr: " << stderr_;

  background_trace.join();

  protos::gen::Trace trace;
  ASSERT_TRUE(ParseNotEmptyTraceFromFile(path, trace));
  ExpectTraceContainsTestMessages(trace, kTestMessageCount);
  ExpectTraceContainsTestMessagesWithSize(trace, kTestMessageSize);
  EXPECT_LT(static_cast<int>(kTestMessageCount), trace.packet_size());
  EXPECT_THAT(trace.packet(),
              Contains(Property(&protos::gen::TracePacket::trigger,
                                Property(&protos::gen::Trigger::trigger_name,
                                         Eq("trigger_name")))));
}

TEST_F(PerfettoCmdlineTest, TriggerCloneSnapshot) {
  protos::gen::TraceConfig trace_config =
      CreateTraceConfigForTest(kTestMessageCount, kTestMessageSize);
  auto* trigger_cfg = trace_config.mutable_trigger_config();
  trigger_cfg->set_trigger_mode(
      protos::gen::TraceConfig::TriggerConfig::CLONE_SNAPSHOT);
  trigger_cfg->set_trigger_timeout_ms(600000);
  auto* trigger = trigger_cfg->add_triggers();
  trigger->set_name("trigger_name");
  // |stop_delay_ms| must be long enough that we can write the packets in
  // before the trace finishes. This has to be long enough for the slowest
  // emulator. But as short as possible to prevent the test running a long
  // time.
  trigger->set_stop_delay_ms(500);

  // We have to construct all the processes we want to fork before we start the
  // service with |StartServiceIfRequired()|. this is because it is unsafe
  // (could deadlock) to fork after we've spawned some threads which might
  // printf (and thus hold locks).
  const std::string path = RandomTraceFileName();
  ScopedFileRemove remove_on_test_exit(path);
  auto perfetto_proc = ExecPerfetto(
      {
          "-o",
          path,
          "-c",
          "-",
      },
      trace_config.SerializeAsString());

  std::string triggers = R"(
    activate_triggers: "trigger_name"
  )";
  auto trigger_proc = ExecPerfetto(
      {
          "-c",
          "-",
          "--txt",
      },
      triggers);

  // Start the service and connect a simple fake producer.
  StartServiceIfRequiredNoNewExecsAfterThis();
  auto* fake_producer = test_helper().ConnectFakeProducer();
  EXPECT_TRUE(fake_producer);

  std::thread background_trace([&perfetto_proc]() {
    std::string stderr_str;
    EXPECT_EQ(0, perfetto_proc.Run(&stderr_str)) << stderr_str;
  });

  test_helper().WaitForProducerEnabled();
  // Wait for the producer to start, and then write out some test packets,
  // before the trace actually starts (the trigger is seen).
  auto on_data_written = task_runner_.CreateCheckpoint("data_written_1");
  fake_producer->ProduceEventBatch(test_helper().WrapTask(on_data_written));
  task_runner_.RunUntilCheckpoint("data_written_1");

  EXPECT_EQ(0, trigger_proc.Run(&stderr_)) << "stderr: " << stderr_;

  // Now we need to wait that the `perfetto_proc` creates the snapshot trace
  // file in the trace/path.0 file (appending .0). Once that is done we can
  // kill the perfetto cmd (otherwise it will keep running for the whole
  // trigger_timeout_ms, unlike the case of STOP_TRACING.
  std::string snapshot_path = path + ".0";
  for (int i = 0; i < 100 && !base::FileExists(snapshot_path); i++) {
    std::this_thread::sleep_for(std::chrono::milliseconds(100));
  }
  ASSERT_TRUE(base::FileExists(snapshot_path));

  perfetto_proc.SendSigterm();
  background_trace.join();

  protos::gen::Trace trace;
  ASSERT_TRUE(ParseNotEmptyTraceFromFile(snapshot_path, trace));
  ExpectTraceContainsTestMessages(trace, kTestMessageCount);
  ExpectTraceContainsTestMessagesWithSize(trace, kTestMessageSize);
  EXPECT_LT(static_cast<int>(kTestMessageCount), trace.packet_size());
  EXPECT_THAT(trace.packet(),
              Contains(Property(&protos::gen::TracePacket::trigger,
                                Property(&protos::gen::Trigger::trigger_name,
                                         Eq("trigger_name")))));
}

TEST_F(PerfettoCmdlineTest, MultipleTriggersCloneSnapshot) {
  protos::gen::TraceConfig trace_config =
      CreateTraceConfigForTest(kTestMessageCount, kTestMessageSize);
  auto* trigger_cfg = trace_config.mutable_trigger_config();
  trigger_cfg->set_trigger_mode(
      protos::gen::TraceConfig::TriggerConfig::CLONE_SNAPSHOT);
  trigger_cfg->set_trigger_timeout_ms(600000);
  // Add two triggers, the "trigger_name_2" hits before "trigger_name_1".
  auto* trigger = trigger_cfg->add_triggers();
  trigger->set_name("trigger_name_1");
  trigger->set_stop_delay_ms(1500);
  trigger = trigger_cfg->add_triggers();
  trigger->set_name("trigger_name_2");
  trigger->set_stop_delay_ms(500);

  // We have to construct all the processes we want to fork before we start the
  // service with |StartServiceIfRequired()|. this is because it is unsafe
  // (could deadlock) to fork after we've spawned some threads which might
  // printf (and thus hold locks).
  const std::string path = RandomTraceFileName();
  ScopedFileRemove remove_on_test_exit(path);
  auto perfetto_proc = ExecPerfetto(
      {
          "-o",
          path,
          "-c",
          "-",
      },
      trace_config.SerializeAsString());

  auto triggers_proc = ExecTrigger({"trigger_name_1", "trigger_name_2"});

  // Start the service and connect a simple fake producer.
  StartServiceIfRequiredNoNewExecsAfterThis();
  auto* fake_producer = test_helper().ConnectFakeProducer();
  EXPECT_TRUE(fake_producer);

  std::thread background_trace([&perfetto_proc]() {
    std::string stderr_str;
    EXPECT_EQ(0, perfetto_proc.Run(&stderr_str)) << stderr_str;
  });

  test_helper().WaitForProducerEnabled();
  // Wait for the producer to start, and then write out some test packets,
  // before the trace actually starts (the trigger is seen).
  auto on_data_written = task_runner_.CreateCheckpoint("data_written_1");
  fake_producer->ProduceEventBatch(test_helper().WrapTask(on_data_written));
  task_runner_.RunUntilCheckpoint("data_written_1");

  EXPECT_EQ(0, triggers_proc.Run(&stderr_)) << "stderr: " << stderr_;

  // Wait for both clone triggers to hit and wait for two snapshot files.
  std::string snapshot_path = path + ".0";
  for (int i = 0; i < 100 && !base::FileExists(snapshot_path); i++) {
    std::this_thread::sleep_for(std::chrono::milliseconds(100));
  }
  ASSERT_TRUE(base::FileExists(snapshot_path));

  std::string snapshot_path_2 = path + ".1";
  for (int i = 0; i < 100 && !base::FileExists(snapshot_path_2); i++) {
    std::this_thread::sleep_for(std::chrono::milliseconds(100));
  }
  ASSERT_TRUE(base::FileExists(snapshot_path_2));

  perfetto_proc.SendSigterm();
  background_trace.join();

  // We now have two traces, the first one was cloned by "trigger_name_2",
  // the second was cloned by "trigger_name_1".

  // Asserts for the first trace.
  protos::gen::Trace trace;
  ASSERT_TRUE(ParseNotEmptyTraceFromFile(snapshot_path, trace));
  EXPECT_LT(static_cast<int>(kTestMessageCount), trace.packet_size());
  EXPECT_THAT(GetReceivedTriggerNames(trace),
              ElementsAre("trigger_name_1", "trigger_name_2"));

  std::vector<protos::gen::TracePacket> clone_trigger_packets;
  protos::gen::TracePacket trigger_packet;
  for (const auto& packet : trace.packet()) {
    if (packet.has_clone_snapshot_trigger()) {
      clone_trigger_packets.push_back(packet);
    } else if (packet.has_trigger() &&
               packet.trigger().trigger_name() == "trigger_name_2") {
      trigger_packet = packet;
    }
  }
  ASSERT_EQ(clone_trigger_packets.size(), 1ul);
  EXPECT_EQ(clone_trigger_packets[0].clone_snapshot_trigger().trigger_name(),
            "trigger_name_2");
  EXPECT_EQ(clone_trigger_packets[0].clone_snapshot_trigger().stop_delay_ms(),
            500u);
  // Assert that all fields of 'clone_snapshot_trigger' equal to the same fields
  // of a 'trigger'.
  EXPECT_EQ(clone_trigger_packets[0].timestamp(), trigger_packet.timestamp());
  EXPECT_EQ(clone_trigger_packets[0].clone_snapshot_trigger(),
            trigger_packet.trigger());

  // Asserts for the second trace.
  protos::gen::Trace trace_2;
  ASSERT_TRUE(ParseNotEmptyTraceFromFile(snapshot_path_2, trace_2));
  EXPECT_LT(static_cast<int>(kTestMessageCount), trace_2.packet_size());
  // List of received triggers from the main session was cleaned after the first
  // clone operation happened, the list is empty in the second trace.
  EXPECT_THAT(GetReceivedTriggerNames(trace_2), IsEmpty());

  std::vector<protos::gen::TracePacket> clone_trigger_packets_2;
  for (const auto& packet : trace_2.packet()) {
    if (packet.has_clone_snapshot_trigger()) {
      clone_trigger_packets_2.push_back(packet);
    }
  }
  ASSERT_EQ(clone_trigger_packets_2.size(), 1ul);
  EXPECT_EQ(clone_trigger_packets_2[0].clone_snapshot_trigger().trigger_name(),
            "trigger_name_1");
  EXPECT_EQ(clone_trigger_packets_2[0].clone_snapshot_trigger().stop_delay_ms(),
            1500u);

  // There is no triggers in the second snapshot, but we can compare the
  // "clone_snapshot_trigger" with the trigger saved into the first snapshot.
  protos::gen::TracePacket trigger_packet_from_first_snapshot;
  for (const auto& packet : trace.packet()) {
    if (packet.has_trigger() &&
        packet.trigger().trigger_name() == "trigger_name_1") {
      trigger_packet_from_first_snapshot = packet;
    }
  }
  // Assert that all fields of 'clone_snapshot_trigger' equal to the same fields
  // of a 'trigger'.
  EXPECT_EQ(clone_trigger_packets_2[0].timestamp(),
            trigger_packet_from_first_snapshot.timestamp());
  EXPECT_EQ(clone_trigger_packets_2[0].clone_snapshot_trigger(),
            trigger_packet_from_first_snapshot.trigger());
}

TEST_F(PerfettoCmdlineTest, SaveForBugreport) {
  TraceConfig trace_config = CreateTraceConfigForBugreportTest();
  RunBugreportTest(std::move(trace_config));
}

TEST_F(PerfettoCmdlineTest, SaveForBugreport_WriteIntoFile) {
  TraceConfig trace_config = CreateTraceConfigForBugreportTest();
  trace_config.set_file_write_period_ms(60000);  // Will never hit this.
  trace_config.set_write_into_file(true);
  RunBugreportTest(std::move(trace_config));
}

TEST_F(PerfettoCmdlineTest, Clone) {
  TraceConfig trace_config = CreateTraceConfigForBugreportTest();
  RunBugreportTest(std::move(trace_config), /*check_original_trace=*/true,
                   /*use_explicit_clone=*/true);
}

TEST_F(PerfettoCmdlineTest, CloneByName) {
  protos::gen::TraceConfig trace_config =
      CreateTraceConfigForTest(kTestMessageCount, kTestMessageSize);
  trace_config.set_unique_session_name("my_unique_session_name");

  // We have to construct all the processes we want to fork before we start the
  // service with |StartServiceIfRequired()|. this is because it is unsafe
  // (could deadlock) to fork after we've spawned some threads which might
  // printf (and thus hold locks).
  const std::string path = RandomTraceFileName();
  ScopedFileRemove remove_on_test_exit(path);
  auto perfetto_proc = ExecPerfetto(
      {
          "-o",
          path,
          "-c",
          "-",
      },
      trace_config.SerializeAsString());

  const std::string path_cloned = RandomTraceFileName();
  ScopedFileRemove path_cloned_remove(path_cloned);
  auto perfetto_proc_clone = ExecPerfetto({
      "-o",
      path_cloned,
      "--clone-by-name",
      "my_unique_session_name",
  });

  const std::string path_cloned_2 = RandomTraceFileName();
  ScopedFileRemove path_cloned_2_remove(path_cloned_2);
  auto perfetto_proc_clone_2 = ExecPerfetto({
      "-o",
      path_cloned_2,
      "--clone-by-name",
      "non_existing_session_name",
  });

  // Start the service and connect a simple fake producer.
  StartServiceIfRequiredNoNewExecsAfterThis();
  auto* fake_producer = test_helper().ConnectFakeProducer();
  EXPECT_TRUE(fake_producer);

  std::thread background_trace([&perfetto_proc]() {
    std::string stderr_str;
    EXPECT_EQ(0, perfetto_proc.Run(&stderr_str)) << stderr_str;
  });

  test_helper().WaitForProducerEnabled();

  auto on_data_written = task_runner_.CreateCheckpoint("data_written_1");
  fake_producer->ProduceEventBatch(test_helper().WrapTask(on_data_written));
  task_runner_.RunUntilCheckpoint("data_written_1");

  EXPECT_EQ(0, perfetto_proc_clone.Run(&stderr_)) << "stderr: " << stderr_;
  EXPECT_TRUE(base::FileExists(path_cloned));

  // The command still returns 0, but doesn't create a file.
  EXPECT_EQ(0, perfetto_proc_clone_2.Run(&stderr_)) << "stderr: " << stderr_;
  EXPECT_FALSE(base::FileExists(path_cloned_2));

  protos::gen::Trace cloned_trace;
  ASSERT_TRUE(ParseNotEmptyTraceFromFile(path_cloned, cloned_trace));
  ExpectTraceContainsTestMessages(cloned_trace, kTestMessageCount);
  ExpectTraceContainsTestMessagesWithSize(cloned_trace, kTestMessageSize);

  perfetto_proc.SendSigterm();
  background_trace.join();

  protos::gen::Trace trace;
  ASSERT_TRUE(ParseNotEmptyTraceFromFile(path, trace));
  ExpectTraceContainsTestMessages(trace, kTestMessageCount);
  ExpectTraceContainsTestMessagesWithSize(trace, kTestMessageSize);
}

<<<<<<< HEAD
=======
TEST_F(PerfettoCmdlineTest, CloneWriteIntoFileSession) {
  protos::gen::TraceConfig trace_config =
      CreateTraceConfigForTest(kTestMessageCount, kTestMessageSize);
  trace_config.set_write_into_file(true);
  trace_config.set_file_write_period_ms(10);
  trace_config.set_unique_session_name("my_session_name");

  const std::string write_into_file_path = RandomTraceFileName();
  ScopedFileRemove remove_on_test_exit(write_into_file_path);
  auto perfetto_proc = ExecPerfetto(
      {
          "-o",
          write_into_file_path,
          "-c",
          "-",
      },
      trace_config.SerializeAsString());

  const std::string cloned_file_path = RandomTraceFileName();
  ScopedFileRemove remove_on_test_exit_1(cloned_file_path);
  auto clone_proc = ExecPerfetto(
      {"--out", cloned_file_path, "--clone-by-name", "my_session_name"});

  StartServiceIfRequiredNoNewExecsAfterThis();

  auto* fake_producer = test_helper().ConnectFakeProducer();
  EXPECT_TRUE(fake_producer);

  std::thread background_trace([&perfetto_proc]() {
    std::string stderr_str;
    EXPECT_EQ(0, perfetto_proc.Run(&stderr_str)) << stderr_str;
  });

  test_helper().WaitForProducerEnabled();
  auto on_data_written = task_runner_.CreateCheckpoint("data_written");
  fake_producer->ProduceEventBatch(test_helper().WrapTask(on_data_written));
  task_runner_.RunUntilCheckpoint("data_written");

  // Wait until all the data for the 'write_into_file' session is written into
  // file.
  bool write_into_file_data_ready = false;
  for (int i = 0; i < 100; i++) {
    std::this_thread::sleep_for(std::chrono::milliseconds(10));
    protos::gen::Trace trace;
    if (!ParseNotEmptyTraceFromFile(write_into_file_path, trace)) {
      continue;
    }
    ssize_t test_packets_count =
        std::count_if(trace.packet().begin(), trace.packet().end(),
                      [](const protos::gen::TracePacket& tp) {
                        return tp.has_for_testing();
                      });
    if (test_packets_count == kTestMessageCount) {
      write_into_file_data_ready = true;
      break;
    }
  }
  ASSERT_TRUE(write_into_file_data_ready);

  // Now we clone the session.
  std::string stderr_str;
  EXPECT_EQ(0, clone_proc.Run(&stderr_str)) << stderr_str;

  perfetto_proc.SendSigterm();
  background_trace.join();
  // And now we assert that both original 'write_into_file' and the cloned
  // session have the same events.
  {
    protos::gen::Trace trace;
    ASSERT_TRUE(ParseNotEmptyTraceFromFile(write_into_file_path, trace));
    ExpectTraceContainsTestMessages(trace, kTestMessageCount);
    ExpectTraceContainsTestMessagesWithSize(trace, kTestMessageSize);
  }
  {
    protos::gen::Trace cloned_trace;
    ASSERT_TRUE(ParseNotEmptyTraceFromFile(cloned_file_path, cloned_trace));
    ExpectTraceContainsTestMessages(cloned_trace, kTestMessageCount);
    ExpectTraceContainsTestMessagesWithSize(cloned_trace, kTestMessageSize);
  }
}

>>>>>>> aaad9625
// Regression test for b/279753347: --save-for-bugreport would create an empty
// file if no session with bugreport_score was active.
TEST_F(PerfettoCmdlineTest, UnavailableBugreportLeavesNoEmptyFiles) {
  ScopedFileRemove remove_on_test_exit(GetBugreportTracePath());
  Exec perfetto_br_proc = ExecPerfetto({"--save-for-bugreport"});
  StartServiceIfRequiredNoNewExecsAfterThis();
  perfetto_br_proc.Run(&stderr_);
  // No file exists. Great.
  if (!base::FileExists(GetBugreportTracePath())) {
    return;
  }
  // A file exists. There are two possiblilities:
  // 1. There was a bugreport_score session.
  // 2. There was no bugreport_score session and we're hitting b/279753347.
  //
  // Let's check that we're not hitting b/279753347, by checking that the file
  // is not empty.
  EXPECT_NE(base::GetFileSize(GetBugreportTracePath()), 0);
}

// Tests that SaveTraceForBugreport() works also if the trace has triggers
// defined and those triggers have not been hit. This is a regression test for
// b/188008375 .
#if PERFETTO_BUILDFLAG(PERFETTO_ANDROID_BUILD)
// Disabled due to b/191940560
#define MAYBE_SaveForBugreport_Triggers DISABLED_SaveForBugreport_Triggers
#else
#define MAYBE_SaveForBugreport_Triggers SaveForBugreport_Triggers
#endif
TEST_F(PerfettoCmdlineTest, MAYBE_SaveForBugreport_Triggers) {
  TraceConfig trace_config = CreateTraceConfigForBugreportTest();
  trace_config.set_duration_ms(0);  // set_trigger_timeout_ms is used instead.
  auto* trigger_config = trace_config.mutable_trigger_config();
  trigger_config->set_trigger_timeout_ms(8.64e+7);
  trigger_config->set_trigger_mode(TraceConfig::TriggerConfig::STOP_TRACING);
  auto* trigger = trigger_config->add_triggers();
  trigger->set_name("trigger_name");
  trigger->set_stop_delay_ms(1);
  RunBugreportTest(std::move(trace_config), /*check_original_trace=*/false);
}

TEST_F(PerfettoCmdlineTest, SaveAllForBugreport_NoTraces) {
  auto save_all_cmd = ExecPerfetto({"--save-all-for-bugreport"});
  StartServiceIfRequiredNoNewExecsAfterThis();
  EXPECT_EQ(0, save_all_cmd.Run(&stderr_));
  EXPECT_THAT(stderr_, HasSubstr("No tracing sessions eligible"));
}

TEST_F(PerfettoCmdlineTest, SaveAllForBugreport_FourTraces) {
  struct TraceProc {
    explicit TraceProc(TraceConfig c) : cfg(std::move(c)) {}

    TraceConfig cfg;
    std::optional<Exec> proc;
    std::thread thd;
  };

  auto remove_br_files = [] {
    remove((GetBugreportTraceDir() + "/systrace.pftrace").c_str());
    remove((GetBugreportTraceDir() + "/custom_name.pftrace").c_str());
    remove((GetBugreportTraceDir() + "/custom_name_1.pftrace").c_str());
    remove((GetBugreportTraceDir() + "/systrace_1.pftrace").c_str());
  };

  remove_br_files();  // Remove both before and after ending the test.
  auto remove_on_exit = base::OnScopeExit(remove_br_files);

  auto session_prefix = "bugreport_test_" +
                        std::to_string(base::GetWallTimeNs().count() % 1000000);

  // Create four tracing sessions with different bugreport scores.
  // Two of them will have the default "systrace.pftrace" name.
  std::vector<TraceProc> traces;
  const bool add_filt = true;
  traces.emplace_back(CreateTraceConfigForBugreportTest(/*score=*/1, add_filt));
  traces.back().cfg.set_unique_session_name(session_prefix + "_1");

  traces.emplace_back(CreateTraceConfigForBugreportTest(/*score=*/2, add_filt));
  traces.back().cfg.set_bugreport_filename("custom_name.pftrace");
  traces.back().cfg.set_unique_session_name(session_prefix + "_2");

  traces.emplace_back(CreateTraceConfigForBugreportTest(/*score=*/3, add_filt));
  traces.back().cfg.set_bugreport_filename("custom_name.pftrace");
  traces.back().cfg.set_unique_session_name(session_prefix + "_3");

  traces.emplace_back(CreateTraceConfigForBugreportTest(/*score=*/4, add_filt));
  traces.back().cfg.set_unique_session_name(session_prefix + "_4");

  for (auto& trace : traces) {
    std::string cfg = trace.cfg.SerializeAsString();
    trace.proc = ExecPerfetto({"-o", base::kDevNull, "-c", "-"}, cfg);
  }

  Exec perfetto_br_proc = ExecPerfetto({"--save-all-for-bugreport"});

  StartServiceIfRequiredNoNewExecsAfterThis();

  for (auto& trace : traces) {
    trace.thd = std::thread([&trace] {
      std::string stderr_str;
      ASSERT_EQ(0, trace.proc->Run(&stderr_str)) << stderr_str;
      PERFETTO_DLOG("perfetto-cmd output:\n%s", stderr_str.c_str());
    });
  }

  // Wait that all tracing sessions are started.
  // Note that in CTS mode, the Android test infra will start other tracing
  // sessions for performance reasons. We can't just wait to see 4 sessions,
  // we need to actually check the unique session name.
  test_helper().ConnectConsumer();
  test_helper().WaitForConsumerConnect();
  for (;;) {
    auto state = test_helper().QueryServiceStateAndWait();
    const auto& sessions = state.tracing_sessions();
    if (std::count_if(sessions.begin(), sessions.end(),
                      [&](const TracingServiceState::TracingSession& s) {
                        return base::StartsWith(s.unique_session_name(),
                                                session_prefix);
                      }) >= 4) {
      break;
    }
    base::SleepMicroseconds(100 * 1000);
  }

  EXPECT_EQ(0, perfetto_br_proc.Run(&stderr_)) << stderr_;
  PERFETTO_DLOG("perfetto --save-all-for-bugreport output:\n-----\n%s\n-----\n",
                stderr_.c_str());

  // Stop all the four ongoing traces, which by now got cloned.
  for (auto& trace : traces) {
    trace.proc->SendSigterm();
    trace.thd.join();
  }

  auto check_trace = [&](std::string fname, int expected_score) {
    std::string fpath = GetBugreportTraceDir() + "/" + fname;
    ASSERT_TRUE(base::FileExists(fpath)) << fpath;
    protos::gen::Trace trace;
    ASSERT_TRUE(ParseNotEmptyTraceFromFile(fpath, trace)) << fpath;
    EXPECT_THAT(
        trace.packet(),
        Contains(Property(&protos::gen::TracePacket::trace_config,
                          Property(&protos::gen::TraceConfig::bugreport_score,
                                   Eq(expected_score)))));
  };

  check_trace("systrace.pftrace", /*expected_score=*/4);
  check_trace("custom_name.pftrace", /*expected_score=*/3);
  check_trace("custom_name_1.pftrace", /*expected_score=*/2);
  check_trace("systrace_1.pftrace", /*expected_score=*/1);
}

TEST_F(PerfettoCmdlineTest, SaveAllForBugreport_LargeTrace) {
  auto remove_br_files = [] {
    remove((GetBugreportTraceDir() + "/systrace.pftrace").c_str());
  };

  remove_br_files();  // Remove both before and after ending the test.
  auto remove_on_exit = base::OnScopeExit(remove_br_files);

  const uint32_t kMsgCount = 10000;
  const uint32_t kMsgSize = 1024;
  TraceConfig cfg = CreateTraceConfigForBugreportTest(
      /*score=*/1, /*add_filter=*/false, kMsgCount, kMsgSize);

  auto session_name = "bugreport_test_" +
                      std::to_string(base::GetWallTimeNs().count() % 1000000);

  cfg.set_unique_session_name(session_name);
  std::string cfg_str = cfg.SerializeAsString();
  Exec trace_proc = ExecPerfetto({"-o", base::kDevNull, "-c", "-"}, cfg_str);
  Exec perfetto_br_proc = ExecPerfetto({"--save-all-for-bugreport"});

  StartServiceIfRequiredNoNewExecsAfterThis();

  auto* fake_producer = test_helper().ConnectFakeProducer();
  EXPECT_TRUE(fake_producer);

  std::thread thd([&trace_proc] {
    std::string stderr_str;
    ASSERT_EQ(0, trace_proc.Run(&stderr_str)) << stderr_str;
    PERFETTO_DLOG("perfetto-cmd output:\n%s", stderr_str.c_str());
  });

  // Wait that the tracing session is started.
  test_helper().ConnectConsumer();
  test_helper().WaitForConsumerConnect();
  for (;;) {
    auto state = test_helper().QueryServiceStateAndWait();
    const auto& sessions = state.tracing_sessions();
    if (std::count_if(sessions.begin(), sessions.end(),
                      [&](const TracingServiceState::TracingSession& s) {
                        return s.unique_session_name() == session_name;
                      }) >= 1) {
      break;
    }
    base::SleepMicroseconds(100 * 1000);
  }
  test_helper().SyncAndWaitProducer();

  auto on_data_written = task_runner_.CreateCheckpoint("data_written");
  fake_producer->ProduceEventBatch(test_helper().WrapTask(on_data_written));
  task_runner_.RunUntilCheckpoint("data_written");

  EXPECT_EQ(0, perfetto_br_proc.Run(&stderr_)) << stderr_;
  PERFETTO_DLOG("perfetto --save-all-for-bugreport output:\n-----\n%s\n-----\n",
                stderr_.c_str());

  // Stop the ongoing trace, which by now got cloned.
  trace_proc.SendSigterm();
  thd.join();

  std::string fpath = GetBugreportTraceDir() + "/systrace.pftrace";
  ASSERT_TRUE(base::FileExists(fpath)) << fpath;
  protos::gen::Trace trace;
  ASSERT_TRUE(ParseNotEmptyTraceFromFile(fpath, trace)) << fpath;
  ExpectTraceContainsTestMessages(trace, kMsgCount);
  ExpectTraceContainsTestMessagesWithSize(trace, kMsgSize);
}

}  // namespace perfetto<|MERGE_RESOLUTION|>--- conflicted
+++ resolved
@@ -1131,8 +1131,6 @@
   ExpectTraceContainsTestMessagesWithSize(trace, kTestMessageSize);
 }
 
-<<<<<<< HEAD
-=======
 TEST_F(PerfettoCmdlineTest, CloneWriteIntoFileSession) {
   protos::gen::TraceConfig trace_config =
       CreateTraceConfigForTest(kTestMessageCount, kTestMessageSize);
@@ -1214,7 +1212,6 @@
   }
 }
 
->>>>>>> aaad9625
 // Regression test for b/279753347: --save-for-bugreport would create an empty
 // file if no session with bugreport_score was active.
 TEST_F(PerfettoCmdlineTest, UnavailableBugreportLeavesNoEmptyFiles) {
