--- conflicted
+++ resolved
@@ -992,17 +992,10 @@
   ASSERT_EQ(clone_trigger_packets.size(), 1ul);
   EXPECT_EQ(clone_trigger_packets[0].clone_snapshot_trigger().trigger_name(),
             "trigger_name_2");
-<<<<<<< HEAD
   EXPECT_EQ(clone_trigger_packets[0].clone_snapshot_trigger().stop_delay_ms(),
             500u);
-=======
-  EXPECT_EQ(trigger_packet.trigger().stop_delay_ms(), 500u);
->>>>>>> 1a985824
   // Assert that all fields of 'clone_snapshot_trigger' equal to the same fields
-  // of a 'trigger' (well, except stop_delay_ms, which will be fixed in a future
-  // commit).
-  clone_trigger_packets[0].mutable_clone_snapshot_trigger()->set_stop_delay_ms(
-      500);
+  // of a 'trigger'.
   EXPECT_EQ(clone_trigger_packets[0].timestamp(), trigger_packet.timestamp());
   EXPECT_EQ(clone_trigger_packets[0].clone_snapshot_trigger(),
             trigger_packet.trigger());
@@ -1024,6 +1017,8 @@
   ASSERT_EQ(clone_trigger_packets_2.size(), 1ul);
   EXPECT_EQ(clone_trigger_packets_2[0].clone_snapshot_trigger().trigger_name(),
             "trigger_name_1");
+  EXPECT_EQ(clone_trigger_packets_2[0].clone_snapshot_trigger().stop_delay_ms(),
+            1500u);
 
   // There is no triggers in the second snapshot, but we can compare the
   // "clone_snapshot_trigger" with the trigger saved into the first snapshot.
@@ -1035,10 +1030,7 @@
     }
   }
   // Assert that all fields of 'clone_snapshot_trigger' equal to the same fields
-  // of a 'trigger' (well, except stop_delay_ms, which will be fixed in a future
-  // commit).
-  clone_trigger_packets_2[0].mutable_clone_snapshot_trigger()->set_stop_delay_ms(
-      1500);
+  // of a 'trigger'.
   EXPECT_EQ(clone_trigger_packets_2[0].timestamp(),
             trigger_packet_from_first_snapshot.timestamp());
   EXPECT_EQ(clone_trigger_packets_2[0].clone_snapshot_trigger(),
