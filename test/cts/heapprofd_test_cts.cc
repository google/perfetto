--- conflicted
+++ resolved
@@ -44,8 +44,6 @@
 // Activity that runs a JNI thread that repeatedly calls
 // malloc(kExpectedIndividualAllocSz).
 static char kMallocActivity[] = "MainActivity";
-<<<<<<< HEAD
-=======
 
 // Note that tests using AssertExpectedMallocsPresent are relying on the fact
 // that callstacks can provide information about which function called
@@ -63,7 +61,6 @@
 #define SKIP_WITH_NATIVE_BRIDGE  \
   if (RunningWithNativeBridge()) \
   GTEST_SKIP()
->>>>>>> 3d891536
 
 TEST(HeapprofdCtsTest, DebuggableAppRuntime) {
   SKIP_WITH_NATIVE_BRIDGE;  // http://b/411111586
