/*
 * Copyright (C) 2019 The Android Open Source Project
 *
 * Licensed under the Apache License, Version 2.0 (the "License");
 * you may not use this file except in compliance with the License.
 * You may obtain a copy of the License at
 *
 *      http://www.apache.org/licenses/LICENSE-2.0
 *
 * Unless required by applicable law or agreed to in writing, software
 * distributed under the License is distributed on an "AS IS" BASIS,
 * WITHOUT WARRANTIES OR CONDITIONS OF ANY KIND, either express or implied.
 * See the License for the specific language governing permissions and
 * limitations under the License.
 */

<<<<<<< HEAD
#include <stdlib.h>
#include <sys/system_properties.h>
#include <sys/types.h>
#include <sys/wait.h>

#include <random>
#include <string>
#include <string_view>
=======
#include <cinttypes>
#include <string>
>>>>>>> dc046ead

#include "perfetto/base/logging.h"
#include "perfetto/ext/base/android_utils.h"
#include "perfetto/ext/base/string_utils.h"
#include "perfetto/tracing/core/data_source_config.h"

#include "src/base/test/test_task_runner.h"
#include "src/base/test/tmp_dir_tree.h"
#include "test/android_test_utils.h"
#include "test/cts/heapprofd_test_helper.h"
#include "test/gtest_and_gmock.h"
#include "test/test_helper.h"

#include "protos/perfetto/config/process_stats/process_stats_config.gen.h"
#include "protos/perfetto/config/profiling/heapprofd_config.gen.h"

namespace perfetto {
namespace {

// Size of individual (repeated) allocations done by the test apps (must be kept
// in sync with their sources).
constexpr uint64_t kTestSamplingInterval = 4096;
constexpr uint64_t kExpectedIndividualAllocSz = 4153;
// Tests rely on the sampling behaviour where allocations larger than the
// sampling interval are recorded at their actual size.
static_assert(kExpectedIndividualAllocSz > kTestSamplingInterval,
              "kTestSamplingInterval invalid");

// Path in the app external directory where the app writes an interation
// counter. It is used to wait for the test apps to actually perform
// allocations.
constexpr std::string_view kReportCyclePath = "report_cycle.txt";

// Activity that runs a JNI thread that repeatedly calls
// malloc(kExpectedIndividualAllocSz).
static char kMallocActivity[] = "MainActivity";
<<<<<<< HEAD
// Activity that runs a java thread that repeatedly constructs small java
// objects.
static char kJavaAllocActivity[] = "JavaAllocActivity";

std::string RandomSessionName() {
  std::random_device rd;
  std::default_random_engine generator(rd());
  std::uniform_int_distribution<> distribution('a', 'z');

  constexpr size_t kSessionNameLen = 20;
  std::string result(kSessionNameLen, '\0');
  for (size_t i = 0; i < kSessionNameLen; ++i)
    result[i] = static_cast<char>(distribution(generator));
  return result;
}

// Asks FileContentProvider.java inside the app to read a file.
class ContentProviderReader {
 public:
  explicit ContentProviderReader(const std::string& app,
                                 const std::string& path) {
    tmp_dir_.TrackFile("contents.txt");
    tempfile_ = tmp_dir_.AbsolutePath("contents.txt");

    std::optional<int32_t> sdk =
        base::StringToInt32(base::GetAndroidProp("ro.build.version.sdk"));
    bool multiuser_support = sdk && *sdk >= 34;
    cmd_ = "content read";
    if (multiuser_support) {
      // This is required only starting from android U.
      cmd_ += " --user `am get-current-user`";
    }
    cmd_ += std::string(" --uri content://") + app + std::string("/") + path;
    cmd_ += " >" + tempfile_;
  }

  std::optional<int64_t> ReadInt64() {
    if (system(cmd_.c_str()) != 0) {
      return std::nullopt;
    }
    return ReadInt64FromFile(tempfile_);
  }

 private:
  std::optional<int64_t> ReadInt64FromFile(const std::string& path) {
    std::string contents;
    if (!base::ReadFile(path, &contents)) {
      return std::nullopt;
    }
    return base::StringToInt64(contents);
  }

  base::TmpDirTree tmp_dir_;
  std::string tempfile_;
  std::string cmd_;
};

bool WaitForAppAllocationCycle(const std::string& app_name, size_t timeout_ms) {
  const size_t sleep_per_attempt_us = 100 * 1000;
  const size_t max_attempts = timeout_ms * 1000 / sleep_per_attempt_us;

  ContentProviderReader app_reader(app_name, std::string(kReportCyclePath));

  for (size_t attempts = 0; attempts < max_attempts;) {
    int64_t first_value;
    for (; attempts < max_attempts; attempts++) {
      std::optional<int64_t> val = app_reader.ReadInt64();
      if (val) {
        first_value = *val;
        break;
      }
      base::SleepMicroseconds(sleep_per_attempt_us);
    }

    for (; attempts < max_attempts; attempts++) {
      std::optional<int64_t> val = app_reader.ReadInt64();
      if (!val || *val < first_value) {
        break;
      }
      if (*val >= first_value + 2) {
        // We've observed the counter being incremented twice. We can be sure
        // that the app has gone through a full allocation cycle.
        return true;
      }
      base::SleepMicroseconds(sleep_per_attempt_us);
    }
  }
  return false;
}

// Starts the activity `activity` of the app `app_name` and later starts
// recording a trace with the allocations in `heap_names`.
//
// `heap_names` is a list of the heap names whose allocations will be recorded.
// An empty list means that only the allocations in the default malloc heap
// ("libc.malloc") are recorded.
//
// Returns the recorded trace.
std::vector<protos::gen::TracePacket> ProfileRuntime(
    const std::string& app_name,
    const std::string& activity,
    const std::vector<std::string>& heap_names) {
  base::TestTaskRunner task_runner;

  // (re)start the target app's main activity
  if (IsAppRunning(app_name)) {
    StopApp(app_name, "old.app.stopped", &task_runner);
    task_runner.RunUntilCheckpoint("old.app.stopped", 10000 /*ms*/);
  }
  StartAppActivity(app_name, activity, "target.app.running", &task_runner,
                   /*delay_ms=*/100);
  task_runner.RunUntilCheckpoint("target.app.running", 10000 /*ms*/);

  // set up tracing
  TestHelper helper(&task_runner);
  helper.ConnectConsumer();
  helper.WaitForConsumerConnect();

  TraceConfig trace_config;
  trace_config.add_buffers()->set_size_kb(10 * 1024);
  trace_config.set_unique_session_name(RandomSessionName().c_str());

  auto* ds_config = trace_config.add_data_sources()->mutable_config();
  ds_config->set_name("android.heapprofd");
  ds_config->set_target_buffer(0);

  protos::gen::HeapprofdConfig heapprofd_config;
  heapprofd_config.set_sampling_interval_bytes(kTestSamplingInterval);
  heapprofd_config.add_process_cmdline(app_name.c_str());
  heapprofd_config.set_block_client(true);
  heapprofd_config.set_all(false);
  for (const std::string& heap_name : heap_names) {
    heapprofd_config.add_heaps(heap_name);
  }
  ds_config->set_heapprofd_config_raw(heapprofd_config.SerializeAsString());

  // start tracing
  helper.StartTracing(trace_config);

  EXPECT_TRUE(WaitForAppAllocationCycle(app_name, /*timeout_ms=*/10000));

  helper.DisableTracing();
  helper.WaitForTracingDisabled();
  helper.ReadData();
  helper.WaitForReadData();

  return helper.trace();
}

// Starts recording a trace with the allocations in `heap_names` and later
// starts the activity `activity` of the app `app_name`
//
// `heap_names` is a list of the heap names whose allocations will be recorded.
// An empty list means that only the allocation in the default malloc heap
// ("libc.malloc") are recorded.
//
// Returns the recorded trace.
std::vector<protos::gen::TracePacket> ProfileStartup(
    const std::string& app_name,
    const std::string& activity,
    const std::vector<std::string>& heap_names,
    const bool enable_extra_guardrails = false) {
  base::TestTaskRunner task_runner;

  if (IsAppRunning(app_name)) {
    StopApp(app_name, "old.app.stopped", &task_runner);
    task_runner.RunUntilCheckpoint("old.app.stopped", 10000 /*ms*/);
  }

  // set up tracing
  TestHelper helper(&task_runner);
  helper.ConnectConsumer();
  helper.WaitForConsumerConnect();

  TraceConfig trace_config;
  trace_config.add_buffers()->set_size_kb(10 * 1024);
  trace_config.set_enable_extra_guardrails(enable_extra_guardrails);
  trace_config.set_unique_session_name(RandomSessionName().c_str());

  auto* ds_config = trace_config.add_data_sources()->mutable_config();
  ds_config->set_name("android.heapprofd");
  ds_config->set_target_buffer(0);

  protos::gen::HeapprofdConfig heapprofd_config;
  heapprofd_config.set_sampling_interval_bytes(kTestSamplingInterval);
  heapprofd_config.add_process_cmdline(app_name.c_str());
  heapprofd_config.set_block_client(true);
  heapprofd_config.set_all(false);
  for (const std::string& heap_name : heap_names) {
    heapprofd_config.add_heaps(heap_name);
  }
  ds_config->set_heapprofd_config_raw(heapprofd_config.SerializeAsString());

  // start tracing
  helper.StartTracing(trace_config);

  // start app
  StartAppActivity(app_name, activity, "target.app.running", &task_runner,
                   /*delay_ms=*/100);
  task_runner.RunUntilCheckpoint("target.app.running", 10000 /*ms*/);

  EXPECT_TRUE(WaitForAppAllocationCycle(app_name, /*timeout_ms=*/10000));

  helper.DisableTracing();
  helper.WaitForTracingDisabled();
  helper.ReadData();
  helper.WaitForReadData();

  return helper.trace();
}

// Check that `packets` contain some allocations performed by kMallocActivity.
void AssertExpectedMallocsPresent(
    const std::vector<protos::gen::TracePacket>& packets) {
  ASSERT_GT(packets.size(), 0u);

  // TODO(rsavitski): assert particular stack frames once we clarify the
  // expected behaviour of unwinding native libs within an apk.
  // Until then, look for an allocation that is a multiple of the expected
  // allocation size.
  bool found_alloc = false;
  bool found_proc_dump = false;
  for (const auto& packet : packets) {
    for (const auto& proc_dump : packet.profile_packet().process_dumps()) {
      found_proc_dump = true;
      for (const auto& sample : proc_dump.samples()) {
        if (sample.self_allocated() > 0 &&
            sample.self_allocated() % kExpectedIndividualAllocSz == 0) {
          found_alloc = true;

          EXPECT_TRUE(sample.self_freed() > 0 &&
                      sample.self_freed() % kExpectedIndividualAllocSz == 0)
              << "self_freed: " << sample.self_freed();
        }
      }
    }
  }
  ASSERT_TRUE(found_proc_dump);
  ASSERT_TRUE(found_alloc);
}

void AssertHasSampledAllocs(
    const std::vector<protos::gen::TracePacket>& packets) {
  ASSERT_GT(packets.size(), 0u);

  bool found_alloc = false;
  bool found_proc_dump = false;
  for (const auto& packet : packets) {
    for (const auto& proc_dump : packet.profile_packet().process_dumps()) {
      found_proc_dump = true;
      for (const auto& sample : proc_dump.samples()) {
        if (sample.self_allocated() > 0) {
          found_alloc = true;
        }
      }
    }
  }
  ASSERT_TRUE(found_proc_dump);
  ASSERT_TRUE(found_alloc);
}

void AssertNoProfileContents(
    const std::vector<protos::gen::TracePacket>& packets) {
  // If profile packets are present, they must be empty.
  for (const auto& packet : packets) {
    ASSERT_EQ(packet.profile_packet().process_dumps_size(), 0);
  }
}
=======
>>>>>>> dc046ead

TEST(HeapprofdCtsTest, DebuggableAppRuntime) {
  std::string app_name = "android.perfetto.cts.app.debuggable";
  const auto& packets = ProfileRuntime(
      app_name, kMallocActivity, kTestSamplingInterval, /*heap_names=*/{});
  AssertExpectedMallocsPresent(kExpectedIndividualAllocSz, packets);
  StopApp(app_name);
}

TEST(HeapprofdCtsTest, DebuggableAppStartup) {
  std::string app_name = "android.perfetto.cts.app.debuggable";
  const auto& packets = ProfileStartup(
      app_name, kMallocActivity, kTestSamplingInterval, /*heap_names=*/{});
  AssertExpectedMallocsPresent(kExpectedIndividualAllocSz, packets);
  StopApp(app_name);
}

TEST(HeapprofdCtsTest, ProfileableAppRuntime) {
  std::string app_name = "android.perfetto.cts.app.profileable";
  const auto& packets = ProfileRuntime(
      app_name, kMallocActivity, kTestSamplingInterval, /*heap_names=*/{});
  AssertExpectedMallocsPresent(kExpectedIndividualAllocSz, packets);
  StopApp(app_name);
}

TEST(HeapprofdCtsTest, ProfileableAppStartup) {
  std::string app_name = "android.perfetto.cts.app.profileable";
  const auto& packets = ProfileStartup(
      app_name, kMallocActivity, kTestSamplingInterval, /*heap_names=*/{});
  AssertExpectedMallocsPresent(kExpectedIndividualAllocSz, packets);
  StopApp(app_name);
}

TEST(HeapprofdCtsTest, ReleaseAppRuntime) {
  std::string app_name = "android.perfetto.cts.app.release";
  const auto& packets = ProfileRuntime(
      app_name, kMallocActivity, kTestSamplingInterval, /*heap_names=*/{});

  if (IsUserBuild())
    AssertNoProfileContents(packets);
  else
    AssertExpectedMallocsPresent(kExpectedIndividualAllocSz, packets);
  StopApp(app_name);
}

TEST(HeapprofdCtsTest, ReleaseAppStartup) {
  std::string app_name = "android.perfetto.cts.app.release";
  const auto& packets = ProfileStartup(
      app_name, kMallocActivity, kTestSamplingInterval, /*heap_names=*/{});

  if (IsUserBuild())
    AssertNoProfileContents(packets);
  else
    AssertExpectedMallocsPresent(kExpectedIndividualAllocSz, packets);
  StopApp(app_name);
}

TEST(HeapprofdCtsTest, NonProfileableAppRuntime) {
  std::string app_name = "android.perfetto.cts.app.nonprofileable";
  const auto& packets = ProfileRuntime(
      app_name, kMallocActivity, kTestSamplingInterval, /*heap_names=*/{});
  if (IsUserBuild())
    AssertNoProfileContents(packets);
  else
    AssertExpectedMallocsPresent(kExpectedIndividualAllocSz, packets);
  StopApp(app_name);
}

TEST(HeapprofdCtsTest, NonProfileableAppStartup) {
  std::string app_name = "android.perfetto.cts.app.nonprofileable";
  const auto& packets = ProfileStartup(
      app_name, kMallocActivity, kTestSamplingInterval, /*heap_names=*/{});
  if (IsUserBuild())
    AssertNoProfileContents(packets);
  else
    AssertExpectedMallocsPresent(kExpectedIndividualAllocSz, packets);
  StopApp(app_name);
}

TEST(HeapprofdCtsTest, ProfilePlatformProcess) {
  int target_pid = PidForProcessName("/system/bin/traced_probes");
  ASSERT_GT(target_pid, 0) << "failed to find pid for target process";

  // Construct config.
  TraceConfig trace_config;
  trace_config.add_buffers()->set_size_kb(20 * 1024);
  trace_config.set_duration_ms(3000);
  trace_config.set_data_source_stop_timeout_ms(8000);
  trace_config.set_unique_session_name(RandomSessionName().c_str());

  // process.stats to cause work in traced_probes
  protos::gen::ProcessStatsConfig ps_config;
  ps_config.set_proc_stats_poll_ms(100);
  ps_config.set_record_thread_names(true);

  auto* ds_config = trace_config.add_data_sources()->mutable_config();
  ds_config->set_name("linux.process_stats");
  ds_config->set_process_stats_config_raw(ps_config.SerializeAsString());

  // profile native heap of traced_probes
  protos::gen::HeapprofdConfig heapprofd_config;
  heapprofd_config.set_sampling_interval_bytes(kTestSamplingInterval);
  heapprofd_config.add_pid(static_cast<uint64_t>(target_pid));
  heapprofd_config.set_block_client(true);

  ds_config = trace_config.add_data_sources()->mutable_config();
  ds_config->set_name("android.heapprofd");
  ds_config->set_heapprofd_config_raw(heapprofd_config.SerializeAsString());

  // Collect trace.
  base::TestTaskRunner task_runner;
  TestHelper helper(&task_runner);
  helper.ConnectConsumer();
  helper.WaitForConsumerConnect();

  helper.StartTracing(trace_config);
  helper.WaitForTracingDisabled(15000 /*ms*/);
  helper.ReadData();
  helper.WaitForReadData();
  auto packets = helper.trace();

  int target_pid_after = PidForProcessName("/system/bin/traced_probes");
  ASSERT_EQ(target_pid, target_pid_after) << "traced_probes died during test";

  if (IsUserBuild())
    AssertNoProfileContents(packets);
  else
    AssertHasSampledAllocs(packets);
}

}  // namespace
}  // namespace perfetto<|MERGE_RESOLUTION|>--- conflicted
+++ resolved
@@ -14,27 +14,13 @@
  * limitations under the License.
  */
 
-<<<<<<< HEAD
-#include <stdlib.h>
-#include <sys/system_properties.h>
-#include <sys/types.h>
-#include <sys/wait.h>
-
-#include <random>
-#include <string>
-#include <string_view>
-=======
 #include <cinttypes>
 #include <string>
->>>>>>> dc046ead
 
 #include "perfetto/base/logging.h"
-#include "perfetto/ext/base/android_utils.h"
-#include "perfetto/ext/base/string_utils.h"
 #include "perfetto/tracing/core/data_source_config.h"
 
 #include "src/base/test/test_task_runner.h"
-#include "src/base/test/tmp_dir_tree.h"
 #include "test/android_test_utils.h"
 #include "test/cts/heapprofd_test_helper.h"
 #include "test/gtest_and_gmock.h"
@@ -55,285 +41,9 @@
 static_assert(kExpectedIndividualAllocSz > kTestSamplingInterval,
               "kTestSamplingInterval invalid");
 
-// Path in the app external directory where the app writes an interation
-// counter. It is used to wait for the test apps to actually perform
-// allocations.
-constexpr std::string_view kReportCyclePath = "report_cycle.txt";
-
 // Activity that runs a JNI thread that repeatedly calls
 // malloc(kExpectedIndividualAllocSz).
 static char kMallocActivity[] = "MainActivity";
-<<<<<<< HEAD
-// Activity that runs a java thread that repeatedly constructs small java
-// objects.
-static char kJavaAllocActivity[] = "JavaAllocActivity";
-
-std::string RandomSessionName() {
-  std::random_device rd;
-  std::default_random_engine generator(rd());
-  std::uniform_int_distribution<> distribution('a', 'z');
-
-  constexpr size_t kSessionNameLen = 20;
-  std::string result(kSessionNameLen, '\0');
-  for (size_t i = 0; i < kSessionNameLen; ++i)
-    result[i] = static_cast<char>(distribution(generator));
-  return result;
-}
-
-// Asks FileContentProvider.java inside the app to read a file.
-class ContentProviderReader {
- public:
-  explicit ContentProviderReader(const std::string& app,
-                                 const std::string& path) {
-    tmp_dir_.TrackFile("contents.txt");
-    tempfile_ = tmp_dir_.AbsolutePath("contents.txt");
-
-    std::optional<int32_t> sdk =
-        base::StringToInt32(base::GetAndroidProp("ro.build.version.sdk"));
-    bool multiuser_support = sdk && *sdk >= 34;
-    cmd_ = "content read";
-    if (multiuser_support) {
-      // This is required only starting from android U.
-      cmd_ += " --user `am get-current-user`";
-    }
-    cmd_ += std::string(" --uri content://") + app + std::string("/") + path;
-    cmd_ += " >" + tempfile_;
-  }
-
-  std::optional<int64_t> ReadInt64() {
-    if (system(cmd_.c_str()) != 0) {
-      return std::nullopt;
-    }
-    return ReadInt64FromFile(tempfile_);
-  }
-
- private:
-  std::optional<int64_t> ReadInt64FromFile(const std::string& path) {
-    std::string contents;
-    if (!base::ReadFile(path, &contents)) {
-      return std::nullopt;
-    }
-    return base::StringToInt64(contents);
-  }
-
-  base::TmpDirTree tmp_dir_;
-  std::string tempfile_;
-  std::string cmd_;
-};
-
-bool WaitForAppAllocationCycle(const std::string& app_name, size_t timeout_ms) {
-  const size_t sleep_per_attempt_us = 100 * 1000;
-  const size_t max_attempts = timeout_ms * 1000 / sleep_per_attempt_us;
-
-  ContentProviderReader app_reader(app_name, std::string(kReportCyclePath));
-
-  for (size_t attempts = 0; attempts < max_attempts;) {
-    int64_t first_value;
-    for (; attempts < max_attempts; attempts++) {
-      std::optional<int64_t> val = app_reader.ReadInt64();
-      if (val) {
-        first_value = *val;
-        break;
-      }
-      base::SleepMicroseconds(sleep_per_attempt_us);
-    }
-
-    for (; attempts < max_attempts; attempts++) {
-      std::optional<int64_t> val = app_reader.ReadInt64();
-      if (!val || *val < first_value) {
-        break;
-      }
-      if (*val >= first_value + 2) {
-        // We've observed the counter being incremented twice. We can be sure
-        // that the app has gone through a full allocation cycle.
-        return true;
-      }
-      base::SleepMicroseconds(sleep_per_attempt_us);
-    }
-  }
-  return false;
-}
-
-// Starts the activity `activity` of the app `app_name` and later starts
-// recording a trace with the allocations in `heap_names`.
-//
-// `heap_names` is a list of the heap names whose allocations will be recorded.
-// An empty list means that only the allocations in the default malloc heap
-// ("libc.malloc") are recorded.
-//
-// Returns the recorded trace.
-std::vector<protos::gen::TracePacket> ProfileRuntime(
-    const std::string& app_name,
-    const std::string& activity,
-    const std::vector<std::string>& heap_names) {
-  base::TestTaskRunner task_runner;
-
-  // (re)start the target app's main activity
-  if (IsAppRunning(app_name)) {
-    StopApp(app_name, "old.app.stopped", &task_runner);
-    task_runner.RunUntilCheckpoint("old.app.stopped", 10000 /*ms*/);
-  }
-  StartAppActivity(app_name, activity, "target.app.running", &task_runner,
-                   /*delay_ms=*/100);
-  task_runner.RunUntilCheckpoint("target.app.running", 10000 /*ms*/);
-
-  // set up tracing
-  TestHelper helper(&task_runner);
-  helper.ConnectConsumer();
-  helper.WaitForConsumerConnect();
-
-  TraceConfig trace_config;
-  trace_config.add_buffers()->set_size_kb(10 * 1024);
-  trace_config.set_unique_session_name(RandomSessionName().c_str());
-
-  auto* ds_config = trace_config.add_data_sources()->mutable_config();
-  ds_config->set_name("android.heapprofd");
-  ds_config->set_target_buffer(0);
-
-  protos::gen::HeapprofdConfig heapprofd_config;
-  heapprofd_config.set_sampling_interval_bytes(kTestSamplingInterval);
-  heapprofd_config.add_process_cmdline(app_name.c_str());
-  heapprofd_config.set_block_client(true);
-  heapprofd_config.set_all(false);
-  for (const std::string& heap_name : heap_names) {
-    heapprofd_config.add_heaps(heap_name);
-  }
-  ds_config->set_heapprofd_config_raw(heapprofd_config.SerializeAsString());
-
-  // start tracing
-  helper.StartTracing(trace_config);
-
-  EXPECT_TRUE(WaitForAppAllocationCycle(app_name, /*timeout_ms=*/10000));
-
-  helper.DisableTracing();
-  helper.WaitForTracingDisabled();
-  helper.ReadData();
-  helper.WaitForReadData();
-
-  return helper.trace();
-}
-
-// Starts recording a trace with the allocations in `heap_names` and later
-// starts the activity `activity` of the app `app_name`
-//
-// `heap_names` is a list of the heap names whose allocations will be recorded.
-// An empty list means that only the allocation in the default malloc heap
-// ("libc.malloc") are recorded.
-//
-// Returns the recorded trace.
-std::vector<protos::gen::TracePacket> ProfileStartup(
-    const std::string& app_name,
-    const std::string& activity,
-    const std::vector<std::string>& heap_names,
-    const bool enable_extra_guardrails = false) {
-  base::TestTaskRunner task_runner;
-
-  if (IsAppRunning(app_name)) {
-    StopApp(app_name, "old.app.stopped", &task_runner);
-    task_runner.RunUntilCheckpoint("old.app.stopped", 10000 /*ms*/);
-  }
-
-  // set up tracing
-  TestHelper helper(&task_runner);
-  helper.ConnectConsumer();
-  helper.WaitForConsumerConnect();
-
-  TraceConfig trace_config;
-  trace_config.add_buffers()->set_size_kb(10 * 1024);
-  trace_config.set_enable_extra_guardrails(enable_extra_guardrails);
-  trace_config.set_unique_session_name(RandomSessionName().c_str());
-
-  auto* ds_config = trace_config.add_data_sources()->mutable_config();
-  ds_config->set_name("android.heapprofd");
-  ds_config->set_target_buffer(0);
-
-  protos::gen::HeapprofdConfig heapprofd_config;
-  heapprofd_config.set_sampling_interval_bytes(kTestSamplingInterval);
-  heapprofd_config.add_process_cmdline(app_name.c_str());
-  heapprofd_config.set_block_client(true);
-  heapprofd_config.set_all(false);
-  for (const std::string& heap_name : heap_names) {
-    heapprofd_config.add_heaps(heap_name);
-  }
-  ds_config->set_heapprofd_config_raw(heapprofd_config.SerializeAsString());
-
-  // start tracing
-  helper.StartTracing(trace_config);
-
-  // start app
-  StartAppActivity(app_name, activity, "target.app.running", &task_runner,
-                   /*delay_ms=*/100);
-  task_runner.RunUntilCheckpoint("target.app.running", 10000 /*ms*/);
-
-  EXPECT_TRUE(WaitForAppAllocationCycle(app_name, /*timeout_ms=*/10000));
-
-  helper.DisableTracing();
-  helper.WaitForTracingDisabled();
-  helper.ReadData();
-  helper.WaitForReadData();
-
-  return helper.trace();
-}
-
-// Check that `packets` contain some allocations performed by kMallocActivity.
-void AssertExpectedMallocsPresent(
-    const std::vector<protos::gen::TracePacket>& packets) {
-  ASSERT_GT(packets.size(), 0u);
-
-  // TODO(rsavitski): assert particular stack frames once we clarify the
-  // expected behaviour of unwinding native libs within an apk.
-  // Until then, look for an allocation that is a multiple of the expected
-  // allocation size.
-  bool found_alloc = false;
-  bool found_proc_dump = false;
-  for (const auto& packet : packets) {
-    for (const auto& proc_dump : packet.profile_packet().process_dumps()) {
-      found_proc_dump = true;
-      for (const auto& sample : proc_dump.samples()) {
-        if (sample.self_allocated() > 0 &&
-            sample.self_allocated() % kExpectedIndividualAllocSz == 0) {
-          found_alloc = true;
-
-          EXPECT_TRUE(sample.self_freed() > 0 &&
-                      sample.self_freed() % kExpectedIndividualAllocSz == 0)
-              << "self_freed: " << sample.self_freed();
-        }
-      }
-    }
-  }
-  ASSERT_TRUE(found_proc_dump);
-  ASSERT_TRUE(found_alloc);
-}
-
-void AssertHasSampledAllocs(
-    const std::vector<protos::gen::TracePacket>& packets) {
-  ASSERT_GT(packets.size(), 0u);
-
-  bool found_alloc = false;
-  bool found_proc_dump = false;
-  for (const auto& packet : packets) {
-    for (const auto& proc_dump : packet.profile_packet().process_dumps()) {
-      found_proc_dump = true;
-      for (const auto& sample : proc_dump.samples()) {
-        if (sample.self_allocated() > 0) {
-          found_alloc = true;
-        }
-      }
-    }
-  }
-  ASSERT_TRUE(found_proc_dump);
-  ASSERT_TRUE(found_alloc);
-}
-
-void AssertNoProfileContents(
-    const std::vector<protos::gen::TracePacket>& packets) {
-  // If profile packets are present, they must be empty.
-  for (const auto& packet : packets) {
-    ASSERT_EQ(packet.profile_packet().process_dumps_size(), 0);
-  }
-}
-=======
->>>>>>> dc046ead
 
 TEST(HeapprofdCtsTest, DebuggableAppRuntime) {
   std::string app_name = "android.perfetto.cts.app.debuggable";
