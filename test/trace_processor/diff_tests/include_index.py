#!/usr/bin/env python3
# Copyright (C) 2023 The Android Open Source Project
#
# Licensed under the Apache License, Version 2.0 (the "License");
# you may not use this file except in compliance with the License.
# You may obtain a copy of the License at
#
#      http://www.apache.org/licenses/LICENSE-2.0
#
# Unless required by applicable law or agreed to in writing, software
# distributed under the License is distributed on an "AS IS" BASIS,
# WITHOUT WARRANTIES OR CONDITIONS OF ANY KIND, either express or implied.
# See the License for the specific language governing permissions and
# limitations under the License.
import os
import sys
from typing import List, Tuple

from python.generators.diff_tests import testing

# A hack to import using `diff_tests.` which prevents the risk name conflicts,
# i.e importing a module when user has a different package of the same name
# installed.
TRACE_PROCESSOR_TEST_DIR = os.path.dirname(
    os.path.dirname(os.path.abspath(__file__)))
sys.path.append(TRACE_PROCESSOR_TEST_DIR)

from diff_tests.metrics.android.tests import AndroidMetrics
from diff_tests.metrics.camera.tests import Camera
from diff_tests.metrics.chrome.tests import ChromeMetrics
from diff_tests.metrics.chrome.tests_args import ChromeArgs
from diff_tests.metrics.chrome.tests_processes import ChromeProcesses
from diff_tests.metrics.chrome.tests_scroll_jank import ChromeScrollJankMetrics
from diff_tests.metrics.codecs.tests import Codecs
from diff_tests.metrics.common.tests import CloneDurationMetrics
from diff_tests.metrics.frame_timeline.tests import FrameTimeline
from diff_tests.metrics.graphics.tests import GraphicsMetrics
from diff_tests.metrics.irq.tests import IRQ
from diff_tests.metrics.memory.tests import MemoryMetrics
from diff_tests.metrics.network.tests import NetworkMetrics
from diff_tests.metrics.power.tests import Power
from diff_tests.metrics.profiling.tests import ProfilingMetrics
from diff_tests.metrics.startup.tests import Startup
from diff_tests.metrics.startup.tests_broadcasts import StartupBroadcasts
from diff_tests.metrics.startup.tests_lock_contention import StartupLockContention
from diff_tests.metrics.startup.tests_metrics import StartupMetrics
from diff_tests.metrics.webview.tests import WebView
from diff_tests.parser.android_fs.tests import AndroidFs
from diff_tests.parser.android.tests import AndroidParser
from diff_tests.parser.android.tests_android_input_event import AndroidInputEvent
from diff_tests.parser.android.tests_bugreport import AndroidBugreport
from diff_tests.parser.android.tests_cpu_per_uid import AndroidCpuPerUid
from diff_tests.parser.android.tests_dumpstate import AndroidDumpstate
from diff_tests.parser.android.tests_games import AndroidGames
from diff_tests.parser.android.tests_inputmethod_clients import InputMethodClients
from diff_tests.parser.android.tests_inputmethod_manager_service import InputMethodManagerService
from diff_tests.parser.android.tests_inputmethod_service import InputMethodService
from diff_tests.parser.android.tests_protolog import ProtoLog
from diff_tests.parser.android.tests_shell_transitions import ShellTransitions
from diff_tests.parser.android.tests_surfaceflinger_layers import SurfaceFlingerLayers
from diff_tests.parser.android.tests_surfaceflinger_transactions import SurfaceFlingerTransactions
from diff_tests.parser.android.tests_viewcapture import ViewCapture
from diff_tests.parser.android.tests_windowmanager import WindowManager
from diff_tests.parser.art_hprof.tests import ArtHprofParser
from diff_tests.parser.art_method.tests import ArtMethodParser
from diff_tests.parser.atrace.tests import Atrace
from diff_tests.parser.atrace.tests_error_handling import AtraceErrorHandling
from diff_tests.parser.chrome.tests import ChromeParser
from diff_tests.parser.chrome.tests_memory_snapshots import ChromeMemorySnapshots
from diff_tests.parser.chrome.tests_v8 import ChromeV8Parser
from diff_tests.parser.cros.tests import Cros
from diff_tests.parser.etm.tests import Etm
from diff_tests.parser.fs.tests import Fs
from diff_tests.parser.ftrace.block_io_tests import BlockIo
from diff_tests.parser.ftrace.ftrace_crop_tests import FtraceCrop
from diff_tests.parser.ftrace.kprobes_tests import Kprobes
from diff_tests.parser.ftrace.generic_ftrace_tests import GenericFtrace
from diff_tests.parser.ftrace.kernel_trackevent_tests import KernelTrackevent
from diff_tests.parser.fuchsia.tests import Fuchsia
from diff_tests.parser.gecko.tests import GeckoParser
from diff_tests.parser.generic_kernel.tests import GenericKernelParser
from diff_tests.parser.graphics.tests import GraphicsParser
from diff_tests.parser.graphics.tests_drm_related_ftrace_events import GraphicsDrmRelatedFtraceEvents
from diff_tests.parser.graphics.tests_gpu_trace import GraphicsGpuTrace
from diff_tests.parser.gzip.tests import Gzip
from diff_tests.parser.instruments.tests import Instruments
from diff_tests.parser.json.tests import JsonParser
from diff_tests.parser.memory.tests import MemoryParser
from diff_tests.parser.network.tests import NetworkParser
from diff_tests.parser.parsing.tests import Parsing
from diff_tests.parser.parsing.tests_debug_annotation import ParsingDebugAnnotation
from diff_tests.parser.parsing.tests_memory_counters import ParsingMemoryCounters
from diff_tests.parser.parsing.tests_rss_stats import ParsingRssStats
from diff_tests.parser.parsing.tests_sys_stats import ParsingSysStats
from diff_tests.parser.parsing.tests_traced_stats import ParsingTracedStats
from diff_tests.parser.perf_text.tests import PerfTextParser
from diff_tests.parser.power.tests_battery_stats import BatteryStats
from diff_tests.parser.power.tests_energy_breakdown import PowerEnergyBreakdown
from diff_tests.parser.power.tests_entity_state_residency import EntityStateResidency
from diff_tests.parser.power.tests_linux_sysfs_power import LinuxSysfsPower
from diff_tests.parser.power.tests_power_rails import PowerPowerRails
from diff_tests.parser.power.tests_voltage_and_scaling import PowerVoltageAndScaling
from diff_tests.parser.process_tracking.tests import ProcessTracking
from diff_tests.parser.profiling.deobfuscation_tests import Deobfuscation
from diff_tests.parser.profiling.tests import Profiling
from diff_tests.parser.profiling.tests_heap_graph import ProfilingHeapGraph
from diff_tests.parser.profiling.tests_heap_profiling import ProfilingHeapProfiling
from diff_tests.parser.profiling.tests_llvm_symbolizer import ProfilingLlvmSymbolizer
from diff_tests.parser.sched.tests import SchedParser
from diff_tests.parser.simpleperf.tests import Simpleperf
from diff_tests.parser.smoke.tests import Smoke
from diff_tests.parser.smoke.tests_compute_metrics import SmokeComputeMetrics
from diff_tests.parser.smoke.tests_json import SmokeJson
from diff_tests.parser.smoke.tests_sched_events import SmokeSchedEvents
from diff_tests.parser.track_event.tests import TrackEvent
from diff_tests.parser.translated_args.tests import TranslatedArgs
from diff_tests.parser.ufs.tests import Ufs
from diff_tests.parser.zip.tests import Zip
from diff_tests.stdlib.android.cpu_cluster_tests import CpuClusters
from diff_tests.stdlib.android.battery_tests import Battery
from diff_tests.stdlib.android.desktop_mode_tests import DesktopMode
from diff_tests.stdlib.android.frames_tests import Frames
from diff_tests.stdlib.android.gpu import AndroidGpu
from diff_tests.stdlib.android.heap_graph_tests import HeapGraph
from diff_tests.stdlib.android.heap_profile_tests import HeapProfile
<<<<<<< HEAD
=======
from diff_tests.stdlib.prelude.unhex import UnHex
>>>>>>> 92aa66de
from diff_tests.stdlib.android.memory import AndroidMemory
from diff_tests.stdlib.android.network_packets import AndroidNetworkPackets
from diff_tests.stdlib.android.startups_tests import Startups
from diff_tests.stdlib.android.sysui_cujs_test import SystemUICujs
from diff_tests.stdlib.android.bitmaps import AndroidBitmaps
from diff_tests.stdlib.android.tests import AndroidStdlib
from diff_tests.stdlib.chrome.chrome_stdlib_testsuites import CHROME_STDLIB_TESTSUITES
from diff_tests.stdlib.counters.tests import StdlibCounterIntervals
from diff_tests.stdlib.dynamic_tables.tests import DynamicTables
from diff_tests.stdlib.export.tests import ExportTests
from diff_tests.stdlib.graphs.critical_path_tests import CriticalPathTests
from diff_tests.stdlib.graphs.dominator_tree_tests import DominatorTree
from diff_tests.stdlib.graphs.partition_tests import GraphPartitionTests
from diff_tests.stdlib.graphs.scan_tests import GraphScanTests
from diff_tests.stdlib.graphs.search_tests import GraphSearchTests
from diff_tests.stdlib.intervals.intersect_tests import IntervalsIntersect
from diff_tests.stdlib.intervals.tests import StdlibIntervals
from diff_tests.stdlib.linux.cpu import LinuxCpu
from diff_tests.stdlib.linux.memory import Memory
from diff_tests.stdlib.linux.tests import LinuxTests
from diff_tests.stdlib.pixel.tests import PixelStdlib
from diff_tests.stdlib.pkvm.tests import Pkvm
from diff_tests.stdlib.prelude.math_functions_tests import PreludeMathFunctions
from diff_tests.stdlib.prelude.pprof_functions_tests import PreludePprofFunctions
from diff_tests.stdlib.prelude.regexp_extract import RegexpExtract
from diff_tests.stdlib.prelude.slices_tests import PreludeSlices
from diff_tests.stdlib.prelude.window_functions_tests import PreludeWindowFunctions
from diff_tests.stdlib.sched.tests import StdlibSched
from diff_tests.stdlib.slices.tests import Slices
from diff_tests.stdlib.span_join.tests_left_join import SpanJoinLeftJoin
from diff_tests.stdlib.span_join.tests_outer_join import SpanJoinOuterJoin
from diff_tests.stdlib.span_join.tests_regression import SpanJoinRegression
from diff_tests.stdlib.span_join.tests_smoke import SpanJoinSmoke
from diff_tests.stdlib.symbolize.tests import Symbolize
from diff_tests.stdlib.tests import StdlibSmoke
from diff_tests.stdlib.timestamps.tests import Timestamps
from diff_tests.stdlib.traced.stats import TracedStats
from diff_tests.stdlib.viz.tests import Viz
from diff_tests.stdlib.wattson.tests import WattsonStdlib
from diff_tests.syntax.filtering_tests import PerfettoFiltering
from diff_tests.syntax.function_tests import PerfettoFunction
from diff_tests.syntax.include_tests import PerfettoInclude
from diff_tests.syntax.macro_tests import PerfettoMacro
from diff_tests.syntax.table_function_tests import PerfettoTableFunction
from diff_tests.syntax.table_tests import PerfettoTable
from diff_tests.syntax.view_tests import PerfettoView
from diff_tests.tables.tests import Tables
from diff_tests.tables.tests_counters import TablesCounters
from diff_tests.tables.tests_sched import TablesSched
from diff_tests.summary.metrics_v2_tests import SummaryMetricsV2

sys.path.pop()


def fetch_all_diff_tests(
    index_path: str) -> List[Tuple[str, 'testing.DiffTestBlueprint']]:
  parser_tests = [
      AndroidBugreport,
      AndroidCpuPerUid,
      AndroidDumpstate,
      AndroidFs,
      AndroidGames,
      AndroidParser,
      Atrace,
      AtraceErrorHandling,
      ChromeMemorySnapshots,
      ChromeParser,
      ChromeV8Parser,
      Cros,
      Deobfuscation,
      Etm,
      Fs,
      Fuchsia,
      GenericFtrace,
      GenericKernelParser,
      GraphicsDrmRelatedFtraceEvents,
      GraphicsGpuTrace,
      GraphicsParser,
      JsonParser,
      KernelTrackevent,
      MemoryParser,
      NetworkParser,
      BatteryStats,
      PowerEnergyBreakdown,
      PowerPowerRails,
      PowerVoltageAndScaling,
      EntityStateResidency,
      LinuxSysfsPower,
      ProcessTracking,
      Profiling,
      ProfilingHeapGraph,
      ProfilingHeapProfiling,
      ProfilingLlvmSymbolizer,
      SchedParser,
      Simpleperf,
      StdlibSched,
      Smoke,
      SmokeComputeMetrics,
      SmokeJson,
      SmokeSchedEvents,
      Symbolize,
      InputMethodClients,
      InputMethodManagerService,
      InputMethodService,
      SurfaceFlingerLayers,
      SurfaceFlingerTransactions,
      ShellTransitions,
      ProtoLog,
      ViewCapture,
      WindowManager,
      TrackEvent,
      TranslatedArgs,
      Ufs,
      Parsing,
      ParsingDebugAnnotation,
      ParsingRssStats,
      ParsingSysStats,
      ParsingMemoryCounters,
      BlockIo,
      FtraceCrop,
      Kprobes,
      ParsingTracedStats,
      Zip,
      AndroidInputEvent,
      Instruments,
      Gzip,
      GeckoParser,
      ArtHprofParser,
      ArtMethodParser,
      PerfTextParser,
  ]

  metrics_tests = [
      AndroidMetrics,
      Camera,
      ChromeArgs,
      ChromeMetrics,
      ChromeProcesses,
      ChromeScrollJankMetrics,
      Codecs,
      FrameTimeline,
      GraphicsMetrics,
      IRQ,
      CloneDurationMetrics,
      MemoryMetrics,
      NetworkMetrics,
      Power,
      ProfilingMetrics,
      Startup,
      StartupBroadcasts,
      StartupLockContention,
      StartupMetrics,
      WebView,
  ]

  stdlib_tests = [
      AndroidMemory,
      AndroidNetworkPackets,
      AndroidGpu,
      AndroidStdlib,
      AndroidBitmaps,
      CpuClusters,
      Battery,
      DesktopMode,
      LinuxCpu,
      LinuxTests,
      DominatorTree,
      CriticalPathTests,
      GraphScanTests,
      ExportTests,
      Frames,
      GraphSearchTests,
      GraphPartitionTests,
      StdlibCounterIntervals,
      DynamicTables,
      Memory,
      PreludeMathFunctions,
      HeapGraph,
<<<<<<< HEAD
=======
      UnHex,
>>>>>>> 92aa66de
      PreludePprofFunctions,
      PreludeWindowFunctions,
      RegexpExtract,
      Pkvm,
      PreludeSlices,
      StdlibSmoke,
      Slices,
      SpanJoinLeftJoin,
      SpanJoinOuterJoin,
      SpanJoinRegression,
      SpanJoinSmoke,
      StdlibIntervals,
      SystemUICujs,
      IntervalsIntersect,
      Startups,
      Timestamps,
      TracedStats,
      Viz,
      WattsonStdlib,
      HeapProfile,
      PixelStdlib,
  ]

  syntax_tests = [
      PerfettoFiltering,
      PerfettoFunction,
      PerfettoInclude,
      PerfettoMacro,
      PerfettoTable,
      PerfettoTableFunction,
      PerfettoView,
  ]

  tables_tests = [
      Tables,
      TablesCounters,
      TablesSched,
  ]

  summary_tests = [SummaryMetricsV2]

  all_tests = []
  all_tests += parser_tests
  all_tests += metrics_tests
  all_tests += stdlib_tests
  all_tests += syntax_tests
  all_tests += tables_tests
  all_tests += summary_tests
  all_test_instances = [x for t in all_tests for x in t(index_path).fetch()]

  # Chrome is special because it is rolled in from externally. So it has its
  # own segregated copy of everything.
  chrome_test_dir = os.path.abspath(
      os.path.join(__file__, '../../../data/chrome'))
  chrome_stdlib_tests_instances = []
  for test_suite_cls in CHROME_STDLIB_TESTSUITES:
    test_suite = test_suite_cls(index_path, chrome_test_dir)
    chrome_stdlib_tests_instances += test_suite.fetch()

  return all_test_instances + chrome_stdlib_tests_instances<|MERGE_RESOLUTION|>--- conflicted
+++ resolved
@@ -123,10 +123,7 @@
 from diff_tests.stdlib.android.gpu import AndroidGpu
 from diff_tests.stdlib.android.heap_graph_tests import HeapGraph
 from diff_tests.stdlib.android.heap_profile_tests import HeapProfile
-<<<<<<< HEAD
-=======
 from diff_tests.stdlib.prelude.unhex import UnHex
->>>>>>> 92aa66de
 from diff_tests.stdlib.android.memory import AndroidMemory
 from diff_tests.stdlib.android.network_packets import AndroidNetworkPackets
 from diff_tests.stdlib.android.startups_tests import Startups
@@ -305,10 +302,7 @@
       Memory,
       PreludeMathFunctions,
       HeapGraph,
-<<<<<<< HEAD
-=======
       UnHex,
->>>>>>> 92aa66de
       PreludePprofFunctions,
       PreludeWindowFunctions,
       RegexpExtract,
