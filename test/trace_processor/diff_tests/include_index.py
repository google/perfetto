#!/usr/bin/env python3
# Copyright (C) 2023 The Android Open Source Project
#
# Licensed under the Apache License, Version 2.0 (the "License");
# you may not use this file except in compliance with the License.
# You may obtain a copy of the License a
#
#      http://www.apache.org/licenses/LICENSE-2.0
#
# Unless required by applicable law or agreed to in writing, software
# distributed under the License is distributed on an "AS IS" BASIS,
# WITHOUT WARRANTIES OR CONDITIONS OF ANY KIND, either express or implied.
# See the License for the specific language governing permissions and
# limitations under the License.
import os
import sys
from typing import List

from python.generators.diff_tests import testing

# A hack to import using `diff_tests.` which prevents the risk name conflicts,
# i.e importing a module when user has a different package of the same name
# installed.
TRACE_PROCESSOR_TEST_DIR = os.path.dirname(
    os.path.dirname(os.path.abspath(__file__)))
sys.path.append(TRACE_PROCESSOR_TEST_DIR)

from diff_tests.metrics.android.tests import AndroidMetrics
from diff_tests.metrics.camera.tests import Camera
from diff_tests.metrics.chrome.tests import ChromeMetrics
from diff_tests.metrics.chrome.tests_args import ChromeArgs
from diff_tests.metrics.chrome.tests_processes import ChromeProcesses
from diff_tests.metrics.chrome.tests_scroll_jank import ChromeScrollJankMetrics
from diff_tests.metrics.codecs.tests import Codecs
from diff_tests.metrics.common.tests import CloneDurationMetrics
from diff_tests.metrics.frame_timeline.tests import FrameTimeline
from diff_tests.metrics.graphics.tests import GraphicsMetrics
from diff_tests.metrics.irq.tests import IRQ
from diff_tests.metrics.memory.tests import MemoryMetrics
from diff_tests.metrics.network.tests import NetworkMetrics
from diff_tests.metrics.power.tests import Power
from diff_tests.metrics.profiling.tests import ProfilingMetrics
from diff_tests.metrics.startup.tests import Startup
from diff_tests.metrics.startup.tests_broadcasts import StartupBroadcasts
from diff_tests.metrics.startup.tests_lock_contention import StartupLockContention
from diff_tests.metrics.startup.tests_metrics import StartupMetrics
from diff_tests.metrics.webview.tests import WebView
from diff_tests.parser.android_fs.tests import AndroidFs
from diff_tests.parser.android.tests import AndroidParser
from diff_tests.parser.android.tests_android_input_event import AndroidInputEvent
from diff_tests.parser.android.tests_bugreport import AndroidBugreport
from diff_tests.parser.android.tests_dumpstate import AndroidDumpstate
from diff_tests.parser.android.tests_games import AndroidGames
from diff_tests.parser.android.tests_inputmethod_clients import InputMethodClients
from diff_tests.parser.android.tests_inputmethod_manager_service import InputMethodManagerService
from diff_tests.parser.android.tests_inputmethod_service import InputMethodService
from diff_tests.parser.android.tests_protolog import ProtoLog
from diff_tests.parser.android.tests_shell_transitions import ShellTransitions
from diff_tests.parser.android.tests_surfaceflinger_layers import SurfaceFlingerLayers
from diff_tests.parser.android.tests_surfaceflinger_transactions import SurfaceFlingerTransactions
from diff_tests.parser.android.tests_viewcapture import ViewCapture
from diff_tests.parser.android.tests_windowmanager import WindowManager
from diff_tests.parser.art_method.tests import ArtMethodParser
from diff_tests.parser.atrace.tests import Atrace
from diff_tests.parser.atrace.tests_error_handling import AtraceErrorHandling
from diff_tests.parser.chrome.tests import ChromeParser
from diff_tests.parser.chrome.tests_memory_snapshots import ChromeMemorySnapshots
from diff_tests.parser.chrome.tests_v8 import ChromeV8Parser
from diff_tests.parser.cros.tests import Cros
from diff_tests.parser.etm.tests import Etm
from diff_tests.parser.fs.tests import Fs
from diff_tests.parser.ftrace.block_io_tests import BlockIo
from diff_tests.parser.ftrace.ftrace_crop_tests import FtraceCrop
from diff_tests.parser.ftrace.kprobes_tests import Kprobes
from diff_tests.parser.fuchsia.tests import Fuchsia
from diff_tests.parser.gecko.tests import GeckoParser
from diff_tests.parser.graphics.tests import GraphicsParser
from diff_tests.parser.graphics.tests_drm_related_ftrace_events import GraphicsDrmRelatedFtraceEvents
from diff_tests.parser.graphics.tests_gpu_trace import GraphicsGpuTrace
from diff_tests.parser.gzip.tests import Gzip
from diff_tests.parser.instruments.tests import Instruments
from diff_tests.parser.json.tests import JsonParser
from diff_tests.parser.memory.tests import MemoryParser
from diff_tests.parser.network.tests import NetworkParser
from diff_tests.parser.parsing.tests import Parsing
from diff_tests.parser.parsing.tests_debug_annotation import ParsingDebugAnnotation
from diff_tests.parser.parsing.tests_memory_counters import ParsingMemoryCounters
from diff_tests.parser.parsing.tests_rss_stats import ParsingRssStats
from diff_tests.parser.parsing.tests_sys_stats import ParsingSysStats
from diff_tests.parser.parsing.tests_traced_stats import ParsingTracedStats
from diff_tests.parser.perf_text.tests import PerfTextParser
from diff_tests.parser.power.tests_energy_breakdown import PowerEnergyBreakdown
from diff_tests.parser.power.tests_entity_state_residency import EntityStateResidency
from diff_tests.parser.power.tests_linux_sysfs_power import LinuxSysfsPower
from diff_tests.parser.power.tests_power_rails import PowerPowerRails
from diff_tests.parser.power.tests_voltage_and_scaling import PowerVoltageAndScaling
from diff_tests.parser.process_tracking.tests import ProcessTracking
from diff_tests.parser.profiling.tests import Profiling
from diff_tests.parser.profiling.tests_heap_graph import ProfilingHeapGraph
from diff_tests.parser.profiling.tests_heap_profiling import ProfilingHeapProfiling
from diff_tests.parser.profiling.tests_llvm_symbolizer import ProfilingLlvmSymbolizer
from diff_tests.parser.sched.tests import SchedParser
from diff_tests.parser.simpleperf.tests import Simpleperf
from diff_tests.parser.smoke.tests import Smoke
from diff_tests.parser.smoke.tests_compute_metrics import SmokeComputeMetrics
from diff_tests.parser.smoke.tests_json import SmokeJson
from diff_tests.parser.smoke.tests_sched_events import SmokeSchedEvents
from diff_tests.parser.track_event.tests import TrackEvent
from diff_tests.parser.translated_args.tests import TranslatedArgs
from diff_tests.parser.ufs.tests import Ufs
from diff_tests.parser.zip.tests import Zip
from diff_tests.stdlib.android.cpu_cluster_tests import CpuClusters
from diff_tests.stdlib.android.desktop_mode_tests import DesktopMode
from diff_tests.stdlib.android.frames_tests import Frames
from diff_tests.stdlib.android.gpu import AndroidGpu
from diff_tests.stdlib.android.heap_graph_tests import HeapGraph
from diff_tests.stdlib.android.heap_profile_tests import HeapProfile
from diff_tests.stdlib.android.memory import AndroidMemory
from diff_tests.stdlib.android.startups_tests import Startups
<<<<<<< HEAD
=======
from diff_tests.stdlib.android.sysui_cujs_test import SystemUICujs
>>>>>>> 3d891536
from diff_tests.stdlib.android.tests import AndroidStdlib
from diff_tests.stdlib.chrome.chrome_stdlib_testsuites import CHROME_STDLIB_TESTSUITES
from diff_tests.stdlib.counters.tests import StdlibCounterIntervals
from diff_tests.stdlib.dynamic_tables.tests import DynamicTables
from diff_tests.stdlib.export.tests import ExportTests
from diff_tests.stdlib.graphs.critical_path_tests import CriticalPathTests
from diff_tests.stdlib.graphs.dominator_tree_tests import DominatorTree
from diff_tests.stdlib.graphs.partition_tests import GraphPartitionTests
from diff_tests.stdlib.graphs.scan_tests import GraphScanTests
from diff_tests.stdlib.graphs.search_tests import GraphSearchTests
from diff_tests.stdlib.intervals.intersect_tests import IntervalsIntersect
from diff_tests.stdlib.intervals.tests import StdlibIntervals
from diff_tests.stdlib.linux.cpu import LinuxCpu
from diff_tests.stdlib.linux.memory import Memory
from diff_tests.stdlib.linux.tests import LinuxTests
from diff_tests.stdlib.pixel.tests import PixelStdlib
from diff_tests.stdlib.pkvm.tests import Pkvm
from diff_tests.stdlib.prelude.math_functions_tests import PreludeMathFunctions
from diff_tests.stdlib.prelude.pprof_functions_tests import PreludePprofFunctions
from diff_tests.stdlib.prelude.slices_tests import PreludeSlices
from diff_tests.stdlib.prelude.window_functions_tests import PreludeWindowFunctions
from diff_tests.stdlib.sched.tests import StdlibSched
from diff_tests.stdlib.slices.tests import Slices
from diff_tests.stdlib.span_join.tests_left_join import SpanJoinLeftJoin
from diff_tests.stdlib.span_join.tests_outer_join import SpanJoinOuterJoin
from diff_tests.stdlib.span_join.tests_regression import SpanJoinRegression
from diff_tests.stdlib.span_join.tests_smoke import SpanJoinSmoke
from diff_tests.stdlib.tests import StdlibSmoke
from diff_tests.stdlib.timestamps.tests import Timestamps
from diff_tests.stdlib.traced.stats import TracedStats
from diff_tests.stdlib.viz.tests import Viz
from diff_tests.stdlib.wattson.tests import WattsonStdlib
from diff_tests.syntax.filtering_tests import PerfettoFiltering
from diff_tests.syntax.function_tests import PerfettoFunction
from diff_tests.syntax.include_tests import PerfettoInclude
from diff_tests.syntax.macro_tests import PerfettoMacro
from diff_tests.syntax.table_function_tests import PerfettoTableFunction
from diff_tests.syntax.table_tests import PerfettoTable
from diff_tests.syntax.view_tests import PerfettoView
from diff_tests.tables.tests import Tables
from diff_tests.tables.tests_counters import TablesCounters
from diff_tests.tables.tests_sched import TablesSched
from diff_tests.summary.metrics_v2_tests import SummaryMetricsV2

sys.path.pop()


def fetch_all_diff_tests(index_path: str) -> List['testing.TestCase']:
  parser_tests = [
      AndroidBugreport,
      AndroidDumpstate,
      AndroidFs,
      AndroidGames,
      AndroidParser,
      Atrace,
      AtraceErrorHandling,
      ChromeMemorySnapshots,
      ChromeParser,
      ChromeV8Parser,
      Cros,
      Etm,
      Fs,
      Fuchsia,
      GraphicsDrmRelatedFtraceEvents,
      GraphicsGpuTrace,
      GraphicsParser,
      JsonParser,
      MemoryParser,
      NetworkParser,
      PowerEnergyBreakdown,
      PowerPowerRails,
      PowerVoltageAndScaling,
      EntityStateResidency,
      LinuxSysfsPower,
      ProcessTracking,
      Profiling,
      ProfilingHeapGraph,
      ProfilingHeapProfiling,
      ProfilingLlvmSymbolizer,
      SchedParser,
      Simpleperf,
      StdlibSched,
      Smoke,
      SmokeComputeMetrics,
      SmokeJson,
      SmokeSchedEvents,
      InputMethodClients,
      InputMethodManagerService,
      InputMethodService,
      SurfaceFlingerLayers,
      SurfaceFlingerTransactions,
      ShellTransitions,
      ProtoLog,
      ViewCapture,
      WindowManager,
      TrackEvent,
      TranslatedArgs,
      Ufs,
      Parsing,
      ParsingDebugAnnotation,
      ParsingRssStats,
      ParsingSysStats,
      ParsingMemoryCounters,
      BlockIo,
      FtraceCrop,
      Kprobes,
      ParsingTracedStats,
      Zip,
      AndroidInputEvent,
      Instruments,
      Gzip,
      GeckoParser,
      ArtMethodParser,
      PerfTextParser,
  ]

  metrics_tests = [
      AndroidMetrics,
      Camera,
      ChromeArgs,
      ChromeMetrics,
      ChromeProcesses,
      ChromeScrollJankMetrics,
      Codecs,
      FrameTimeline,
      GraphicsMetrics,
      IRQ,
      CloneDurationMetrics,
      MemoryMetrics,
      NetworkMetrics,
      Power,
      ProfilingMetrics,
      Startup,
      StartupBroadcasts,
      StartupLockContention,
      StartupMetrics,
      WebView,
  ]

  stdlib_tests = [
      AndroidMemory,
      AndroidGpu,
      AndroidStdlib,
      CpuClusters,
      DesktopMode,
      LinuxCpu,
      LinuxTests,
      DominatorTree,
      CriticalPathTests,
      GraphScanTests,
      ExportTests,
      Frames,
      GraphSearchTests,
      GraphPartitionTests,
      StdlibCounterIntervals,
      DynamicTables,
      Memory,
      PreludeMathFunctions,
      HeapGraph,
      PreludePprofFunctions,
      PreludeWindowFunctions,
      Pkvm,
      PreludeSlices,
      StdlibSmoke,
      Slices,
      SpanJoinLeftJoin,
      SpanJoinOuterJoin,
      SpanJoinRegression,
      SpanJoinSmoke,
      StdlibIntervals,
<<<<<<< HEAD
=======
      SystemUICujs,
>>>>>>> 3d891536
      IntervalsIntersect,
      Startups,
      Timestamps,
      TracedStats,
      Viz,
      WattsonStdlib,
      HeapProfile,
      PixelStdlib,
  ]

  syntax_tests = [
      PerfettoFiltering,
      PerfettoFunction,
      PerfettoInclude,
      PerfettoMacro,
      PerfettoTable,
      PerfettoTableFunction,
      PerfettoView,
  ]

  tables_tests = [
      Tables,
      TablesCounters,
      TablesSched,
  ]

  summary_tests = [SummaryMetricsV2]

  all_tests = []
  all_tests += parser_tests
  all_tests += metrics_tests
  all_tests += stdlib_tests
  all_tests += syntax_tests
  all_tests += tables_tests
  all_tests += summary_tests
  all_test_instances = [x for t in all_tests for x in t(index_path).fetch()]

  # Chrome is special because it is rolled in from externally. So it has its
  # own segregated copy of everything.
  chrome_test_dir = os.path.abspath(
      os.path.join(__file__, '../../../data/chrome'))
  chrome_stdlib_tests_instances = []
  for test_suite_cls in CHROME_STDLIB_TESTSUITES:
    test_suite = test_suite_cls(index_path, chrome_test_dir)
    chrome_stdlib_tests_instances += test_suite.fetch()

  return all_test_instances + chrome_stdlib_tests_instances<|MERGE_RESOLUTION|>--- conflicted
+++ resolved
@@ -117,10 +117,7 @@
 from diff_tests.stdlib.android.heap_profile_tests import HeapProfile
 from diff_tests.stdlib.android.memory import AndroidMemory
 from diff_tests.stdlib.android.startups_tests import Startups
-<<<<<<< HEAD
-=======
 from diff_tests.stdlib.android.sysui_cujs_test import SystemUICujs
->>>>>>> 3d891536
 from diff_tests.stdlib.android.tests import AndroidStdlib
 from diff_tests.stdlib.chrome.chrome_stdlib_testsuites import CHROME_STDLIB_TESTSUITES
 from diff_tests.stdlib.counters.tests import StdlibCounterIntervals
@@ -291,10 +288,7 @@
       SpanJoinRegression,
       SpanJoinSmoke,
       StdlibIntervals,
-<<<<<<< HEAD
-=======
       SystemUICujs,
->>>>>>> 3d891536
       IntervalsIntersect,
       Startups,
       Timestamps,
