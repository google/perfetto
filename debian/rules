#!/usr/bin/make -f

export DEB_BUILD_MAINT_OPTIONS = hardening=+all
DPKG_EXPORT_BUILDFLAGS = 1
include /usr/share/dpkg/buildflags.mk

<<<<<<< HEAD
# Filter out C flags incompatible with C++.
FILTERED_CFLAGS := $(filter-out -Werror=implicit-function-declaration,${CFLAGS})
=======
# Final build flags passed to gn.
FINAL_CFLAGS := $(filter-out -Werror=implicit-function-declaration,${CFLAGS}) -D_FORTIFY_SOURCE=2
FINAL_CXXFLAGS := ${CXXFLAGS} -D_FORTIFY_SOURCE=2
FINAL_LDFLAGS := ${LDFLAGS} -Wl,-rpath=/usr/lib/perfetto

# Build directory for gn/ninja.
BUILD_DIR := out/release

PANDOC_CMD := pandoc -s -t man --shift-heading-level-by=-1
>>>>>>> aaad9625

%:
	dh $@

override_dh_auto_configure: MAYBE_HOST_CPU=$(shell \
	if [ "${DEB_BUILD_GNU_CPU}" = "i686" ]; then \
	  echo "host_cpu=\\\"x86\\\"";\
	elif [ "${DEB_BUILD_GNU_CPU}" = "x86_64" ]; then \
	  echo "host_cpu=\\\"x64\\\"";\
	elif [ "${DEB_BUILD_GNU_CPU}" = "aarch64" ]; then \
	  echo "host_cpu=\\\"arm64\\\"";\
	elif [ "${DEB_BUILD_GNU_CPU}" = "arm64" ]; then \
	  echo "host_cpu=\\\"arm64\\\"";\
	elif [ "${DEB_BUILD_GNU_CPU:0:3}" == "arm" ]; then \
	  echo "host_cpu=\\\"arm\\\"";\
	fi\
)
override_dh_auto_configure:
	env
	uname -a
<<<<<<< HEAD
	gn gen out/release --args="is_debug=false use_custom_libcxx=false\
	  is_hermetic_clang=false is_system_compiler=true is_clang=false\
	  skip_buildtools_check=true enable_perfetto_integration_tests=false\
	  enable_perfetto_unittests=false perfetto_use_system_protobuf=true\
	  perfetto_use_system_zlib=true perfetto_enable_git_rev_version_header=false\
	  extra_cflags=\"${FILTERED_CFLAGS}\" extra_cxxflags=\"${CXXFLAGS}\"\
	  extra_ldflags=\"${LDFLAGS}\" cc=\"${CC}\" cxx=\"${CXX}\"\
	  ${MAYBE_HOST_CPU}"

override_dh_auto_build:
	ninja -C out/release perfetto tracebox traced traced_probes
	pandoc docs/reference/perfetto-cli.md -s -t man --shift-heading-level-by=-1 >\
	 debian/perfetto.1
=======
	gn gen out/release --args="\
	  is_debug=false \
	  use_custom_libcxx=false \
	  is_hermetic_clang=false \
	  is_system_compiler=true \
	  is_clang=false \
	  skip_buildtools_check=true \
	  enable_perfetto_integration_tests=false \
	  enable_perfetto_unittests=false \
	  perfetto_use_system_protobuf=true \
	  perfetto_use_system_zlib=true \
	  perfetto_enable_git_rev_version_header=false \
	  extra_cflags=\"${FINAL_CFLAGS}\" \
	  extra_cxxflags=\"${FINAL_CXXFLAGS}\" \
	  extra_ldflags=\"${FINAL_LDFLAGS}\" \
	  cc=\"${CC}\" \
	  cxx=\"${CXX}\" \
	  ${MAYBE_HOST_CPU}"

override_dh_auto_build:
	# Build binaries.
	ninja -v -C ${BUILD_DIR} perfetto tracebox traced traced_probes

	# Generate manpages.
	${PANDOC_CMD} docs/reference/perfetto-cli.md > debian/perfetto.1
	${PANDOC_CMD} docs/reference/tracebox.md > debian/tracebox.1
	${PANDOC_CMD} docs/getting-started/system-tracing.md > debian/traced.8
	${PANDOC_CMD} docs/getting-started/system-tracing.md > debian/traced_probes.8
>>>>>>> aaad9625

override_dh_auto_clean:
	rm -rf ${BUILD_DIR}<|MERGE_RESOLUTION|>--- conflicted
+++ resolved
@@ -4,10 +4,6 @@
 DPKG_EXPORT_BUILDFLAGS = 1
 include /usr/share/dpkg/buildflags.mk
 
-<<<<<<< HEAD
-# Filter out C flags incompatible with C++.
-FILTERED_CFLAGS := $(filter-out -Werror=implicit-function-declaration,${CFLAGS})
-=======
 # Final build flags passed to gn.
 FINAL_CFLAGS := $(filter-out -Werror=implicit-function-declaration,${CFLAGS}) -D_FORTIFY_SOURCE=2
 FINAL_CXXFLAGS := ${CXXFLAGS} -D_FORTIFY_SOURCE=2
@@ -17,7 +13,6 @@
 BUILD_DIR := out/release
 
 PANDOC_CMD := pandoc -s -t man --shift-heading-level-by=-1
->>>>>>> aaad9625
 
 %:
 	dh $@
@@ -38,21 +33,6 @@
 override_dh_auto_configure:
 	env
 	uname -a
-<<<<<<< HEAD
-	gn gen out/release --args="is_debug=false use_custom_libcxx=false\
-	  is_hermetic_clang=false is_system_compiler=true is_clang=false\
-	  skip_buildtools_check=true enable_perfetto_integration_tests=false\
-	  enable_perfetto_unittests=false perfetto_use_system_protobuf=true\
-	  perfetto_use_system_zlib=true perfetto_enable_git_rev_version_header=false\
-	  extra_cflags=\"${FILTERED_CFLAGS}\" extra_cxxflags=\"${CXXFLAGS}\"\
-	  extra_ldflags=\"${LDFLAGS}\" cc=\"${CC}\" cxx=\"${CXX}\"\
-	  ${MAYBE_HOST_CPU}"
-
-override_dh_auto_build:
-	ninja -C out/release perfetto tracebox traced traced_probes
-	pandoc docs/reference/perfetto-cli.md -s -t man --shift-heading-level-by=-1 >\
-	 debian/perfetto.1
-=======
 	gn gen out/release --args="\
 	  is_debug=false \
 	  use_custom_libcxx=false \
@@ -81,7 +61,6 @@
 	${PANDOC_CMD} docs/reference/tracebox.md > debian/tracebox.1
 	${PANDOC_CMD} docs/getting-started/system-tracing.md > debian/traced.8
 	${PANDOC_CMD} docs/getting-started/system-tracing.md > debian/traced_probes.8
->>>>>>> aaad9625
 
 override_dh_auto_clean:
 	rm -rf ${BUILD_DIR}