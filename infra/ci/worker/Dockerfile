# Copyright (C) 2019 The Android Open Source Project
#
# Licensed under the Apache License, Version 2.0 (the "License");
# you may not use this file except in compliance with the License.
# You may obtain a copy of the License at
#
#      http://www.apache.org/licenses/LICENSE-2.0
#
# Unless required by applicable law or agreed to in writing, software
# distributed under the License is distributed on an "AS IS" BASIS,
# WITHOUT WARRANTIES OR CONDITIONS OF ANY KIND, either express or implied.
# See the License for the specific language governing permissions and
# limitations under the License.

FROM debian:bookworm

<<<<<<< HEAD
RUN apk update && apk add python3 py-pip sudo tini
RUN pip3 install oauth2client httplib2 google-auth google-cloud requests;

=======
RUN set -ex; \
    export DEBIAN_FRONTEND=noninteractive; \
    apt-get update; \
    apt-get -y install \
            ca-certificates curl gnupg lsb-release supervisor sudo tini \
            python3 python3-jwt python3-requests python3-oauth2client \
            python3-httplib2 python3-google-auth python3-google-auth-oauthlib \
            python3-googleapi iptables

# Install docker (client only)
RUN curl -fsSL https://download.docker.com/linux/debian/gpg | \
    gpg --dearmor -o /usr/share/keyrings/docker-archive-keyring.gpg; \
    echo "deb [arch=$(dpkg --print-architecture) signed-by=/usr/share/keyrings/docker-archive-keyring.gpg] \
    https://download.docker.com/linux/debian $(lsb_release -cs) stable" | \
    tee /etc/apt/sources.list.d/docker.list > /dev/null; \
    apt-get update && apt-get install -y docker-ce-cli


# Install gcloud
RUN curl -fsSL https://packages.cloud.google.com/apt/doc/apt-key.gpg | \
    gpg --dearmor -o /usr/share/keyrings/cloud.google.gpg; \
    echo "deb [signed-by=/usr/share/keyrings/cloud.google.gpg] https://packages.cloud.google.com/apt cloud-sdk main" \
    | tee -a /etc/apt/sources.list.d/google-cloud-sdk.list; \
    apt-get update && apt-get install -y google-cloud-cli
>>>>>>> 883878f1

# Unfortunately Docker doesn't allow to copy a file from ../. So we copy instead
# the config files into tmp/ from the Makefile that runs docker build.

WORKDIR /opt/ci
COPY worker_entrypoint.sh ./
COPY tmp/config.py ./
COPY tmp/common_utils.py ./
COPY sandbox_runner.py ./


ENTRYPOINT [ "tini", "--" ]
CMD [ "/bin/bash", "worker_entrypoint.sh" ]<|MERGE_RESOLUTION|>--- conflicted
+++ resolved
@@ -14,11 +14,6 @@
 
 FROM debian:bookworm
 
-<<<<<<< HEAD
-RUN apk update && apk add python3 py-pip sudo tini
-RUN pip3 install oauth2client httplib2 google-auth google-cloud requests;
-
-=======
 RUN set -ex; \
     export DEBIAN_FRONTEND=noninteractive; \
     apt-get update; \
@@ -43,7 +38,6 @@
     echo "deb [signed-by=/usr/share/keyrings/cloud.google.gpg] https://packages.cloud.google.com/apt cloud-sdk main" \
     | tee -a /etc/apt/sources.list.d/google-cloud-sdk.list; \
     apt-get update && apt-get install -y google-cloud-cli
->>>>>>> 883878f1
 
 # Unfortunately Docker doesn't allow to copy a file from ../. So we copy instead
 # the config files into tmp/ from the Makefile that runs docker build.
