# Copyright (C) 2019 The Android Open Source Project
#
# Licensed under the Apache License, Version 2.0 (the "License");
# you may not use this file except in compliance with the License.
# You may obtain a copy of the License at
#
#      http://www.apache.org/licenses/LICENSE-2.0
#
# Unless required by applicable law or agreed to in writing, software
# distributed under the License is distributed on an "AS IS" BASIS,
# WITHOUT WARRANTIES OR CONDITIONS OF ANY KIND, either express or implied.
# See the License for the specific language governing permissions and
# limitations under the License.

import asyncio
import concurrent.futures
import google.auth
import google.auth.transport.requests
import json
<<<<<<< HEAD
import logging
import os
import requests

from base64 import b64encode
from datetime import datetime
from config import PROJECT

=======
import jwt
import logging
import os
import requests
import time

from base64 import b64encode, b64decode
from datetime import datetime

from config import PROJECT, GITHUB_REPO, GITHUB_APP_ID, GITHUB_APP_INSTALLATION_ID

>>>>>>> dc046ead
# Thread pool for making http requests asynchronosly.
thread_pool = concurrent.futures.ThreadPoolExecutor(max_workers=8)

# Caller has to initialize this
SCOPES = []
cached_gerrit_creds = None
cached_oauth2_creds = None
<<<<<<< HEAD
=======

GITHUB_API_URL = 'https://api.github.com'
>>>>>>> dc046ead


class ConcurrentModificationError(Exception):
  pass


def get_access_token():
<<<<<<< HEAD
=======
  """Returns the access token for the current service account"""
>>>>>>> dc046ead
  global cached_oauth2_creds
  creds = cached_oauth2_creds
  if creds is None or not creds.valid or creds.expired:
    creds, _project = google.auth.default(scopes=SCOPES)
    request = google.auth.transport.requests.Request()
    creds.refresh(request)
    cached_oauth2_creds = creds
  return creds.token


<<<<<<< HEAD
def get_gerrit_credentials():
  '''Retrieve the credentials used to authenticate Gerrit requests

  Returns a tuple (user, gitcookie). These fields are obtained from the Gerrit
  'New HTTP password' page which generates a .gitcookie file and stored in the
  project datastore.
  user: typically looks like git-user.gmail.com.
  gitcookie: is the password after the = token.
  '''
  global cached_gerrit_creds
  if cached_gerrit_creds is None:
    body = {'query': {'kind': [{'name': 'GerritAuth'}]}}
    res = req(
        'POST',
        'https://datastore.googleapis.com/v1/projects/%s:runQuery' % PROJECT,
        body=body)
    auth = res['batch']['entityResults'][0]['entity']['properties']
    user = auth['user']['stringValue']
    gitcookie = auth['gitcookie']['stringValue']
    cached_gerrit_creds = user, gitcookie
  return cached_gerrit_creds


async def req_async(method, url, body=None, gerrit=False):
  loop = asyncio.get_running_loop()
  # run_in_executor cannot take kwargs, we need to stick with order.
  return await loop.run_in_executor(thread_pool, req, method, url, body, gerrit,
                                    False, None)


def req(method, url, body=None, gerrit=False, req_etag=False, etag=None):
=======
def get_secret(secret_id):
  """Retrieves a secret stored in the Cloud Secrets API"""
  access_token = get_access_token()
  url = f'https://secretmanager.googleapis.com/v1/projects/{PROJECT}/secrets/{secret_id}/versions/latest:access'
  headers = {'Authorization': f'Bearer {access_token}'}
  response = requests.get(url, headers=headers)
  response.raise_for_status()
  return b64decode(response.json()['payload']['data'])


def get_github_installation_token():
  gh_private_key = get_secret('perfetto_ci_github_private_key')
  now = int(time.time())
  payload = {
      'iat': now,
      'exp': now + (10 * 60),  # JWT valid for 10 minutes
      'iss': GITHUB_APP_ID
  }
  jwt_token = jwt.encode(payload, gh_private_key, algorithm='RS256')
  url = f'{GITHUB_API_URL}/app/installations/{GITHUB_APP_INSTALLATION_ID}/access_tokens'
  headers = {
      'Authorization': f'Bearer {jwt_token}',
      'Accept': 'application/vnd.github.v3+json'
  }
  response = requests.post(url, headers=headers)
  response.raise_for_status()
  return response.json()['token']


def get_github_registration_token():
  inst_token = get_github_installation_token()
  url = f'{GITHUB_API_URL}/repos/{GITHUB_REPO}/actions/runners/registration-token'
  headers = {
      'Authorization': f'token {inst_token}',
      'Accept': 'application/vnd.github.v3+json'
  }
  response = requests.post(url, headers=headers)
  response.raise_for_status()
  return response.json()['token']


async def req_async(method, url, body=None):
  loop = asyncio.get_running_loop()
  # run_in_executor cannot take kwargs, we need to stick with order.
  return await loop.run_in_executor(thread_pool, req, method, url, body,
                                    False, None)


def req(method, url, body=None, req_etag=False, etag=None):
>>>>>>> dc046ead
  '''Helper function to handle authenticated HTTP requests.

  Cloud API and Gerrit require two different types of authentication and as
  such need to be handled differently. The HTTP connection is cached in the
  TLS slot to avoid refreshing oauth tokens too often for back-to-back requests.
  Appengine takes care of clearing the TLS slot upon each frontend request so
  these connections won't be recycled for too long.
  '''
  hdr = {'Content-Type': 'application/json; charset=UTF-8'}
<<<<<<< HEAD
  if gerrit:
    creds = '%s:%s' % get_gerrit_credentials()
    auth_header = 'Basic ' + b64encode(creds.encode('utf-8')).decode('utf-8')
  elif SCOPES:
    auth_header = 'Bearer ' + get_access_token()
  logging.debug('%s %s [gerrit=%d]', method, url, gerrit)
=======
  if SCOPES:
    auth_header = 'Bearer ' + get_access_token()
  logging.debug('%s %s', method, url)
>>>>>>> dc046ead
  hdr['Authorization'] = auth_header
  if req_etag:
    hdr['X-Firebase-ETag'] = 'true'
  if etag:
    hdr['if-match'] = etag
  body = None if body is None else json.dumps(body)
  resp = requests.request(method, url, headers=hdr, data=body, timeout=60)
  res = resp.content.decode('utf-8')
  resp_etag = resp.headers.get('etag')
  if resp.status_code == 200:
<<<<<<< HEAD
    # [4:] is to strip Gerrit XSSI projection prefix.
    res = json.loads(res[4:] if gerrit else res)
=======
    res = json.loads(res)
>>>>>>> dc046ead
    return (res, resp_etag) if req_etag else res
  elif resp.status_code == 412:
    raise ConcurrentModificationError()
  else:
    raise Exception(resp, res)


# Datetime functions to deal with the fact that Javascript expects a trailing
# 'Z' (Z == 'Zulu' == UTC) for timestamps.
def parse_iso_time(time_str):
  return datetime.strptime(time_str, r'%Y-%m-%dT%H:%M:%SZ')


def utc_now_iso(utcnow=None):
  return (utcnow or datetime.utcnow()).strftime(r'%Y-%m-%dT%H:%M:%SZ')


def defer(coro):
  loop = asyncio.get_event_loop()
  task = loop.create_task(coro)
  task.set_name(coro.cr_code.co_name)
  return task


def init_logging():
  logging.basicConfig(
      format='%(levelname)-8s %(asctime)s %(message)s',
      level=logging.DEBUG if os.getenv('VERBOSE') else logging.INFO,
      datefmt=r'%Y-%m-%d %H:%M:%S')<|MERGE_RESOLUTION|>--- conflicted
+++ resolved
@@ -17,16 +17,6 @@
 import google.auth
 import google.auth.transport.requests
 import json
-<<<<<<< HEAD
-import logging
-import os
-import requests
-
-from base64 import b64encode
-from datetime import datetime
-from config import PROJECT
-
-=======
 import jwt
 import logging
 import os
@@ -38,7 +28,6 @@
 
 from config import PROJECT, GITHUB_REPO, GITHUB_APP_ID, GITHUB_APP_INSTALLATION_ID
 
->>>>>>> dc046ead
 # Thread pool for making http requests asynchronosly.
 thread_pool = concurrent.futures.ThreadPoolExecutor(max_workers=8)
 
@@ -46,11 +35,8 @@
 SCOPES = []
 cached_gerrit_creds = None
 cached_oauth2_creds = None
-<<<<<<< HEAD
-=======
 
 GITHUB_API_URL = 'https://api.github.com'
->>>>>>> dc046ead
 
 
 class ConcurrentModificationError(Exception):
@@ -58,10 +44,7 @@
 
 
 def get_access_token():
-<<<<<<< HEAD
-=======
   """Returns the access token for the current service account"""
->>>>>>> dc046ead
   global cached_oauth2_creds
   creds = cached_oauth2_creds
   if creds is None or not creds.valid or creds.expired:
@@ -72,39 +55,6 @@
   return creds.token
 
 
-<<<<<<< HEAD
-def get_gerrit_credentials():
-  '''Retrieve the credentials used to authenticate Gerrit requests
-
-  Returns a tuple (user, gitcookie). These fields are obtained from the Gerrit
-  'New HTTP password' page which generates a .gitcookie file and stored in the
-  project datastore.
-  user: typically looks like git-user.gmail.com.
-  gitcookie: is the password after the = token.
-  '''
-  global cached_gerrit_creds
-  if cached_gerrit_creds is None:
-    body = {'query': {'kind': [{'name': 'GerritAuth'}]}}
-    res = req(
-        'POST',
-        'https://datastore.googleapis.com/v1/projects/%s:runQuery' % PROJECT,
-        body=body)
-    auth = res['batch']['entityResults'][0]['entity']['properties']
-    user = auth['user']['stringValue']
-    gitcookie = auth['gitcookie']['stringValue']
-    cached_gerrit_creds = user, gitcookie
-  return cached_gerrit_creds
-
-
-async def req_async(method, url, body=None, gerrit=False):
-  loop = asyncio.get_running_loop()
-  # run_in_executor cannot take kwargs, we need to stick with order.
-  return await loop.run_in_executor(thread_pool, req, method, url, body, gerrit,
-                                    False, None)
-
-
-def req(method, url, body=None, gerrit=False, req_etag=False, etag=None):
-=======
 def get_secret(secret_id):
   """Retrieves a secret stored in the Cloud Secrets API"""
   access_token = get_access_token()
@@ -154,7 +104,6 @@
 
 
 def req(method, url, body=None, req_etag=False, etag=None):
->>>>>>> dc046ead
   '''Helper function to handle authenticated HTTP requests.
 
   Cloud API and Gerrit require two different types of authentication and as
@@ -164,18 +113,9 @@
   these connections won't be recycled for too long.
   '''
   hdr = {'Content-Type': 'application/json; charset=UTF-8'}
-<<<<<<< HEAD
-  if gerrit:
-    creds = '%s:%s' % get_gerrit_credentials()
-    auth_header = 'Basic ' + b64encode(creds.encode('utf-8')).decode('utf-8')
-  elif SCOPES:
-    auth_header = 'Bearer ' + get_access_token()
-  logging.debug('%s %s [gerrit=%d]', method, url, gerrit)
-=======
   if SCOPES:
     auth_header = 'Bearer ' + get_access_token()
   logging.debug('%s %s', method, url)
->>>>>>> dc046ead
   hdr['Authorization'] = auth_header
   if req_etag:
     hdr['X-Firebase-ETag'] = 'true'
@@ -186,12 +126,7 @@
   res = resp.content.decode('utf-8')
   resp_etag = resp.headers.get('etag')
   if resp.status_code == 200:
-<<<<<<< HEAD
-    # [4:] is to strip Gerrit XSSI projection prefix.
-    res = json.loads(res[4:] if gerrit else res)
-=======
     res = json.loads(res)
->>>>>>> dc046ead
     return (res, resp_etag) if req_etag else res
   elif resp.status_code == 412:
     raise ConcurrentModificationError()
