# Copyright (C) 2021 The Android Open Source Project
#
# Licensed under the Apache License, Version 2.0 (the "License");
# you may not use this file except in compliance with the License.
# You may obtain a copy of the License at
#
#      http://www.apache.org/licenses/LICENSE-2.0
#
# Unless required by applicable law or agreed to in writing, software
# distributed under the License is distributed on an "AS IS" BASIS,
# WITHOUT WARRANTIES OR CONDITIONS OF ANY KIND, either express or implied.
# See the License for the specific language governing permissions and
# limitations under the License.
"""Recipe for building Perfetto."""

from recipe_engine.recipe_api import Property

DEPS = [
    'depot_tools/gsutil',
    'recipe_engine/buildbucket',
    'recipe_engine/cipd',
    'recipe_engine/context',
    'recipe_engine/file',
    'recipe_engine/path',
    'recipe_engine/platform',
    'recipe_engine/properties',
    'recipe_engine/raw_io',
    'recipe_engine/step',
    'macos_sdk',
    'windows_sdk',
]

PROPERTIES = {
    'repository':
        Property(
            kind=str,
            default='https://chromium.googlesource.com/external/github.com/google/perfetto'
        ),
}

ARTIFACTS = [
    {
        'name': 'trace_processor_shell'
    },
    {
        'name': 'traceconv',
    },
    {
        'name': 'tracebox',
        'exclude_platforms': ['windows-amd64']
    },
    {
        'name': 'perfetto'
    },
    {
        'name': 'traced'
    },
    {
        'name': 'traced_probes',
        'exclude_platforms': ['windows-amd64']
    },
]


class BuildContext:

  def __init__(self, src_dir):
    self.src_dir = src_dir
    self.git_revision = None
    self.maybe_git_tag = None


def GnArgs(platform):
  (os, cpu) = platform.split('-')
  base_args = 'is_debug=false monolithic_binaries=true'
  if os not in ('android', 'linux', 'mac'):
    return base_args  # No cross-compiling on Windows.
  cpu = 'x64' if cpu == 'amd64' else cpu  # GN calls it "x64".
  return base_args + ' target_os="{}" target_cpu="{}"'.format(os, cpu)


def UploadArtifact(api, ctx, platform, out_dir, artifact):
  exclude_platforms = artifact.get('exclude_platforms', [])
  if platform in exclude_platforms:
    return

  # We want to use the stripped binaries except on Windows where we don't generate
  # them.
  exe_dir = out_dir if api.platform.is_win else out_dir.joinpath('stripped')

  # Compute the exact artifact path
  gcs_upload_dir = ctx.maybe_git_tag if ctx.maybe_git_tag else ctx.git_revision
  artifact_ext = artifact['name'] + ('.exe' if api.platform.is_win else '')
  source_path = exe_dir.joinpath(artifact_ext)

  # Upload to GCS bucket.
  gcs_target_path = '{}/{}/{}'.format(gcs_upload_dir, platform, artifact_ext)
  api.gsutil.upload(source_path, 'perfetto-luci-artifacts', gcs_target_path)

  # Uploads also the .pdb (debug symbols) to GCS.
  pdb_path = exe_dir.joinpath(artifact_ext + '.pdb')
  if api.platform.is_win:
    api.gsutil.upload(pdb_path, 'perfetto-luci-artifacts',
                      gcs_target_path + '.pdb')

  # Create the CIPD package definition from the artifact path.
  cipd_pkg_name = 'perfetto/{}/{}'.format(artifact['name'], platform)
  pkg_def = api.cipd.PackageDefinition(
      package_name=cipd_pkg_name, package_root=exe_dir)
  pkg_def.add_file(source_path)

  # Actually build the CIPD pakcage
  cipd_pkg_file_name = '{}-{}.cipd'.format(artifact['name'], platform)
  cipd_pkg_file = api.path.cleanup_dir.joinpath(cipd_pkg_file_name)
  api.cipd.build_from_pkg(
      pkg_def=pkg_def,
      output_package=cipd_pkg_file,
  )

  # If we have a git tag, add that to the CIPD tags.
  tags = {
      'git_revision': ctx.git_revision,
  }
  if ctx.maybe_git_tag:
    tags['git_tag'] = ctx.maybe_git_tag

  # Upload the package and regisiter with the 'latest' tag.
  api.cipd.register(
      package_name=cipd_pkg_name,
      package_path=cipd_pkg_file,
      refs=['latest'],
      tags=tags,
  )


def BuildForPlatform(api, ctx, platform):
  out_dir = ctx.src_dir.joinpath('out', platform)

  # Build Perfetto.
  # There should be no need for internet access here.

  with api.context(cwd=ctx.src_dir), api.macos_sdk(), api.windows_sdk():
    targets = [
        x['name']
        for x in ARTIFACTS
        if platform not in x.get('exclude_platforms', [])
    ]
    args = GnArgs(platform)
    api.step('gn gen',
             ['python3', 'tools/gn', 'gen', out_dir, '--args={}'.format(args)])
    api.step('gn clean', ['python3', 'tools/gn', 'clean', out_dir])
    api.step('ninja', ['python3', 'tools/ninja', '-C', out_dir] + targets)

  # Upload stripped artifacts using gsutil if we're on the official builder.
  if 'official' not in api.buildbucket.builder_name:
    return

  with api.step.nest('Artifact upload'), api.context(cwd=ctx.src_dir):
    for artifact in ARTIFACTS:
      UploadArtifact(api, ctx, platform, out_dir, artifact)


def RunSteps(api, repository):
  src_dir = api.path.cache_dir.joinpath('builder', 'perfetto')

  # Crate the context we use in all the building stages.
  ctx = BuildContext(src_dir)

  # Fetch the Perfetto repo.
  with api.step.nest('git'), api.context(infra_steps=True):
    api.file.ensure_directory('ensure source dir', src_dir)
    api.step('init', ['git', 'init', src_dir])
    with api.context(cwd=src_dir):
      build_input = api.buildbucket.build.input
      ref = (
          build_input.gitiles_commit.ref
          if build_input.gitiles_commit.ref else 'refs/heads/upstream/main')
      # Fetch tags so `git describe` works.
      api.step('fetch', ['git', 'fetch', '--tags', '--force', repository, ref])
      api.step('checkout', ['git', 'checkout', 'FETCH_HEAD'])

      # Store information about the git revision and the tag if available.
      ctx.git_revision = api.step(
          'rev-parse', ['git', 'rev-parse', 'HEAD'],
          stdout=api.raw_io.output_text()).stdout.strip()
      ctx.maybe_git_tag = ref.replace(
          'refs/tags/upstream/',
          '') if ref.startswith('refs/tags/upstream/') else None

  # Pull all deps here.
  with api.context(cwd=src_dir, infra_steps=True):
    extra_args = []
    if 'android' in api.buildbucket.builder_name:
      extra_args += ['--android']
    elif api.platform.is_linux:
      # Pull the cross-toolchains for building for linux-arm{,64}.
      extra_args += ['--linux-arm']
    elif api.platform.is_win:
      extra_args += ['--no-dev-tools']
    api.step('build-deps', ['python3', 'tools/install-build-deps'] + extra_args)

  if api.platform.is_win:
    BuildForPlatform(api, ctx, 'windows-amd64')
  elif api.platform.is_mac:
    with api.step.nest('mac-amd64'):
      BuildForPlatform(api, ctx, 'mac-amd64')
    with api.step.nest('mac-arm64'):
      BuildForPlatform(api, ctx, 'mac-arm64')
  elif 'android' in api.buildbucket.builder_name:
    with api.step.nest('android-arm'):
      BuildForPlatform(api, ctx, 'android-arm')
    with api.step.nest('android-arm64'):
      BuildForPlatform(api, ctx, 'android-arm64')
    with api.step.nest('android-x86'):
      BuildForPlatform(api, ctx, 'android-x86')
    with api.step.nest('android-x64'):
      BuildForPlatform(api, ctx, 'android-x64')
  elif api.platform.is_linux:
    with api.step.nest('linux-amd64'):
      BuildForPlatform(api, ctx, 'linux-amd64')
    with api.step.nest('linux-arm'):
      BuildForPlatform(api, ctx, 'linux-arm')
    with api.step.nest('linux-arm64'):
      BuildForPlatform(api, ctx, 'linux-arm64')


def GenTests(api):
  for target in ('android', 'linux', 'mac', 'win'):
    host = 'linux' if target == 'android' else target
    yield (api.test('ci_' + target) + api.platform.name(host) +
           api.buildbucket.ci_build(
               project='perfetto',
               builder='perfetto-official-builder-%s' % target,
               git_repo='github.com/google/perfetto',
           ))

  yield (api.test('ci_tag') + api.platform.name('linux') +
         api.buildbucket.ci_build(
             project='perfetto',
             builder='official',
             git_repo='github.com/google/perfetto',
<<<<<<< HEAD
             git_ref='refs/tags/v13.0'))
=======
             git_ref='refs/tags/upstream/v50.1'))
>>>>>>> 3a84f0d3

  yield (api.test('unofficial') + api.platform.name('linux') +
         api.buildbucket.ci_build(
             project='perfetto', git_repo='github.com/google/perfetto'))<|MERGE_RESOLUTION|>--- conflicted
+++ resolved
@@ -239,11 +239,7 @@
              project='perfetto',
              builder='official',
              git_repo='github.com/google/perfetto',
-<<<<<<< HEAD
-             git_ref='refs/tags/v13.0'))
-=======
              git_ref='refs/tags/upstream/v50.1'))
->>>>>>> 3a84f0d3
 
   yield (api.test('unofficial') + api.platform.name('linux') +
          api.buildbucket.ci_build(
