--- conflicted
+++ resolved
@@ -477,38 +477,6 @@
   },
   {
     "cmd": [
-      "python3",
-      "-u",
-      "RECIPE_MODULE[depot_tools::gsutil]\\resources\\gsutil_smart_retry.py",
-      "--",
-      "RECIPE_REPO[depot_tools]\\gsutil.py",
-      "----",
-      "cp",
-      "[CACHE]\\builder\\perfetto\\out\\windows-amd64\\trace_processor_shell.exe.pdb",
-      "gs://perfetto-luci-artifacts//windows-amd64/trace_processor_shell.exe.pdb"
-    ],
-    "cwd": "[CACHE]\\builder\\perfetto",
-    "infra_step": true,
-    "luci_context": {
-      "realm": {
-        "name": "perfetto:ci"
-      },
-      "resultdb": {
-        "current_invocation": {
-          "name": "invocations/build:8945511751514863184",
-          "update_token": "token"
-        },
-        "hostname": "rdbhost"
-      }
-    },
-    "name": "Artifact upload.gsutil upload (2)",
-    "~followup_annotations": [
-      "@@@STEP_NEST_LEVEL@1@@@",
-      "@@@STEP_LINK@gsutil.upload@https://storage.cloud.google.com/perfetto-luci-artifacts//windows-amd64/trace_processor_shell.exe.pdb@@@"
-    ]
-  },
-  {
-    "cmd": [
       "cipd.bat",
       "pkg-build",
       "-pkg-def",
@@ -613,11 +581,7 @@
         "hostname": "rdbhost"
       }
     },
-<<<<<<< HEAD
-    "name": "Artifact upload.gsutil upload (3)",
-=======
     "name": "Artifact upload.gsutil upload (5)",
->>>>>>> aaad9625
     "~followup_annotations": [
       "@@@STEP_NEST_LEVEL@1@@@",
       "@@@STEP_LINK@gsutil.upload@https://storage.cloud.google.com/perfetto-luci-artifacts//windows-amd64/traceconv.exe@@@",
@@ -721,38 +685,6 @@
       "@@@STEP_NEST_LEVEL@1@@@",
       "@@@STEP_LINK@gsutil.upload@https://storage.cloud.google.com/perfetto-luci-artifacts/latest/windows-amd64/traceconv.exe.pdb@@@",
       "@@@SET_BUILD_PROPERTY@gsutil_urls@{\"Artifact upload|gsutil upload\": \"gs://perfetto-luci-artifacts//windows-amd64/trace_processor_shell.exe\", \"Artifact upload|gsutil upload (2)\": \"gs://perfetto-luci-artifacts/latest/windows-amd64/trace_processor_shell.exe\", \"Artifact upload|gsutil upload (3)\": \"gs://perfetto-luci-artifacts//windows-amd64/trace_processor_shell.exe.pdb\", \"Artifact upload|gsutil upload (4)\": \"gs://perfetto-luci-artifacts/latest/windows-amd64/trace_processor_shell.exe.pdb\", \"Artifact upload|gsutil upload (5)\": \"gs://perfetto-luci-artifacts//windows-amd64/traceconv.exe\", \"Artifact upload|gsutil upload (6)\": \"gs://perfetto-luci-artifacts/latest/windows-amd64/traceconv.exe\", \"Artifact upload|gsutil upload (7)\": \"gs://perfetto-luci-artifacts//windows-amd64/traceconv.exe.pdb\", \"Artifact upload|gsutil upload (8)\": \"gs://perfetto-luci-artifacts/latest/windows-amd64/traceconv.exe.pdb\"}@@@"
-    ]
-  },
-  {
-    "cmd": [
-      "python3",
-      "-u",
-      "RECIPE_MODULE[depot_tools::gsutil]\\resources\\gsutil_smart_retry.py",
-      "--",
-      "RECIPE_REPO[depot_tools]\\gsutil.py",
-      "----",
-      "cp",
-      "[CACHE]\\builder\\perfetto\\out\\windows-amd64\\traceconv.exe.pdb",
-      "gs://perfetto-luci-artifacts//windows-amd64/traceconv.exe.pdb"
-    ],
-    "cwd": "[CACHE]\\builder\\perfetto",
-    "infra_step": true,
-    "luci_context": {
-      "realm": {
-        "name": "perfetto:ci"
-      },
-      "resultdb": {
-        "current_invocation": {
-          "name": "invocations/build:8945511751514863184",
-          "update_token": "token"
-        },
-        "hostname": "rdbhost"
-      }
-    },
-    "name": "Artifact upload.gsutil upload (4)",
-    "~followup_annotations": [
-      "@@@STEP_NEST_LEVEL@1@@@",
-      "@@@STEP_LINK@gsutil.upload@https://storage.cloud.google.com/perfetto-luci-artifacts//windows-amd64/traceconv.exe.pdb@@@"
     ]
   },
   {
@@ -861,9 +793,6 @@
         "hostname": "rdbhost"
       }
     },
-<<<<<<< HEAD
-    "name": "Artifact upload.gsutil upload (5)",
-=======
     "name": "Artifact upload.gsutil upload (9)",
     "~followup_annotations": [
       "@@@STEP_NEST_LEVEL@1@@@",
@@ -964,43 +893,10 @@
       }
     },
     "name": "Artifact upload.gsutil upload (12)",
->>>>>>> aaad9625
     "~followup_annotations": [
       "@@@STEP_NEST_LEVEL@1@@@",
       "@@@STEP_LINK@gsutil.upload@https://storage.cloud.google.com/perfetto-luci-artifacts/latest/windows-amd64/perfetto.exe.pdb@@@",
       "@@@SET_BUILD_PROPERTY@gsutil_urls@{\"Artifact upload|gsutil upload\": \"gs://perfetto-luci-artifacts//windows-amd64/trace_processor_shell.exe\", \"Artifact upload|gsutil upload (10)\": \"gs://perfetto-luci-artifacts/latest/windows-amd64/perfetto.exe\", \"Artifact upload|gsutil upload (11)\": \"gs://perfetto-luci-artifacts//windows-amd64/perfetto.exe.pdb\", \"Artifact upload|gsutil upload (12)\": \"gs://perfetto-luci-artifacts/latest/windows-amd64/perfetto.exe.pdb\", \"Artifact upload|gsutil upload (2)\": \"gs://perfetto-luci-artifacts/latest/windows-amd64/trace_processor_shell.exe\", \"Artifact upload|gsutil upload (3)\": \"gs://perfetto-luci-artifacts//windows-amd64/trace_processor_shell.exe.pdb\", \"Artifact upload|gsutil upload (4)\": \"gs://perfetto-luci-artifacts/latest/windows-amd64/trace_processor_shell.exe.pdb\", \"Artifact upload|gsutil upload (5)\": \"gs://perfetto-luci-artifacts//windows-amd64/traceconv.exe\", \"Artifact upload|gsutil upload (6)\": \"gs://perfetto-luci-artifacts/latest/windows-amd64/traceconv.exe\", \"Artifact upload|gsutil upload (7)\": \"gs://perfetto-luci-artifacts//windows-amd64/traceconv.exe.pdb\", \"Artifact upload|gsutil upload (8)\": \"gs://perfetto-luci-artifacts/latest/windows-amd64/traceconv.exe.pdb\", \"Artifact upload|gsutil upload (9)\": \"gs://perfetto-luci-artifacts//windows-amd64/perfetto.exe\"}@@@"
-    ]
-  },
-  {
-    "cmd": [
-      "python3",
-      "-u",
-      "RECIPE_MODULE[depot_tools::gsutil]\\resources\\gsutil_smart_retry.py",
-      "--",
-      "RECIPE_REPO[depot_tools]\\gsutil.py",
-      "----",
-      "cp",
-      "[CACHE]\\builder\\perfetto\\out\\windows-amd64\\perfetto.exe.pdb",
-      "gs://perfetto-luci-artifacts//windows-amd64/perfetto.exe.pdb"
-    ],
-    "cwd": "[CACHE]\\builder\\perfetto",
-    "infra_step": true,
-    "luci_context": {
-      "realm": {
-        "name": "perfetto:ci"
-      },
-      "resultdb": {
-        "current_invocation": {
-          "name": "invocations/build:8945511751514863184",
-          "update_token": "token"
-        },
-        "hostname": "rdbhost"
-      }
-    },
-    "name": "Artifact upload.gsutil upload (6)",
-    "~followup_annotations": [
-      "@@@STEP_NEST_LEVEL@1@@@",
-      "@@@STEP_LINK@gsutil.upload@https://storage.cloud.google.com/perfetto-luci-artifacts//windows-amd64/perfetto.exe.pdb@@@"
     ]
   },
   {
@@ -1109,9 +1005,6 @@
         "hostname": "rdbhost"
       }
     },
-<<<<<<< HEAD
-    "name": "Artifact upload.gsutil upload (7)",
-=======
     "name": "Artifact upload.gsutil upload (13)",
     "~followup_annotations": [
       "@@@STEP_NEST_LEVEL@1@@@",
@@ -1146,7 +1039,6 @@
       }
     },
     "name": "Artifact upload.gsutil upload (14)",
->>>>>>> aaad9625
     "~followup_annotations": [
       "@@@STEP_NEST_LEVEL@1@@@",
       "@@@STEP_LINK@gsutil.upload@https://storage.cloud.google.com/perfetto-luci-artifacts/latest/windows-amd64/traced.exe@@@",
@@ -1217,38 +1109,6 @@
       "@@@STEP_NEST_LEVEL@1@@@",
       "@@@STEP_LINK@gsutil.upload@https://storage.cloud.google.com/perfetto-luci-artifacts/latest/windows-amd64/traced.exe.pdb@@@",
       "@@@SET_BUILD_PROPERTY@gsutil_urls@{\"Artifact upload|gsutil upload\": \"gs://perfetto-luci-artifacts//windows-amd64/trace_processor_shell.exe\", \"Artifact upload|gsutil upload (10)\": \"gs://perfetto-luci-artifacts/latest/windows-amd64/perfetto.exe\", \"Artifact upload|gsutil upload (11)\": \"gs://perfetto-luci-artifacts//windows-amd64/perfetto.exe.pdb\", \"Artifact upload|gsutil upload (12)\": \"gs://perfetto-luci-artifacts/latest/windows-amd64/perfetto.exe.pdb\", \"Artifact upload|gsutil upload (13)\": \"gs://perfetto-luci-artifacts//windows-amd64/traced.exe\", \"Artifact upload|gsutil upload (14)\": \"gs://perfetto-luci-artifacts/latest/windows-amd64/traced.exe\", \"Artifact upload|gsutil upload (15)\": \"gs://perfetto-luci-artifacts//windows-amd64/traced.exe.pdb\", \"Artifact upload|gsutil upload (16)\": \"gs://perfetto-luci-artifacts/latest/windows-amd64/traced.exe.pdb\", \"Artifact upload|gsutil upload (2)\": \"gs://perfetto-luci-artifacts/latest/windows-amd64/trace_processor_shell.exe\", \"Artifact upload|gsutil upload (3)\": \"gs://perfetto-luci-artifacts//windows-amd64/trace_processor_shell.exe.pdb\", \"Artifact upload|gsutil upload (4)\": \"gs://perfetto-luci-artifacts/latest/windows-amd64/trace_processor_shell.exe.pdb\", \"Artifact upload|gsutil upload (5)\": \"gs://perfetto-luci-artifacts//windows-amd64/traceconv.exe\", \"Artifact upload|gsutil upload (6)\": \"gs://perfetto-luci-artifacts/latest/windows-amd64/traceconv.exe\", \"Artifact upload|gsutil upload (7)\": \"gs://perfetto-luci-artifacts//windows-amd64/traceconv.exe.pdb\", \"Artifact upload|gsutil upload (8)\": \"gs://perfetto-luci-artifacts/latest/windows-amd64/traceconv.exe.pdb\", \"Artifact upload|gsutil upload (9)\": \"gs://perfetto-luci-artifacts//windows-amd64/perfetto.exe\"}@@@"
-    ]
-  },
-  {
-    "cmd": [
-      "python3",
-      "-u",
-      "RECIPE_MODULE[depot_tools::gsutil]\\resources\\gsutil_smart_retry.py",
-      "--",
-      "RECIPE_REPO[depot_tools]\\gsutil.py",
-      "----",
-      "cp",
-      "[CACHE]\\builder\\perfetto\\out\\windows-amd64\\traced.exe.pdb",
-      "gs://perfetto-luci-artifacts//windows-amd64/traced.exe.pdb"
-    ],
-    "cwd": "[CACHE]\\builder\\perfetto",
-    "infra_step": true,
-    "luci_context": {
-      "realm": {
-        "name": "perfetto:ci"
-      },
-      "resultdb": {
-        "current_invocation": {
-          "name": "invocations/build:8945511751514863184",
-          "update_token": "token"
-        },
-        "hostname": "rdbhost"
-      }
-    },
-    "name": "Artifact upload.gsutil upload (8)",
-    "~followup_annotations": [
-      "@@@STEP_NEST_LEVEL@1@@@",
-      "@@@STEP_LINK@gsutil.upload@https://storage.cloud.google.com/perfetto-luci-artifacts//windows-amd64/traced.exe.pdb@@@"
     ]
   },
   {
