[
  {
    "cmd": [],
    "name": "git"
  },
  {
    "cmd": [
      "vpython3",
      "-u",
      "RECIPE_MODULE[recipe_engine::file]/resources/fileutil.py",
      "--json-output",
      "/path/to/tmp/json",
      "ensure-directory",
      "--mode",
      "0o777",
      "[CACHE]/builder/perfetto"
    ],
    "infra_step": true,
    "luci_context": {
      "realm": {
        "name": "perfetto:ci"
      },
      "resultdb": {
        "current_invocation": {
          "name": "invocations/build:8945511751514863184",
          "update_token": "token"
        },
        "hostname": "rdbhost"
      }
    },
    "name": "git.ensure source dir",
    "~followup_annotations": [
      "@@@STEP_NEST_LEVEL@1@@@"
    ]
  },
  {
    "cmd": [
      "git",
      "init",
      "[CACHE]/builder/perfetto"
    ],
    "infra_step": true,
    "luci_context": {
      "realm": {
        "name": "perfetto:ci"
      },
      "resultdb": {
        "current_invocation": {
          "name": "invocations/build:8945511751514863184",
          "update_token": "token"
        },
        "hostname": "rdbhost"
      }
    },
    "name": "git.init",
    "~followup_annotations": [
      "@@@STEP_NEST_LEVEL@1@@@"
    ]
  },
  {
    "cmd": [
      "git",
      "fetch",
      "--tags",
      "--force",
      "https://chromium.googlesource.com/external/github.com/google/perfetto",
<<<<<<< HEAD
      "refs/tags/v13.0"
=======
      "refs/tags/upstream/v50.1"
>>>>>>> 3a84f0d3
    ],
    "cwd": "[CACHE]/builder/perfetto",
    "infra_step": true,
    "luci_context": {
      "realm": {
        "name": "perfetto:ci"
      },
      "resultdb": {
        "current_invocation": {
          "name": "invocations/build:8945511751514863184",
          "update_token": "token"
        },
        "hostname": "rdbhost"
      }
    },
    "name": "git.fetch",
    "~followup_annotations": [
      "@@@STEP_NEST_LEVEL@1@@@"
    ]
  },
  {
    "cmd": [
      "git",
      "checkout",
      "FETCH_HEAD"
    ],
    "cwd": "[CACHE]/builder/perfetto",
    "infra_step": true,
    "luci_context": {
      "realm": {
        "name": "perfetto:ci"
      },
      "resultdb": {
        "current_invocation": {
          "name": "invocations/build:8945511751514863184",
          "update_token": "token"
        },
        "hostname": "rdbhost"
      }
    },
    "name": "git.checkout",
    "~followup_annotations": [
      "@@@STEP_NEST_LEVEL@1@@@"
    ]
  },
  {
    "cmd": [
      "git",
      "rev-parse",
      "HEAD"
    ],
    "cwd": "[CACHE]/builder/perfetto",
    "infra_step": true,
    "luci_context": {
      "realm": {
        "name": "perfetto:ci"
      },
      "resultdb": {
        "current_invocation": {
          "name": "invocations/build:8945511751514863184",
          "update_token": "token"
        },
        "hostname": "rdbhost"
      }
    },
    "name": "git.rev-parse",
    "~followup_annotations": [
      "@@@STEP_NEST_LEVEL@1@@@"
    ]
  },
  {
    "cmd": [
      "python3",
      "tools/install-build-deps",
      "--linux-arm"
    ],
    "cwd": "[CACHE]/builder/perfetto",
    "infra_step": true,
    "luci_context": {
      "realm": {
        "name": "perfetto:ci"
      },
      "resultdb": {
        "current_invocation": {
          "name": "invocations/build:8945511751514863184",
          "update_token": "token"
        },
        "hostname": "rdbhost"
      }
    },
    "name": "build-deps"
  },
  {
    "cmd": [],
    "name": "linux-amd64"
  },
  {
    "cmd": [
      "python3",
      "tools/gn",
      "gen",
      "[CACHE]/builder/perfetto/out/linux-amd64",
      "--args=is_debug=false monolithic_binaries=true target_os=\"linux\" target_cpu=\"x64\""
    ],
    "cwd": "[CACHE]/builder/perfetto",
    "luci_context": {
      "realm": {
        "name": "perfetto:ci"
      },
      "resultdb": {
        "current_invocation": {
          "name": "invocations/build:8945511751514863184",
          "update_token": "token"
        },
        "hostname": "rdbhost"
      }
    },
    "name": "linux-amd64.gn gen",
    "~followup_annotations": [
      "@@@STEP_NEST_LEVEL@1@@@"
    ]
  },
  {
    "cmd": [
      "python3",
      "tools/gn",
      "clean",
      "[CACHE]/builder/perfetto/out/linux-amd64"
    ],
    "cwd": "[CACHE]/builder/perfetto",
    "luci_context": {
      "realm": {
        "name": "perfetto:ci"
      },
      "resultdb": {
        "current_invocation": {
          "name": "invocations/build:8945511751514863184",
          "update_token": "token"
        },
        "hostname": "rdbhost"
      }
    },
    "name": "linux-amd64.gn clean",
    "~followup_annotations": [
      "@@@STEP_NEST_LEVEL@1@@@"
    ]
  },
  {
    "cmd": [
      "python3",
      "tools/ninja",
      "-C",
      "[CACHE]/builder/perfetto/out/linux-amd64",
      "trace_processor_shell",
      "traceconv",
      "tracebox",
      "perfetto",
      "traced",
      "traced_probes"
    ],
    "cwd": "[CACHE]/builder/perfetto",
    "luci_context": {
      "realm": {
        "name": "perfetto:ci"
      },
      "resultdb": {
        "current_invocation": {
          "name": "invocations/build:8945511751514863184",
          "update_token": "token"
        },
        "hostname": "rdbhost"
      }
    },
    "name": "linux-amd64.ninja",
    "~followup_annotations": [
      "@@@STEP_NEST_LEVEL@1@@@"
    ]
  },
  {
    "cmd": [],
    "name": "linux-amd64.Artifact upload",
    "~followup_annotations": [
      "@@@STEP_NEST_LEVEL@1@@@"
    ]
  },
  {
    "cmd": [
      "python3",
      "-u",
      "RECIPE_MODULE[depot_tools::gsutil]/resources/gsutil_smart_retry.py",
      "--",
      "RECIPE_REPO[depot_tools]/gsutil.py",
      "----",
      "cp",
      "[CACHE]/builder/perfetto/out/linux-amd64/stripped/trace_processor_shell",
      "gs://perfetto-luci-artifacts/v50.1/linux-amd64/trace_processor_shell"
    ],
    "cwd": "[CACHE]/builder/perfetto",
    "infra_step": true,
    "luci_context": {
      "realm": {
        "name": "perfetto:ci"
      },
      "resultdb": {
        "current_invocation": {
          "name": "invocations/build:8945511751514863184",
          "update_token": "token"
        },
        "hostname": "rdbhost"
      }
    },
    "name": "linux-amd64.Artifact upload.gsutil upload",
    "~followup_annotations": [
      "@@@STEP_NEST_LEVEL@2@@@",
      "@@@STEP_LINK@gsutil.upload@https://storage.cloud.google.com/perfetto-luci-artifacts/v50.1/linux-amd64/trace_processor_shell@@@"
    ]
  },
  {
    "cmd": [
      "cipd",
      "pkg-build",
      "-pkg-def",
      "{\"data\": [{\"file\": \"trace_processor_shell\"}], \"install_mode\": \"\", \"package\": \"perfetto/trace_processor_shell/linux-amd64\", \"root\": \"[CACHE]/builder/perfetto/out/linux-amd64/stripped\"}",
      "-out",
      "[CLEANUP]/trace_processor_shell-linux-amd64.cipd",
      "-hash-algo",
      "sha256",
      "-json-output",
      "/path/to/tmp/json"
    ],
    "cwd": "[CACHE]/builder/perfetto",
    "infra_step": true,
    "luci_context": {
      "realm": {
        "name": "perfetto:ci"
      },
      "resultdb": {
        "current_invocation": {
          "name": "invocations/build:8945511751514863184",
          "update_token": "token"
        },
        "hostname": "rdbhost"
      }
    },
    "name": "linux-amd64.Artifact upload.build perfetto/trace_processor_shell/linux-amd64",
    "~followup_annotations": [
      "@@@STEP_NEST_LEVEL@2@@@",
      "@@@STEP_LOG_LINE@json.output@{@@@",
      "@@@STEP_LOG_LINE@json.output@  \"result\": {@@@",
      "@@@STEP_LOG_LINE@json.output@    \"instance_id\": \"40-chars-fake-of-the-package-instance_id\",@@@",
      "@@@STEP_LOG_LINE@json.output@    \"package\": \"perfetto/trace_processor_shell/linux-amd64\"@@@",
      "@@@STEP_LOG_LINE@json.output@  }@@@",
      "@@@STEP_LOG_LINE@json.output@}@@@",
      "@@@STEP_LOG_END@json.output@@@"
    ]
  },
  {
    "cmd": [
      "cipd",
      "pkg-register",
      "[CLEANUP]/trace_processor_shell-linux-amd64.cipd",
      "-ref",
      "latest",
      "-tag",
      "git_revision:",
      "-tag",
<<<<<<< HEAD
      "git_tag:v13.0",
=======
      "git_tag:v50.1",
>>>>>>> 3a84f0d3
      "-metadata",
      "build_id:8945511751514863184",
      "-json-output",
      "/path/to/tmp/json"
    ],
    "cwd": "[CACHE]/builder/perfetto",
    "infra_step": true,
    "luci_context": {
      "realm": {
        "name": "perfetto:ci"
      },
      "resultdb": {
        "current_invocation": {
          "name": "invocations/build:8945511751514863184",
          "update_token": "token"
        },
        "hostname": "rdbhost"
      }
    },
    "name": "linux-amd64.Artifact upload.register perfetto/trace_processor_shell/linux-amd64",
    "~followup_annotations": [
      "@@@STEP_NEST_LEVEL@2@@@",
      "@@@STEP_LOG_LINE@json.output@{@@@",
      "@@@STEP_LOG_LINE@json.output@  \"result\": {@@@",
      "@@@STEP_LOG_LINE@json.output@    \"instance_id\": \"40-chars-fake-of-the-package-instance_id\",@@@",
      "@@@STEP_LOG_LINE@json.output@    \"package\": \"perfetto/trace_processor_shell/linux-amd64\"@@@",
      "@@@STEP_LOG_LINE@json.output@  }@@@",
      "@@@STEP_LOG_LINE@json.output@}@@@",
      "@@@STEP_LOG_END@json.output@@@",
      "@@@STEP_LINK@perfetto/trace_processor_shell/linux-amd64@https://chrome-infra-packages.appspot.com/p/perfetto/trace_processor_shell/linux-amd64/+/40-chars-fake-of-the-package-instance_id@@@"
    ]
  },
  {
    "cmd": [
      "python3",
      "-u",
      "RECIPE_MODULE[depot_tools::gsutil]/resources/gsutil_smart_retry.py",
      "--",
      "RECIPE_REPO[depot_tools]/gsutil.py",
      "----",
      "cp",
      "[CACHE]/builder/perfetto/out/linux-amd64/stripped/traceconv",
      "gs://perfetto-luci-artifacts/v50.1/linux-amd64/traceconv"
    ],
    "cwd": "[CACHE]/builder/perfetto",
    "infra_step": true,
    "luci_context": {
      "realm": {
        "name": "perfetto:ci"
      },
      "resultdb": {
        "current_invocation": {
          "name": "invocations/build:8945511751514863184",
          "update_token": "token"
        },
        "hostname": "rdbhost"
      }
    },
    "name": "linux-amd64.Artifact upload.gsutil upload (2)",
    "~followup_annotations": [
      "@@@STEP_NEST_LEVEL@2@@@",
      "@@@STEP_LINK@gsutil.upload@https://storage.cloud.google.com/perfetto-luci-artifacts/v50.1/linux-amd64/traceconv@@@"
    ]
  },
  {
    "cmd": [
      "cipd",
      "pkg-build",
      "-pkg-def",
      "{\"data\": [{\"file\": \"traceconv\"}], \"install_mode\": \"\", \"package\": \"perfetto/traceconv/linux-amd64\", \"root\": \"[CACHE]/builder/perfetto/out/linux-amd64/stripped\"}",
      "-out",
      "[CLEANUP]/traceconv-linux-amd64.cipd",
      "-hash-algo",
      "sha256",
      "-json-output",
      "/path/to/tmp/json"
    ],
    "cwd": "[CACHE]/builder/perfetto",
    "infra_step": true,
    "luci_context": {
      "realm": {
        "name": "perfetto:ci"
      },
      "resultdb": {
        "current_invocation": {
          "name": "invocations/build:8945511751514863184",
          "update_token": "token"
        },
        "hostname": "rdbhost"
      }
    },
    "name": "linux-amd64.Artifact upload.build perfetto/traceconv/linux-amd64",
    "~followup_annotations": [
      "@@@STEP_NEST_LEVEL@2@@@",
      "@@@STEP_LOG_LINE@json.output@{@@@",
      "@@@STEP_LOG_LINE@json.output@  \"result\": {@@@",
      "@@@STEP_LOG_LINE@json.output@    \"instance_id\": \"40-chars-fake-of-the-package-instance_id\",@@@",
      "@@@STEP_LOG_LINE@json.output@    \"package\": \"perfetto/traceconv/linux-amd64\"@@@",
      "@@@STEP_LOG_LINE@json.output@  }@@@",
      "@@@STEP_LOG_LINE@json.output@}@@@",
      "@@@STEP_LOG_END@json.output@@@"
    ]
  },
  {
    "cmd": [
      "cipd",
      "pkg-register",
      "[CLEANUP]/traceconv-linux-amd64.cipd",
      "-ref",
      "latest",
      "-tag",
      "git_revision:",
      "-tag",
<<<<<<< HEAD
      "git_tag:v13.0",
=======
      "git_tag:v50.1",
>>>>>>> 3a84f0d3
      "-metadata",
      "build_id:8945511751514863184",
      "-json-output",
      "/path/to/tmp/json"
    ],
    "cwd": "[CACHE]/builder/perfetto",
    "infra_step": true,
    "luci_context": {
      "realm": {
        "name": "perfetto:ci"
      },
      "resultdb": {
        "current_invocation": {
          "name": "invocations/build:8945511751514863184",
          "update_token": "token"
        },
        "hostname": "rdbhost"
      }
    },
    "name": "linux-amd64.Artifact upload.register perfetto/traceconv/linux-amd64",
    "~followup_annotations": [
      "@@@STEP_NEST_LEVEL@2@@@",
      "@@@STEP_LOG_LINE@json.output@{@@@",
      "@@@STEP_LOG_LINE@json.output@  \"result\": {@@@",
      "@@@STEP_LOG_LINE@json.output@    \"instance_id\": \"40-chars-fake-of-the-package-instance_id\",@@@",
      "@@@STEP_LOG_LINE@json.output@    \"package\": \"perfetto/traceconv/linux-amd64\"@@@",
      "@@@STEP_LOG_LINE@json.output@  }@@@",
      "@@@STEP_LOG_LINE@json.output@}@@@",
      "@@@STEP_LOG_END@json.output@@@",
      "@@@STEP_LINK@perfetto/traceconv/linux-amd64@https://chrome-infra-packages.appspot.com/p/perfetto/traceconv/linux-amd64/+/40-chars-fake-of-the-package-instance_id@@@"
    ]
  },
  {
    "cmd": [
      "python3",
      "-u",
      "RECIPE_MODULE[depot_tools::gsutil]/resources/gsutil_smart_retry.py",
      "--",
      "RECIPE_REPO[depot_tools]/gsutil.py",
      "----",
      "cp",
      "[CACHE]/builder/perfetto/out/linux-amd64/stripped/tracebox",
      "gs://perfetto-luci-artifacts/v50.1/linux-amd64/tracebox"
    ],
    "cwd": "[CACHE]/builder/perfetto",
    "infra_step": true,
    "luci_context": {
      "realm": {
        "name": "perfetto:ci"
      },
      "resultdb": {
        "current_invocation": {
          "name": "invocations/build:8945511751514863184",
          "update_token": "token"
        },
        "hostname": "rdbhost"
      }
    },
    "name": "linux-amd64.Artifact upload.gsutil upload (3)",
    "~followup_annotations": [
      "@@@STEP_NEST_LEVEL@2@@@",
      "@@@STEP_LINK@gsutil.upload@https://storage.cloud.google.com/perfetto-luci-artifacts/v50.1/linux-amd64/tracebox@@@"
    ]
  },
  {
    "cmd": [
      "cipd",
      "pkg-build",
      "-pkg-def",
      "{\"data\": [{\"file\": \"tracebox\"}], \"install_mode\": \"\", \"package\": \"perfetto/tracebox/linux-amd64\", \"root\": \"[CACHE]/builder/perfetto/out/linux-amd64/stripped\"}",
      "-out",
      "[CLEANUP]/tracebox-linux-amd64.cipd",
      "-hash-algo",
      "sha256",
      "-json-output",
      "/path/to/tmp/json"
    ],
    "cwd": "[CACHE]/builder/perfetto",
    "infra_step": true,
    "luci_context": {
      "realm": {
        "name": "perfetto:ci"
      },
      "resultdb": {
        "current_invocation": {
          "name": "invocations/build:8945511751514863184",
          "update_token": "token"
        },
        "hostname": "rdbhost"
      }
    },
    "name": "linux-amd64.Artifact upload.build perfetto/tracebox/linux-amd64",
    "~followup_annotations": [
      "@@@STEP_NEST_LEVEL@2@@@",
      "@@@STEP_LOG_LINE@json.output@{@@@",
      "@@@STEP_LOG_LINE@json.output@  \"result\": {@@@",
      "@@@STEP_LOG_LINE@json.output@    \"instance_id\": \"40-chars-fake-of-the-package-instance_id\",@@@",
      "@@@STEP_LOG_LINE@json.output@    \"package\": \"perfetto/tracebox/linux-amd64\"@@@",
      "@@@STEP_LOG_LINE@json.output@  }@@@",
      "@@@STEP_LOG_LINE@json.output@}@@@",
      "@@@STEP_LOG_END@json.output@@@"
    ]
  },
  {
    "cmd": [
      "cipd",
      "pkg-register",
      "[CLEANUP]/tracebox-linux-amd64.cipd",
      "-ref",
      "latest",
      "-tag",
      "git_revision:",
      "-tag",
<<<<<<< HEAD
      "git_tag:v13.0",
=======
      "git_tag:v50.1",
>>>>>>> 3a84f0d3
      "-metadata",
      "build_id:8945511751514863184",
      "-json-output",
      "/path/to/tmp/json"
    ],
    "cwd": "[CACHE]/builder/perfetto",
    "infra_step": true,
    "luci_context": {
      "realm": {
        "name": "perfetto:ci"
      },
      "resultdb": {
        "current_invocation": {
          "name": "invocations/build:8945511751514863184",
          "update_token": "token"
        },
        "hostname": "rdbhost"
      }
    },
    "name": "linux-amd64.Artifact upload.register perfetto/tracebox/linux-amd64",
    "~followup_annotations": [
      "@@@STEP_NEST_LEVEL@2@@@",
      "@@@STEP_LOG_LINE@json.output@{@@@",
      "@@@STEP_LOG_LINE@json.output@  \"result\": {@@@",
      "@@@STEP_LOG_LINE@json.output@    \"instance_id\": \"40-chars-fake-of-the-package-instance_id\",@@@",
      "@@@STEP_LOG_LINE@json.output@    \"package\": \"perfetto/tracebox/linux-amd64\"@@@",
      "@@@STEP_LOG_LINE@json.output@  }@@@",
      "@@@STEP_LOG_LINE@json.output@}@@@",
      "@@@STEP_LOG_END@json.output@@@",
      "@@@STEP_LINK@perfetto/tracebox/linux-amd64@https://chrome-infra-packages.appspot.com/p/perfetto/tracebox/linux-amd64/+/40-chars-fake-of-the-package-instance_id@@@"
    ]
  },
  {
    "cmd": [
      "python3",
      "-u",
      "RECIPE_MODULE[depot_tools::gsutil]/resources/gsutil_smart_retry.py",
      "--",
      "RECIPE_REPO[depot_tools]/gsutil.py",
      "----",
      "cp",
      "[CACHE]/builder/perfetto/out/linux-amd64/stripped/perfetto",
      "gs://perfetto-luci-artifacts/v50.1/linux-amd64/perfetto"
    ],
    "cwd": "[CACHE]/builder/perfetto",
    "infra_step": true,
    "luci_context": {
      "realm": {
        "name": "perfetto:ci"
      },
      "resultdb": {
        "current_invocation": {
          "name": "invocations/build:8945511751514863184",
          "update_token": "token"
        },
        "hostname": "rdbhost"
      }
    },
    "name": "linux-amd64.Artifact upload.gsutil upload (4)",
    "~followup_annotations": [
      "@@@STEP_NEST_LEVEL@2@@@",
      "@@@STEP_LINK@gsutil.upload@https://storage.cloud.google.com/perfetto-luci-artifacts/v50.1/linux-amd64/perfetto@@@"
    ]
  },
  {
    "cmd": [
      "cipd",
      "pkg-build",
      "-pkg-def",
      "{\"data\": [{\"file\": \"perfetto\"}], \"install_mode\": \"\", \"package\": \"perfetto/perfetto/linux-amd64\", \"root\": \"[CACHE]/builder/perfetto/out/linux-amd64/stripped\"}",
      "-out",
      "[CLEANUP]/perfetto-linux-amd64.cipd",
      "-hash-algo",
      "sha256",
      "-json-output",
      "/path/to/tmp/json"
    ],
    "cwd": "[CACHE]/builder/perfetto",
    "infra_step": true,
    "luci_context": {
      "realm": {
        "name": "perfetto:ci"
      },
      "resultdb": {
        "current_invocation": {
          "name": "invocations/build:8945511751514863184",
          "update_token": "token"
        },
        "hostname": "rdbhost"
      }
    },
    "name": "linux-amd64.Artifact upload.build perfetto/perfetto/linux-amd64",
    "~followup_annotations": [
      "@@@STEP_NEST_LEVEL@2@@@",
      "@@@STEP_LOG_LINE@json.output@{@@@",
      "@@@STEP_LOG_LINE@json.output@  \"result\": {@@@",
      "@@@STEP_LOG_LINE@json.output@    \"instance_id\": \"40-chars-fake-of-the-package-instance_id\",@@@",
      "@@@STEP_LOG_LINE@json.output@    \"package\": \"perfetto/perfetto/linux-amd64\"@@@",
      "@@@STEP_LOG_LINE@json.output@  }@@@",
      "@@@STEP_LOG_LINE@json.output@}@@@",
      "@@@STEP_LOG_END@json.output@@@"
    ]
  },
  {
    "cmd": [
      "cipd",
      "pkg-register",
      "[CLEANUP]/perfetto-linux-amd64.cipd",
      "-ref",
      "latest",
      "-tag",
      "git_revision:",
      "-tag",
<<<<<<< HEAD
      "git_tag:v13.0",
=======
      "git_tag:v50.1",
>>>>>>> 3a84f0d3
      "-metadata",
      "build_id:8945511751514863184",
      "-json-output",
      "/path/to/tmp/json"
    ],
    "cwd": "[CACHE]/builder/perfetto",
    "infra_step": true,
    "luci_context": {
      "realm": {
        "name": "perfetto:ci"
      },
      "resultdb": {
        "current_invocation": {
          "name": "invocations/build:8945511751514863184",
          "update_token": "token"
        },
        "hostname": "rdbhost"
      }
    },
    "name": "linux-amd64.Artifact upload.register perfetto/perfetto/linux-amd64",
    "~followup_annotations": [
      "@@@STEP_NEST_LEVEL@2@@@",
      "@@@STEP_LOG_LINE@json.output@{@@@",
      "@@@STEP_LOG_LINE@json.output@  \"result\": {@@@",
      "@@@STEP_LOG_LINE@json.output@    \"instance_id\": \"40-chars-fake-of-the-package-instance_id\",@@@",
      "@@@STEP_LOG_LINE@json.output@    \"package\": \"perfetto/perfetto/linux-amd64\"@@@",
      "@@@STEP_LOG_LINE@json.output@  }@@@",
      "@@@STEP_LOG_LINE@json.output@}@@@",
      "@@@STEP_LOG_END@json.output@@@",
      "@@@STEP_LINK@perfetto/perfetto/linux-amd64@https://chrome-infra-packages.appspot.com/p/perfetto/perfetto/linux-amd64/+/40-chars-fake-of-the-package-instance_id@@@"
    ]
  },
  {
    "cmd": [
      "python3",
      "-u",
      "RECIPE_MODULE[depot_tools::gsutil]/resources/gsutil_smart_retry.py",
      "--",
      "RECIPE_REPO[depot_tools]/gsutil.py",
      "----",
      "cp",
      "[CACHE]/builder/perfetto/out/linux-amd64/stripped/traced",
      "gs://perfetto-luci-artifacts/v50.1/linux-amd64/traced"
    ],
    "cwd": "[CACHE]/builder/perfetto",
    "infra_step": true,
    "luci_context": {
      "realm": {
        "name": "perfetto:ci"
      },
      "resultdb": {
        "current_invocation": {
          "name": "invocations/build:8945511751514863184",
          "update_token": "token"
        },
        "hostname": "rdbhost"
      }
    },
    "name": "linux-amd64.Artifact upload.gsutil upload (5)",
    "~followup_annotations": [
      "@@@STEP_NEST_LEVEL@2@@@",
      "@@@STEP_LINK@gsutil.upload@https://storage.cloud.google.com/perfetto-luci-artifacts/v50.1/linux-amd64/traced@@@"
    ]
  },
  {
    "cmd": [
      "cipd",
      "pkg-build",
      "-pkg-def",
      "{\"data\": [{\"file\": \"traced\"}], \"install_mode\": \"\", \"package\": \"perfetto/traced/linux-amd64\", \"root\": \"[CACHE]/builder/perfetto/out/linux-amd64/stripped\"}",
      "-out",
      "[CLEANUP]/traced-linux-amd64.cipd",
      "-hash-algo",
      "sha256",
      "-json-output",
      "/path/to/tmp/json"
    ],
    "cwd": "[CACHE]/builder/perfetto",
    "infra_step": true,
    "luci_context": {
      "realm": {
        "name": "perfetto:ci"
      },
      "resultdb": {
        "current_invocation": {
          "name": "invocations/build:8945511751514863184",
          "update_token": "token"
        },
        "hostname": "rdbhost"
      }
    },
    "name": "linux-amd64.Artifact upload.build perfetto/traced/linux-amd64",
    "~followup_annotations": [
      "@@@STEP_NEST_LEVEL@2@@@",
      "@@@STEP_LOG_LINE@json.output@{@@@",
      "@@@STEP_LOG_LINE@json.output@  \"result\": {@@@",
      "@@@STEP_LOG_LINE@json.output@    \"instance_id\": \"40-chars-fake-of-the-package-instance_id\",@@@",
      "@@@STEP_LOG_LINE@json.output@    \"package\": \"perfetto/traced/linux-amd64\"@@@",
      "@@@STEP_LOG_LINE@json.output@  }@@@",
      "@@@STEP_LOG_LINE@json.output@}@@@",
      "@@@STEP_LOG_END@json.output@@@"
    ]
  },
  {
    "cmd": [
      "cipd",
      "pkg-register",
      "[CLEANUP]/traced-linux-amd64.cipd",
      "-ref",
      "latest",
      "-tag",
      "git_revision:",
      "-tag",
<<<<<<< HEAD
      "git_tag:v13.0",
=======
      "git_tag:v50.1",
>>>>>>> 3a84f0d3
      "-metadata",
      "build_id:8945511751514863184",
      "-json-output",
      "/path/to/tmp/json"
    ],
    "cwd": "[CACHE]/builder/perfetto",
    "infra_step": true,
    "luci_context": {
      "realm": {
        "name": "perfetto:ci"
      },
      "resultdb": {
        "current_invocation": {
          "name": "invocations/build:8945511751514863184",
          "update_token": "token"
        },
        "hostname": "rdbhost"
      }
    },
    "name": "linux-amd64.Artifact upload.register perfetto/traced/linux-amd64",
    "~followup_annotations": [
      "@@@STEP_NEST_LEVEL@2@@@",
      "@@@STEP_LOG_LINE@json.output@{@@@",
      "@@@STEP_LOG_LINE@json.output@  \"result\": {@@@",
      "@@@STEP_LOG_LINE@json.output@    \"instance_id\": \"40-chars-fake-of-the-package-instance_id\",@@@",
      "@@@STEP_LOG_LINE@json.output@    \"package\": \"perfetto/traced/linux-amd64\"@@@",
      "@@@STEP_LOG_LINE@json.output@  }@@@",
      "@@@STEP_LOG_LINE@json.output@}@@@",
      "@@@STEP_LOG_END@json.output@@@",
      "@@@STEP_LINK@perfetto/traced/linux-amd64@https://chrome-infra-packages.appspot.com/p/perfetto/traced/linux-amd64/+/40-chars-fake-of-the-package-instance_id@@@"
    ]
  },
  {
    "cmd": [
      "python3",
      "-u",
      "RECIPE_MODULE[depot_tools::gsutil]/resources/gsutil_smart_retry.py",
      "--",
      "RECIPE_REPO[depot_tools]/gsutil.py",
      "----",
      "cp",
      "[CACHE]/builder/perfetto/out/linux-amd64/stripped/traced_probes",
      "gs://perfetto-luci-artifacts/v50.1/linux-amd64/traced_probes"
    ],
    "cwd": "[CACHE]/builder/perfetto",
    "infra_step": true,
    "luci_context": {
      "realm": {
        "name": "perfetto:ci"
      },
      "resultdb": {
        "current_invocation": {
          "name": "invocations/build:8945511751514863184",
          "update_token": "token"
        },
        "hostname": "rdbhost"
      }
    },
    "name": "linux-amd64.Artifact upload.gsutil upload (6)",
    "~followup_annotations": [
      "@@@STEP_NEST_LEVEL@2@@@",
      "@@@STEP_LINK@gsutil.upload@https://storage.cloud.google.com/perfetto-luci-artifacts/v50.1/linux-amd64/traced_probes@@@"
    ]
  },
  {
    "cmd": [
      "cipd",
      "pkg-build",
      "-pkg-def",
      "{\"data\": [{\"file\": \"traced_probes\"}], \"install_mode\": \"\", \"package\": \"perfetto/traced_probes/linux-amd64\", \"root\": \"[CACHE]/builder/perfetto/out/linux-amd64/stripped\"}",
      "-out",
      "[CLEANUP]/traced_probes-linux-amd64.cipd",
      "-hash-algo",
      "sha256",
      "-json-output",
      "/path/to/tmp/json"
    ],
    "cwd": "[CACHE]/builder/perfetto",
    "infra_step": true,
    "luci_context": {
      "realm": {
        "name": "perfetto:ci"
      },
      "resultdb": {
        "current_invocation": {
          "name": "invocations/build:8945511751514863184",
          "update_token": "token"
        },
        "hostname": "rdbhost"
      }
    },
    "name": "linux-amd64.Artifact upload.build perfetto/traced_probes/linux-amd64",
    "~followup_annotations": [
      "@@@STEP_NEST_LEVEL@2@@@",
      "@@@STEP_LOG_LINE@json.output@{@@@",
      "@@@STEP_LOG_LINE@json.output@  \"result\": {@@@",
      "@@@STEP_LOG_LINE@json.output@    \"instance_id\": \"40-chars-fake-of-the-package-instance_id\",@@@",
      "@@@STEP_LOG_LINE@json.output@    \"package\": \"perfetto/traced_probes/linux-amd64\"@@@",
      "@@@STEP_LOG_LINE@json.output@  }@@@",
      "@@@STEP_LOG_LINE@json.output@}@@@",
      "@@@STEP_LOG_END@json.output@@@"
    ]
  },
  {
    "cmd": [
      "cipd",
      "pkg-register",
      "[CLEANUP]/traced_probes-linux-amd64.cipd",
      "-ref",
      "latest",
      "-tag",
      "git_revision:",
      "-tag",
<<<<<<< HEAD
      "git_tag:v13.0",
=======
      "git_tag:v50.1",
>>>>>>> 3a84f0d3
      "-metadata",
      "build_id:8945511751514863184",
      "-json-output",
      "/path/to/tmp/json"
    ],
    "cwd": "[CACHE]/builder/perfetto",
    "infra_step": true,
    "luci_context": {
      "realm": {
        "name": "perfetto:ci"
      },
      "resultdb": {
        "current_invocation": {
          "name": "invocations/build:8945511751514863184",
          "update_token": "token"
        },
        "hostname": "rdbhost"
      }
    },
    "name": "linux-amd64.Artifact upload.register perfetto/traced_probes/linux-amd64",
    "~followup_annotations": [
      "@@@STEP_NEST_LEVEL@2@@@",
      "@@@STEP_LOG_LINE@json.output@{@@@",
      "@@@STEP_LOG_LINE@json.output@  \"result\": {@@@",
      "@@@STEP_LOG_LINE@json.output@    \"instance_id\": \"40-chars-fake-of-the-package-instance_id\",@@@",
      "@@@STEP_LOG_LINE@json.output@    \"package\": \"perfetto/traced_probes/linux-amd64\"@@@",
      "@@@STEP_LOG_LINE@json.output@  }@@@",
      "@@@STEP_LOG_LINE@json.output@}@@@",
      "@@@STEP_LOG_END@json.output@@@",
      "@@@STEP_LINK@perfetto/traced_probes/linux-amd64@https://chrome-infra-packages.appspot.com/p/perfetto/traced_probes/linux-amd64/+/40-chars-fake-of-the-package-instance_id@@@"
    ]
  },
  {
    "cmd": [],
    "name": "linux-arm"
  },
  {
    "cmd": [
      "python3",
      "tools/gn",
      "gen",
      "[CACHE]/builder/perfetto/out/linux-arm",
      "--args=is_debug=false monolithic_binaries=true target_os=\"linux\" target_cpu=\"arm\""
    ],
    "cwd": "[CACHE]/builder/perfetto",
    "luci_context": {
      "realm": {
        "name": "perfetto:ci"
      },
      "resultdb": {
        "current_invocation": {
          "name": "invocations/build:8945511751514863184",
          "update_token": "token"
        },
        "hostname": "rdbhost"
      }
    },
    "name": "linux-arm.gn gen",
    "~followup_annotations": [
      "@@@STEP_NEST_LEVEL@1@@@"
    ]
  },
  {
    "cmd": [
      "python3",
      "tools/gn",
      "clean",
      "[CACHE]/builder/perfetto/out/linux-arm"
    ],
    "cwd": "[CACHE]/builder/perfetto",
    "luci_context": {
      "realm": {
        "name": "perfetto:ci"
      },
      "resultdb": {
        "current_invocation": {
          "name": "invocations/build:8945511751514863184",
          "update_token": "token"
        },
        "hostname": "rdbhost"
      }
    },
    "name": "linux-arm.gn clean",
    "~followup_annotations": [
      "@@@STEP_NEST_LEVEL@1@@@"
    ]
  },
  {
    "cmd": [
      "python3",
      "tools/ninja",
      "-C",
      "[CACHE]/builder/perfetto/out/linux-arm",
      "trace_processor_shell",
      "traceconv",
      "tracebox",
      "perfetto",
      "traced",
      "traced_probes"
    ],
    "cwd": "[CACHE]/builder/perfetto",
    "luci_context": {
      "realm": {
        "name": "perfetto:ci"
      },
      "resultdb": {
        "current_invocation": {
          "name": "invocations/build:8945511751514863184",
          "update_token": "token"
        },
        "hostname": "rdbhost"
      }
    },
    "name": "linux-arm.ninja",
    "~followup_annotations": [
      "@@@STEP_NEST_LEVEL@1@@@"
    ]
  },
  {
    "cmd": [],
    "name": "linux-arm.Artifact upload",
    "~followup_annotations": [
      "@@@STEP_NEST_LEVEL@1@@@"
    ]
  },
  {
    "cmd": [
      "python3",
      "-u",
      "RECIPE_MODULE[depot_tools::gsutil]/resources/gsutil_smart_retry.py",
      "--",
      "RECIPE_REPO[depot_tools]/gsutil.py",
      "----",
      "cp",
      "[CACHE]/builder/perfetto/out/linux-arm/stripped/trace_processor_shell",
      "gs://perfetto-luci-artifacts/v50.1/linux-arm/trace_processor_shell"
    ],
    "cwd": "[CACHE]/builder/perfetto",
    "infra_step": true,
    "luci_context": {
      "realm": {
        "name": "perfetto:ci"
      },
      "resultdb": {
        "current_invocation": {
          "name": "invocations/build:8945511751514863184",
          "update_token": "token"
        },
        "hostname": "rdbhost"
      }
    },
    "name": "linux-arm.Artifact upload.gsutil upload",
    "~followup_annotations": [
      "@@@STEP_NEST_LEVEL@2@@@",
      "@@@STEP_LINK@gsutil.upload@https://storage.cloud.google.com/perfetto-luci-artifacts/v50.1/linux-arm/trace_processor_shell@@@"
    ]
  },
  {
    "cmd": [
      "cipd",
      "pkg-build",
      "-pkg-def",
      "{\"data\": [{\"file\": \"trace_processor_shell\"}], \"install_mode\": \"\", \"package\": \"perfetto/trace_processor_shell/linux-arm\", \"root\": \"[CACHE]/builder/perfetto/out/linux-arm/stripped\"}",
      "-out",
      "[CLEANUP]/trace_processor_shell-linux-arm.cipd",
      "-hash-algo",
      "sha256",
      "-json-output",
      "/path/to/tmp/json"
    ],
    "cwd": "[CACHE]/builder/perfetto",
    "infra_step": true,
    "luci_context": {
      "realm": {
        "name": "perfetto:ci"
      },
      "resultdb": {
        "current_invocation": {
          "name": "invocations/build:8945511751514863184",
          "update_token": "token"
        },
        "hostname": "rdbhost"
      }
    },
    "name": "linux-arm.Artifact upload.build perfetto/trace_processor_shell/linux-arm",
    "~followup_annotations": [
      "@@@STEP_NEST_LEVEL@2@@@",
      "@@@STEP_LOG_LINE@json.output@{@@@",
      "@@@STEP_LOG_LINE@json.output@  \"result\": {@@@",
      "@@@STEP_LOG_LINE@json.output@    \"instance_id\": \"40-chars-fake-of-the-package-instance_id\",@@@",
      "@@@STEP_LOG_LINE@json.output@    \"package\": \"perfetto/trace_processor_shell/linux-arm\"@@@",
      "@@@STEP_LOG_LINE@json.output@  }@@@",
      "@@@STEP_LOG_LINE@json.output@}@@@",
      "@@@STEP_LOG_END@json.output@@@"
    ]
  },
  {
    "cmd": [
      "cipd",
      "pkg-register",
      "[CLEANUP]/trace_processor_shell-linux-arm.cipd",
      "-ref",
      "latest",
      "-tag",
      "git_revision:",
      "-tag",
<<<<<<< HEAD
      "git_tag:v13.0",
=======
      "git_tag:v50.1",
>>>>>>> 3a84f0d3
      "-metadata",
      "build_id:8945511751514863184",
      "-json-output",
      "/path/to/tmp/json"
    ],
    "cwd": "[CACHE]/builder/perfetto",
    "infra_step": true,
    "luci_context": {
      "realm": {
        "name": "perfetto:ci"
      },
      "resultdb": {
        "current_invocation": {
          "name": "invocations/build:8945511751514863184",
          "update_token": "token"
        },
        "hostname": "rdbhost"
      }
    },
    "name": "linux-arm.Artifact upload.register perfetto/trace_processor_shell/linux-arm",
    "~followup_annotations": [
      "@@@STEP_NEST_LEVEL@2@@@",
      "@@@STEP_LOG_LINE@json.output@{@@@",
      "@@@STEP_LOG_LINE@json.output@  \"result\": {@@@",
      "@@@STEP_LOG_LINE@json.output@    \"instance_id\": \"40-chars-fake-of-the-package-instance_id\",@@@",
      "@@@STEP_LOG_LINE@json.output@    \"package\": \"perfetto/trace_processor_shell/linux-arm\"@@@",
      "@@@STEP_LOG_LINE@json.output@  }@@@",
      "@@@STEP_LOG_LINE@json.output@}@@@",
      "@@@STEP_LOG_END@json.output@@@",
      "@@@STEP_LINK@perfetto/trace_processor_shell/linux-arm@https://chrome-infra-packages.appspot.com/p/perfetto/trace_processor_shell/linux-arm/+/40-chars-fake-of-the-package-instance_id@@@"
    ]
  },
  {
    "cmd": [
      "python3",
      "-u",
      "RECIPE_MODULE[depot_tools::gsutil]/resources/gsutil_smart_retry.py",
      "--",
      "RECIPE_REPO[depot_tools]/gsutil.py",
      "----",
      "cp",
      "[CACHE]/builder/perfetto/out/linux-arm/stripped/traceconv",
      "gs://perfetto-luci-artifacts/v50.1/linux-arm/traceconv"
    ],
    "cwd": "[CACHE]/builder/perfetto",
    "infra_step": true,
    "luci_context": {
      "realm": {
        "name": "perfetto:ci"
      },
      "resultdb": {
        "current_invocation": {
          "name": "invocations/build:8945511751514863184",
          "update_token": "token"
        },
        "hostname": "rdbhost"
      }
    },
    "name": "linux-arm.Artifact upload.gsutil upload (2)",
    "~followup_annotations": [
      "@@@STEP_NEST_LEVEL@2@@@",
      "@@@STEP_LINK@gsutil.upload@https://storage.cloud.google.com/perfetto-luci-artifacts/v50.1/linux-arm/traceconv@@@"
    ]
  },
  {
    "cmd": [
      "cipd",
      "pkg-build",
      "-pkg-def",
      "{\"data\": [{\"file\": \"traceconv\"}], \"install_mode\": \"\", \"package\": \"perfetto/traceconv/linux-arm\", \"root\": \"[CACHE]/builder/perfetto/out/linux-arm/stripped\"}",
      "-out",
      "[CLEANUP]/traceconv-linux-arm.cipd",
      "-hash-algo",
      "sha256",
      "-json-output",
      "/path/to/tmp/json"
    ],
    "cwd": "[CACHE]/builder/perfetto",
    "infra_step": true,
    "luci_context": {
      "realm": {
        "name": "perfetto:ci"
      },
      "resultdb": {
        "current_invocation": {
          "name": "invocations/build:8945511751514863184",
          "update_token": "token"
        },
        "hostname": "rdbhost"
      }
    },
    "name": "linux-arm.Artifact upload.build perfetto/traceconv/linux-arm",
    "~followup_annotations": [
      "@@@STEP_NEST_LEVEL@2@@@",
      "@@@STEP_LOG_LINE@json.output@{@@@",
      "@@@STEP_LOG_LINE@json.output@  \"result\": {@@@",
      "@@@STEP_LOG_LINE@json.output@    \"instance_id\": \"40-chars-fake-of-the-package-instance_id\",@@@",
      "@@@STEP_LOG_LINE@json.output@    \"package\": \"perfetto/traceconv/linux-arm\"@@@",
      "@@@STEP_LOG_LINE@json.output@  }@@@",
      "@@@STEP_LOG_LINE@json.output@}@@@",
      "@@@STEP_LOG_END@json.output@@@"
    ]
  },
  {
    "cmd": [
      "cipd",
      "pkg-register",
      "[CLEANUP]/traceconv-linux-arm.cipd",
      "-ref",
      "latest",
      "-tag",
      "git_revision:",
      "-tag",
<<<<<<< HEAD
      "git_tag:v13.0",
=======
      "git_tag:v50.1",
>>>>>>> 3a84f0d3
      "-metadata",
      "build_id:8945511751514863184",
      "-json-output",
      "/path/to/tmp/json"
    ],
    "cwd": "[CACHE]/builder/perfetto",
    "infra_step": true,
    "luci_context": {
      "realm": {
        "name": "perfetto:ci"
      },
      "resultdb": {
        "current_invocation": {
          "name": "invocations/build:8945511751514863184",
          "update_token": "token"
        },
        "hostname": "rdbhost"
      }
    },
    "name": "linux-arm.Artifact upload.register perfetto/traceconv/linux-arm",
    "~followup_annotations": [
      "@@@STEP_NEST_LEVEL@2@@@",
      "@@@STEP_LOG_LINE@json.output@{@@@",
      "@@@STEP_LOG_LINE@json.output@  \"result\": {@@@",
      "@@@STEP_LOG_LINE@json.output@    \"instance_id\": \"40-chars-fake-of-the-package-instance_id\",@@@",
      "@@@STEP_LOG_LINE@json.output@    \"package\": \"perfetto/traceconv/linux-arm\"@@@",
      "@@@STEP_LOG_LINE@json.output@  }@@@",
      "@@@STEP_LOG_LINE@json.output@}@@@",
      "@@@STEP_LOG_END@json.output@@@",
      "@@@STEP_LINK@perfetto/traceconv/linux-arm@https://chrome-infra-packages.appspot.com/p/perfetto/traceconv/linux-arm/+/40-chars-fake-of-the-package-instance_id@@@"
    ]
  },
  {
    "cmd": [
      "python3",
      "-u",
      "RECIPE_MODULE[depot_tools::gsutil]/resources/gsutil_smart_retry.py",
      "--",
      "RECIPE_REPO[depot_tools]/gsutil.py",
      "----",
      "cp",
      "[CACHE]/builder/perfetto/out/linux-arm/stripped/tracebox",
      "gs://perfetto-luci-artifacts/v50.1/linux-arm/tracebox"
    ],
    "cwd": "[CACHE]/builder/perfetto",
    "infra_step": true,
    "luci_context": {
      "realm": {
        "name": "perfetto:ci"
      },
      "resultdb": {
        "current_invocation": {
          "name": "invocations/build:8945511751514863184",
          "update_token": "token"
        },
        "hostname": "rdbhost"
      }
    },
    "name": "linux-arm.Artifact upload.gsutil upload (3)",
    "~followup_annotations": [
      "@@@STEP_NEST_LEVEL@2@@@",
      "@@@STEP_LINK@gsutil.upload@https://storage.cloud.google.com/perfetto-luci-artifacts/v50.1/linux-arm/tracebox@@@"
    ]
  },
  {
    "cmd": [
      "cipd",
      "pkg-build",
      "-pkg-def",
      "{\"data\": [{\"file\": \"tracebox\"}], \"install_mode\": \"\", \"package\": \"perfetto/tracebox/linux-arm\", \"root\": \"[CACHE]/builder/perfetto/out/linux-arm/stripped\"}",
      "-out",
      "[CLEANUP]/tracebox-linux-arm.cipd",
      "-hash-algo",
      "sha256",
      "-json-output",
      "/path/to/tmp/json"
    ],
    "cwd": "[CACHE]/builder/perfetto",
    "infra_step": true,
    "luci_context": {
      "realm": {
        "name": "perfetto:ci"
      },
      "resultdb": {
        "current_invocation": {
          "name": "invocations/build:8945511751514863184",
          "update_token": "token"
        },
        "hostname": "rdbhost"
      }
    },
    "name": "linux-arm.Artifact upload.build perfetto/tracebox/linux-arm",
    "~followup_annotations": [
      "@@@STEP_NEST_LEVEL@2@@@",
      "@@@STEP_LOG_LINE@json.output@{@@@",
      "@@@STEP_LOG_LINE@json.output@  \"result\": {@@@",
      "@@@STEP_LOG_LINE@json.output@    \"instance_id\": \"40-chars-fake-of-the-package-instance_id\",@@@",
      "@@@STEP_LOG_LINE@json.output@    \"package\": \"perfetto/tracebox/linux-arm\"@@@",
      "@@@STEP_LOG_LINE@json.output@  }@@@",
      "@@@STEP_LOG_LINE@json.output@}@@@",
      "@@@STEP_LOG_END@json.output@@@"
    ]
  },
  {
    "cmd": [
      "cipd",
      "pkg-register",
      "[CLEANUP]/tracebox-linux-arm.cipd",
      "-ref",
      "latest",
      "-tag",
      "git_revision:",
      "-tag",
<<<<<<< HEAD
      "git_tag:v13.0",
=======
      "git_tag:v50.1",
>>>>>>> 3a84f0d3
      "-metadata",
      "build_id:8945511751514863184",
      "-json-output",
      "/path/to/tmp/json"
    ],
    "cwd": "[CACHE]/builder/perfetto",
    "infra_step": true,
    "luci_context": {
      "realm": {
        "name": "perfetto:ci"
      },
      "resultdb": {
        "current_invocation": {
          "name": "invocations/build:8945511751514863184",
          "update_token": "token"
        },
        "hostname": "rdbhost"
      }
    },
    "name": "linux-arm.Artifact upload.register perfetto/tracebox/linux-arm",
    "~followup_annotations": [
      "@@@STEP_NEST_LEVEL@2@@@",
      "@@@STEP_LOG_LINE@json.output@{@@@",
      "@@@STEP_LOG_LINE@json.output@  \"result\": {@@@",
      "@@@STEP_LOG_LINE@json.output@    \"instance_id\": \"40-chars-fake-of-the-package-instance_id\",@@@",
      "@@@STEP_LOG_LINE@json.output@    \"package\": \"perfetto/tracebox/linux-arm\"@@@",
      "@@@STEP_LOG_LINE@json.output@  }@@@",
      "@@@STEP_LOG_LINE@json.output@}@@@",
      "@@@STEP_LOG_END@json.output@@@",
      "@@@STEP_LINK@perfetto/tracebox/linux-arm@https://chrome-infra-packages.appspot.com/p/perfetto/tracebox/linux-arm/+/40-chars-fake-of-the-package-instance_id@@@"
    ]
  },
  {
    "cmd": [
      "python3",
      "-u",
      "RECIPE_MODULE[depot_tools::gsutil]/resources/gsutil_smart_retry.py",
      "--",
      "RECIPE_REPO[depot_tools]/gsutil.py",
      "----",
      "cp",
      "[CACHE]/builder/perfetto/out/linux-arm/stripped/perfetto",
      "gs://perfetto-luci-artifacts/v50.1/linux-arm/perfetto"
    ],
    "cwd": "[CACHE]/builder/perfetto",
    "infra_step": true,
    "luci_context": {
      "realm": {
        "name": "perfetto:ci"
      },
      "resultdb": {
        "current_invocation": {
          "name": "invocations/build:8945511751514863184",
          "update_token": "token"
        },
        "hostname": "rdbhost"
      }
    },
    "name": "linux-arm.Artifact upload.gsutil upload (4)",
    "~followup_annotations": [
      "@@@STEP_NEST_LEVEL@2@@@",
      "@@@STEP_LINK@gsutil.upload@https://storage.cloud.google.com/perfetto-luci-artifacts/v50.1/linux-arm/perfetto@@@"
    ]
  },
  {
    "cmd": [
      "cipd",
      "pkg-build",
      "-pkg-def",
      "{\"data\": [{\"file\": \"perfetto\"}], \"install_mode\": \"\", \"package\": \"perfetto/perfetto/linux-arm\", \"root\": \"[CACHE]/builder/perfetto/out/linux-arm/stripped\"}",
      "-out",
      "[CLEANUP]/perfetto-linux-arm.cipd",
      "-hash-algo",
      "sha256",
      "-json-output",
      "/path/to/tmp/json"
    ],
    "cwd": "[CACHE]/builder/perfetto",
    "infra_step": true,
    "luci_context": {
      "realm": {
        "name": "perfetto:ci"
      },
      "resultdb": {
        "current_invocation": {
          "name": "invocations/build:8945511751514863184",
          "update_token": "token"
        },
        "hostname": "rdbhost"
      }
    },
    "name": "linux-arm.Artifact upload.build perfetto/perfetto/linux-arm",
    "~followup_annotations": [
      "@@@STEP_NEST_LEVEL@2@@@",
      "@@@STEP_LOG_LINE@json.output@{@@@",
      "@@@STEP_LOG_LINE@json.output@  \"result\": {@@@",
      "@@@STEP_LOG_LINE@json.output@    \"instance_id\": \"40-chars-fake-of-the-package-instance_id\",@@@",
      "@@@STEP_LOG_LINE@json.output@    \"package\": \"perfetto/perfetto/linux-arm\"@@@",
      "@@@STEP_LOG_LINE@json.output@  }@@@",
      "@@@STEP_LOG_LINE@json.output@}@@@",
      "@@@STEP_LOG_END@json.output@@@"
    ]
  },
  {
    "cmd": [
      "cipd",
      "pkg-register",
      "[CLEANUP]/perfetto-linux-arm.cipd",
      "-ref",
      "latest",
      "-tag",
      "git_revision:",
      "-tag",
<<<<<<< HEAD
      "git_tag:v13.0",
=======
      "git_tag:v50.1",
>>>>>>> 3a84f0d3
      "-metadata",
      "build_id:8945511751514863184",
      "-json-output",
      "/path/to/tmp/json"
    ],
    "cwd": "[CACHE]/builder/perfetto",
    "infra_step": true,
    "luci_context": {
      "realm": {
        "name": "perfetto:ci"
      },
      "resultdb": {
        "current_invocation": {
          "name": "invocations/build:8945511751514863184",
          "update_token": "token"
        },
        "hostname": "rdbhost"
      }
    },
    "name": "linux-arm.Artifact upload.register perfetto/perfetto/linux-arm",
    "~followup_annotations": [
      "@@@STEP_NEST_LEVEL@2@@@",
      "@@@STEP_LOG_LINE@json.output@{@@@",
      "@@@STEP_LOG_LINE@json.output@  \"result\": {@@@",
      "@@@STEP_LOG_LINE@json.output@    \"instance_id\": \"40-chars-fake-of-the-package-instance_id\",@@@",
      "@@@STEP_LOG_LINE@json.output@    \"package\": \"perfetto/perfetto/linux-arm\"@@@",
      "@@@STEP_LOG_LINE@json.output@  }@@@",
      "@@@STEP_LOG_LINE@json.output@}@@@",
      "@@@STEP_LOG_END@json.output@@@",
      "@@@STEP_LINK@perfetto/perfetto/linux-arm@https://chrome-infra-packages.appspot.com/p/perfetto/perfetto/linux-arm/+/40-chars-fake-of-the-package-instance_id@@@"
    ]
  },
  {
    "cmd": [
      "python3",
      "-u",
      "RECIPE_MODULE[depot_tools::gsutil]/resources/gsutil_smart_retry.py",
      "--",
      "RECIPE_REPO[depot_tools]/gsutil.py",
      "----",
      "cp",
      "[CACHE]/builder/perfetto/out/linux-arm/stripped/traced",
      "gs://perfetto-luci-artifacts/v50.1/linux-arm/traced"
    ],
    "cwd": "[CACHE]/builder/perfetto",
    "infra_step": true,
    "luci_context": {
      "realm": {
        "name": "perfetto:ci"
      },
      "resultdb": {
        "current_invocation": {
          "name": "invocations/build:8945511751514863184",
          "update_token": "token"
        },
        "hostname": "rdbhost"
      }
    },
    "name": "linux-arm.Artifact upload.gsutil upload (5)",
    "~followup_annotations": [
      "@@@STEP_NEST_LEVEL@2@@@",
      "@@@STEP_LINK@gsutil.upload@https://storage.cloud.google.com/perfetto-luci-artifacts/v50.1/linux-arm/traced@@@"
    ]
  },
  {
    "cmd": [
      "cipd",
      "pkg-build",
      "-pkg-def",
      "{\"data\": [{\"file\": \"traced\"}], \"install_mode\": \"\", \"package\": \"perfetto/traced/linux-arm\", \"root\": \"[CACHE]/builder/perfetto/out/linux-arm/stripped\"}",
      "-out",
      "[CLEANUP]/traced-linux-arm.cipd",
      "-hash-algo",
      "sha256",
      "-json-output",
      "/path/to/tmp/json"
    ],
    "cwd": "[CACHE]/builder/perfetto",
    "infra_step": true,
    "luci_context": {
      "realm": {
        "name": "perfetto:ci"
      },
      "resultdb": {
        "current_invocation": {
          "name": "invocations/build:8945511751514863184",
          "update_token": "token"
        },
        "hostname": "rdbhost"
      }
    },
    "name": "linux-arm.Artifact upload.build perfetto/traced/linux-arm",
    "~followup_annotations": [
      "@@@STEP_NEST_LEVEL@2@@@",
      "@@@STEP_LOG_LINE@json.output@{@@@",
      "@@@STEP_LOG_LINE@json.output@  \"result\": {@@@",
      "@@@STEP_LOG_LINE@json.output@    \"instance_id\": \"40-chars-fake-of-the-package-instance_id\",@@@",
      "@@@STEP_LOG_LINE@json.output@    \"package\": \"perfetto/traced/linux-arm\"@@@",
      "@@@STEP_LOG_LINE@json.output@  }@@@",
      "@@@STEP_LOG_LINE@json.output@}@@@",
      "@@@STEP_LOG_END@json.output@@@"
    ]
  },
  {
    "cmd": [
      "cipd",
      "pkg-register",
      "[CLEANUP]/traced-linux-arm.cipd",
      "-ref",
      "latest",
      "-tag",
      "git_revision:",
      "-tag",
<<<<<<< HEAD
      "git_tag:v13.0",
=======
      "git_tag:v50.1",
>>>>>>> 3a84f0d3
      "-metadata",
      "build_id:8945511751514863184",
      "-json-output",
      "/path/to/tmp/json"
    ],
    "cwd": "[CACHE]/builder/perfetto",
    "infra_step": true,
    "luci_context": {
      "realm": {
        "name": "perfetto:ci"
      },
      "resultdb": {
        "current_invocation": {
          "name": "invocations/build:8945511751514863184",
          "update_token": "token"
        },
        "hostname": "rdbhost"
      }
    },
    "name": "linux-arm.Artifact upload.register perfetto/traced/linux-arm",
    "~followup_annotations": [
      "@@@STEP_NEST_LEVEL@2@@@",
      "@@@STEP_LOG_LINE@json.output@{@@@",
      "@@@STEP_LOG_LINE@json.output@  \"result\": {@@@",
      "@@@STEP_LOG_LINE@json.output@    \"instance_id\": \"40-chars-fake-of-the-package-instance_id\",@@@",
      "@@@STEP_LOG_LINE@json.output@    \"package\": \"perfetto/traced/linux-arm\"@@@",
      "@@@STEP_LOG_LINE@json.output@  }@@@",
      "@@@STEP_LOG_LINE@json.output@}@@@",
      "@@@STEP_LOG_END@json.output@@@",
      "@@@STEP_LINK@perfetto/traced/linux-arm@https://chrome-infra-packages.appspot.com/p/perfetto/traced/linux-arm/+/40-chars-fake-of-the-package-instance_id@@@"
    ]
  },
  {
    "cmd": [
      "python3",
      "-u",
      "RECIPE_MODULE[depot_tools::gsutil]/resources/gsutil_smart_retry.py",
      "--",
      "RECIPE_REPO[depot_tools]/gsutil.py",
      "----",
      "cp",
      "[CACHE]/builder/perfetto/out/linux-arm/stripped/traced_probes",
      "gs://perfetto-luci-artifacts/v50.1/linux-arm/traced_probes"
    ],
    "cwd": "[CACHE]/builder/perfetto",
    "infra_step": true,
    "luci_context": {
      "realm": {
        "name": "perfetto:ci"
      },
      "resultdb": {
        "current_invocation": {
          "name": "invocations/build:8945511751514863184",
          "update_token": "token"
        },
        "hostname": "rdbhost"
      }
    },
    "name": "linux-arm.Artifact upload.gsutil upload (6)",
    "~followup_annotations": [
      "@@@STEP_NEST_LEVEL@2@@@",
      "@@@STEP_LINK@gsutil.upload@https://storage.cloud.google.com/perfetto-luci-artifacts/v50.1/linux-arm/traced_probes@@@"
    ]
  },
  {
    "cmd": [
      "cipd",
      "pkg-build",
      "-pkg-def",
      "{\"data\": [{\"file\": \"traced_probes\"}], \"install_mode\": \"\", \"package\": \"perfetto/traced_probes/linux-arm\", \"root\": \"[CACHE]/builder/perfetto/out/linux-arm/stripped\"}",
      "-out",
      "[CLEANUP]/traced_probes-linux-arm.cipd",
      "-hash-algo",
      "sha256",
      "-json-output",
      "/path/to/tmp/json"
    ],
    "cwd": "[CACHE]/builder/perfetto",
    "infra_step": true,
    "luci_context": {
      "realm": {
        "name": "perfetto:ci"
      },
      "resultdb": {
        "current_invocation": {
          "name": "invocations/build:8945511751514863184",
          "update_token": "token"
        },
        "hostname": "rdbhost"
      }
    },
    "name": "linux-arm.Artifact upload.build perfetto/traced_probes/linux-arm",
    "~followup_annotations": [
      "@@@STEP_NEST_LEVEL@2@@@",
      "@@@STEP_LOG_LINE@json.output@{@@@",
      "@@@STEP_LOG_LINE@json.output@  \"result\": {@@@",
      "@@@STEP_LOG_LINE@json.output@    \"instance_id\": \"40-chars-fake-of-the-package-instance_id\",@@@",
      "@@@STEP_LOG_LINE@json.output@    \"package\": \"perfetto/traced_probes/linux-arm\"@@@",
      "@@@STEP_LOG_LINE@json.output@  }@@@",
      "@@@STEP_LOG_LINE@json.output@}@@@",
      "@@@STEP_LOG_END@json.output@@@"
    ]
  },
  {
    "cmd": [
      "cipd",
      "pkg-register",
      "[CLEANUP]/traced_probes-linux-arm.cipd",
      "-ref",
      "latest",
      "-tag",
      "git_revision:",
      "-tag",
<<<<<<< HEAD
      "git_tag:v13.0",
=======
      "git_tag:v50.1",
>>>>>>> 3a84f0d3
      "-metadata",
      "build_id:8945511751514863184",
      "-json-output",
      "/path/to/tmp/json"
    ],
    "cwd": "[CACHE]/builder/perfetto",
    "infra_step": true,
    "luci_context": {
      "realm": {
        "name": "perfetto:ci"
      },
      "resultdb": {
        "current_invocation": {
          "name": "invocations/build:8945511751514863184",
          "update_token": "token"
        },
        "hostname": "rdbhost"
      }
    },
    "name": "linux-arm.Artifact upload.register perfetto/traced_probes/linux-arm",
    "~followup_annotations": [
      "@@@STEP_NEST_LEVEL@2@@@",
      "@@@STEP_LOG_LINE@json.output@{@@@",
      "@@@STEP_LOG_LINE@json.output@  \"result\": {@@@",
      "@@@STEP_LOG_LINE@json.output@    \"instance_id\": \"40-chars-fake-of-the-package-instance_id\",@@@",
      "@@@STEP_LOG_LINE@json.output@    \"package\": \"perfetto/traced_probes/linux-arm\"@@@",
      "@@@STEP_LOG_LINE@json.output@  }@@@",
      "@@@STEP_LOG_LINE@json.output@}@@@",
      "@@@STEP_LOG_END@json.output@@@",
      "@@@STEP_LINK@perfetto/traced_probes/linux-arm@https://chrome-infra-packages.appspot.com/p/perfetto/traced_probes/linux-arm/+/40-chars-fake-of-the-package-instance_id@@@"
    ]
  },
  {
    "cmd": [],
    "name": "linux-arm64"
  },
  {
    "cmd": [
      "python3",
      "tools/gn",
      "gen",
      "[CACHE]/builder/perfetto/out/linux-arm64",
      "--args=is_debug=false monolithic_binaries=true target_os=\"linux\" target_cpu=\"arm64\""
    ],
    "cwd": "[CACHE]/builder/perfetto",
    "luci_context": {
      "realm": {
        "name": "perfetto:ci"
      },
      "resultdb": {
        "current_invocation": {
          "name": "invocations/build:8945511751514863184",
          "update_token": "token"
        },
        "hostname": "rdbhost"
      }
    },
    "name": "linux-arm64.gn gen",
    "~followup_annotations": [
      "@@@STEP_NEST_LEVEL@1@@@"
    ]
  },
  {
    "cmd": [
      "python3",
      "tools/gn",
      "clean",
      "[CACHE]/builder/perfetto/out/linux-arm64"
    ],
    "cwd": "[CACHE]/builder/perfetto",
    "luci_context": {
      "realm": {
        "name": "perfetto:ci"
      },
      "resultdb": {
        "current_invocation": {
          "name": "invocations/build:8945511751514863184",
          "update_token": "token"
        },
        "hostname": "rdbhost"
      }
    },
    "name": "linux-arm64.gn clean",
    "~followup_annotations": [
      "@@@STEP_NEST_LEVEL@1@@@"
    ]
  },
  {
    "cmd": [
      "python3",
      "tools/ninja",
      "-C",
      "[CACHE]/builder/perfetto/out/linux-arm64",
      "trace_processor_shell",
      "traceconv",
      "tracebox",
      "perfetto",
      "traced",
      "traced_probes"
    ],
    "cwd": "[CACHE]/builder/perfetto",
    "luci_context": {
      "realm": {
        "name": "perfetto:ci"
      },
      "resultdb": {
        "current_invocation": {
          "name": "invocations/build:8945511751514863184",
          "update_token": "token"
        },
        "hostname": "rdbhost"
      }
    },
    "name": "linux-arm64.ninja",
    "~followup_annotations": [
      "@@@STEP_NEST_LEVEL@1@@@"
    ]
  },
  {
    "cmd": [],
    "name": "linux-arm64.Artifact upload",
    "~followup_annotations": [
      "@@@STEP_NEST_LEVEL@1@@@"
    ]
  },
  {
    "cmd": [
      "python3",
      "-u",
      "RECIPE_MODULE[depot_tools::gsutil]/resources/gsutil_smart_retry.py",
      "--",
      "RECIPE_REPO[depot_tools]/gsutil.py",
      "----",
      "cp",
      "[CACHE]/builder/perfetto/out/linux-arm64/stripped/trace_processor_shell",
      "gs://perfetto-luci-artifacts/v50.1/linux-arm64/trace_processor_shell"
    ],
    "cwd": "[CACHE]/builder/perfetto",
    "infra_step": true,
    "luci_context": {
      "realm": {
        "name": "perfetto:ci"
      },
      "resultdb": {
        "current_invocation": {
          "name": "invocations/build:8945511751514863184",
          "update_token": "token"
        },
        "hostname": "rdbhost"
      }
    },
    "name": "linux-arm64.Artifact upload.gsutil upload",
    "~followup_annotations": [
      "@@@STEP_NEST_LEVEL@2@@@",
      "@@@STEP_LINK@gsutil.upload@https://storage.cloud.google.com/perfetto-luci-artifacts/v50.1/linux-arm64/trace_processor_shell@@@"
    ]
  },
  {
    "cmd": [
      "cipd",
      "pkg-build",
      "-pkg-def",
      "{\"data\": [{\"file\": \"trace_processor_shell\"}], \"install_mode\": \"\", \"package\": \"perfetto/trace_processor_shell/linux-arm64\", \"root\": \"[CACHE]/builder/perfetto/out/linux-arm64/stripped\"}",
      "-out",
      "[CLEANUP]/trace_processor_shell-linux-arm64.cipd",
      "-hash-algo",
      "sha256",
      "-json-output",
      "/path/to/tmp/json"
    ],
    "cwd": "[CACHE]/builder/perfetto",
    "infra_step": true,
    "luci_context": {
      "realm": {
        "name": "perfetto:ci"
      },
      "resultdb": {
        "current_invocation": {
          "name": "invocations/build:8945511751514863184",
          "update_token": "token"
        },
        "hostname": "rdbhost"
      }
    },
    "name": "linux-arm64.Artifact upload.build perfetto/trace_processor_shell/linux-arm64",
    "~followup_annotations": [
      "@@@STEP_NEST_LEVEL@2@@@",
      "@@@STEP_LOG_LINE@json.output@{@@@",
      "@@@STEP_LOG_LINE@json.output@  \"result\": {@@@",
      "@@@STEP_LOG_LINE@json.output@    \"instance_id\": \"40-chars-fake-of-the-package-instance_id\",@@@",
      "@@@STEP_LOG_LINE@json.output@    \"package\": \"perfetto/trace_processor_shell/linux-arm64\"@@@",
      "@@@STEP_LOG_LINE@json.output@  }@@@",
      "@@@STEP_LOG_LINE@json.output@}@@@",
      "@@@STEP_LOG_END@json.output@@@"
    ]
  },
  {
    "cmd": [
      "cipd",
      "pkg-register",
      "[CLEANUP]/trace_processor_shell-linux-arm64.cipd",
      "-ref",
      "latest",
      "-tag",
      "git_revision:",
      "-tag",
<<<<<<< HEAD
      "git_tag:v13.0",
=======
      "git_tag:v50.1",
>>>>>>> 3a84f0d3
      "-metadata",
      "build_id:8945511751514863184",
      "-json-output",
      "/path/to/tmp/json"
    ],
    "cwd": "[CACHE]/builder/perfetto",
    "infra_step": true,
    "luci_context": {
      "realm": {
        "name": "perfetto:ci"
      },
      "resultdb": {
        "current_invocation": {
          "name": "invocations/build:8945511751514863184",
          "update_token": "token"
        },
        "hostname": "rdbhost"
      }
    },
    "name": "linux-arm64.Artifact upload.register perfetto/trace_processor_shell/linux-arm64",
    "~followup_annotations": [
      "@@@STEP_NEST_LEVEL@2@@@",
      "@@@STEP_LOG_LINE@json.output@{@@@",
      "@@@STEP_LOG_LINE@json.output@  \"result\": {@@@",
      "@@@STEP_LOG_LINE@json.output@    \"instance_id\": \"40-chars-fake-of-the-package-instance_id\",@@@",
      "@@@STEP_LOG_LINE@json.output@    \"package\": \"perfetto/trace_processor_shell/linux-arm64\"@@@",
      "@@@STEP_LOG_LINE@json.output@  }@@@",
      "@@@STEP_LOG_LINE@json.output@}@@@",
      "@@@STEP_LOG_END@json.output@@@",
      "@@@STEP_LINK@perfetto/trace_processor_shell/linux-arm64@https://chrome-infra-packages.appspot.com/p/perfetto/trace_processor_shell/linux-arm64/+/40-chars-fake-of-the-package-instance_id@@@"
    ]
  },
  {
    "cmd": [
      "python3",
      "-u",
      "RECIPE_MODULE[depot_tools::gsutil]/resources/gsutil_smart_retry.py",
      "--",
      "RECIPE_REPO[depot_tools]/gsutil.py",
      "----",
      "cp",
      "[CACHE]/builder/perfetto/out/linux-arm64/stripped/traceconv",
      "gs://perfetto-luci-artifacts/v50.1/linux-arm64/traceconv"
    ],
    "cwd": "[CACHE]/builder/perfetto",
    "infra_step": true,
    "luci_context": {
      "realm": {
        "name": "perfetto:ci"
      },
      "resultdb": {
        "current_invocation": {
          "name": "invocations/build:8945511751514863184",
          "update_token": "token"
        },
        "hostname": "rdbhost"
      }
    },
    "name": "linux-arm64.Artifact upload.gsutil upload (2)",
    "~followup_annotations": [
      "@@@STEP_NEST_LEVEL@2@@@",
      "@@@STEP_LINK@gsutil.upload@https://storage.cloud.google.com/perfetto-luci-artifacts/v50.1/linux-arm64/traceconv@@@"
    ]
  },
  {
    "cmd": [
      "cipd",
      "pkg-build",
      "-pkg-def",
      "{\"data\": [{\"file\": \"traceconv\"}], \"install_mode\": \"\", \"package\": \"perfetto/traceconv/linux-arm64\", \"root\": \"[CACHE]/builder/perfetto/out/linux-arm64/stripped\"}",
      "-out",
      "[CLEANUP]/traceconv-linux-arm64.cipd",
      "-hash-algo",
      "sha256",
      "-json-output",
      "/path/to/tmp/json"
    ],
    "cwd": "[CACHE]/builder/perfetto",
    "infra_step": true,
    "luci_context": {
      "realm": {
        "name": "perfetto:ci"
      },
      "resultdb": {
        "current_invocation": {
          "name": "invocations/build:8945511751514863184",
          "update_token": "token"
        },
        "hostname": "rdbhost"
      }
    },
    "name": "linux-arm64.Artifact upload.build perfetto/traceconv/linux-arm64",
    "~followup_annotations": [
      "@@@STEP_NEST_LEVEL@2@@@",
      "@@@STEP_LOG_LINE@json.output@{@@@",
      "@@@STEP_LOG_LINE@json.output@  \"result\": {@@@",
      "@@@STEP_LOG_LINE@json.output@    \"instance_id\": \"40-chars-fake-of-the-package-instance_id\",@@@",
      "@@@STEP_LOG_LINE@json.output@    \"package\": \"perfetto/traceconv/linux-arm64\"@@@",
      "@@@STEP_LOG_LINE@json.output@  }@@@",
      "@@@STEP_LOG_LINE@json.output@}@@@",
      "@@@STEP_LOG_END@json.output@@@"
    ]
  },
  {
    "cmd": [
      "cipd",
      "pkg-register",
      "[CLEANUP]/traceconv-linux-arm64.cipd",
      "-ref",
      "latest",
      "-tag",
      "git_revision:",
      "-tag",
<<<<<<< HEAD
      "git_tag:v13.0",
=======
      "git_tag:v50.1",
>>>>>>> 3a84f0d3
      "-metadata",
      "build_id:8945511751514863184",
      "-json-output",
      "/path/to/tmp/json"
    ],
    "cwd": "[CACHE]/builder/perfetto",
    "infra_step": true,
    "luci_context": {
      "realm": {
        "name": "perfetto:ci"
      },
      "resultdb": {
        "current_invocation": {
          "name": "invocations/build:8945511751514863184",
          "update_token": "token"
        },
        "hostname": "rdbhost"
      }
    },
    "name": "linux-arm64.Artifact upload.register perfetto/traceconv/linux-arm64",
    "~followup_annotations": [
      "@@@STEP_NEST_LEVEL@2@@@",
      "@@@STEP_LOG_LINE@json.output@{@@@",
      "@@@STEP_LOG_LINE@json.output@  \"result\": {@@@",
      "@@@STEP_LOG_LINE@json.output@    \"instance_id\": \"40-chars-fake-of-the-package-instance_id\",@@@",
      "@@@STEP_LOG_LINE@json.output@    \"package\": \"perfetto/traceconv/linux-arm64\"@@@",
      "@@@STEP_LOG_LINE@json.output@  }@@@",
      "@@@STEP_LOG_LINE@json.output@}@@@",
      "@@@STEP_LOG_END@json.output@@@",
      "@@@STEP_LINK@perfetto/traceconv/linux-arm64@https://chrome-infra-packages.appspot.com/p/perfetto/traceconv/linux-arm64/+/40-chars-fake-of-the-package-instance_id@@@"
    ]
  },
  {
    "cmd": [
      "python3",
      "-u",
      "RECIPE_MODULE[depot_tools::gsutil]/resources/gsutil_smart_retry.py",
      "--",
      "RECIPE_REPO[depot_tools]/gsutil.py",
      "----",
      "cp",
      "[CACHE]/builder/perfetto/out/linux-arm64/stripped/tracebox",
      "gs://perfetto-luci-artifacts/v50.1/linux-arm64/tracebox"
    ],
    "cwd": "[CACHE]/builder/perfetto",
    "infra_step": true,
    "luci_context": {
      "realm": {
        "name": "perfetto:ci"
      },
      "resultdb": {
        "current_invocation": {
          "name": "invocations/build:8945511751514863184",
          "update_token": "token"
        },
        "hostname": "rdbhost"
      }
    },
    "name": "linux-arm64.Artifact upload.gsutil upload (3)",
    "~followup_annotations": [
      "@@@STEP_NEST_LEVEL@2@@@",
      "@@@STEP_LINK@gsutil.upload@https://storage.cloud.google.com/perfetto-luci-artifacts/v50.1/linux-arm64/tracebox@@@"
    ]
  },
  {
    "cmd": [
      "cipd",
      "pkg-build",
      "-pkg-def",
      "{\"data\": [{\"file\": \"tracebox\"}], \"install_mode\": \"\", \"package\": \"perfetto/tracebox/linux-arm64\", \"root\": \"[CACHE]/builder/perfetto/out/linux-arm64/stripped\"}",
      "-out",
      "[CLEANUP]/tracebox-linux-arm64.cipd",
      "-hash-algo",
      "sha256",
      "-json-output",
      "/path/to/tmp/json"
    ],
    "cwd": "[CACHE]/builder/perfetto",
    "infra_step": true,
    "luci_context": {
      "realm": {
        "name": "perfetto:ci"
      },
      "resultdb": {
        "current_invocation": {
          "name": "invocations/build:8945511751514863184",
          "update_token": "token"
        },
        "hostname": "rdbhost"
      }
    },
    "name": "linux-arm64.Artifact upload.build perfetto/tracebox/linux-arm64",
    "~followup_annotations": [
      "@@@STEP_NEST_LEVEL@2@@@",
      "@@@STEP_LOG_LINE@json.output@{@@@",
      "@@@STEP_LOG_LINE@json.output@  \"result\": {@@@",
      "@@@STEP_LOG_LINE@json.output@    \"instance_id\": \"40-chars-fake-of-the-package-instance_id\",@@@",
      "@@@STEP_LOG_LINE@json.output@    \"package\": \"perfetto/tracebox/linux-arm64\"@@@",
      "@@@STEP_LOG_LINE@json.output@  }@@@",
      "@@@STEP_LOG_LINE@json.output@}@@@",
      "@@@STEP_LOG_END@json.output@@@"
    ]
  },
  {
    "cmd": [
      "cipd",
      "pkg-register",
      "[CLEANUP]/tracebox-linux-arm64.cipd",
      "-ref",
      "latest",
      "-tag",
      "git_revision:",
      "-tag",
<<<<<<< HEAD
      "git_tag:v13.0",
=======
      "git_tag:v50.1",
>>>>>>> 3a84f0d3
      "-metadata",
      "build_id:8945511751514863184",
      "-json-output",
      "/path/to/tmp/json"
    ],
    "cwd": "[CACHE]/builder/perfetto",
    "infra_step": true,
    "luci_context": {
      "realm": {
        "name": "perfetto:ci"
      },
      "resultdb": {
        "current_invocation": {
          "name": "invocations/build:8945511751514863184",
          "update_token": "token"
        },
        "hostname": "rdbhost"
      }
    },
    "name": "linux-arm64.Artifact upload.register perfetto/tracebox/linux-arm64",
    "~followup_annotations": [
      "@@@STEP_NEST_LEVEL@2@@@",
      "@@@STEP_LOG_LINE@json.output@{@@@",
      "@@@STEP_LOG_LINE@json.output@  \"result\": {@@@",
      "@@@STEP_LOG_LINE@json.output@    \"instance_id\": \"40-chars-fake-of-the-package-instance_id\",@@@",
      "@@@STEP_LOG_LINE@json.output@    \"package\": \"perfetto/tracebox/linux-arm64\"@@@",
      "@@@STEP_LOG_LINE@json.output@  }@@@",
      "@@@STEP_LOG_LINE@json.output@}@@@",
      "@@@STEP_LOG_END@json.output@@@",
      "@@@STEP_LINK@perfetto/tracebox/linux-arm64@https://chrome-infra-packages.appspot.com/p/perfetto/tracebox/linux-arm64/+/40-chars-fake-of-the-package-instance_id@@@"
    ]
  },
  {
    "cmd": [
      "python3",
      "-u",
      "RECIPE_MODULE[depot_tools::gsutil]/resources/gsutil_smart_retry.py",
      "--",
      "RECIPE_REPO[depot_tools]/gsutil.py",
      "----",
      "cp",
      "[CACHE]/builder/perfetto/out/linux-arm64/stripped/perfetto",
      "gs://perfetto-luci-artifacts/v50.1/linux-arm64/perfetto"
    ],
    "cwd": "[CACHE]/builder/perfetto",
    "infra_step": true,
    "luci_context": {
      "realm": {
        "name": "perfetto:ci"
      },
      "resultdb": {
        "current_invocation": {
          "name": "invocations/build:8945511751514863184",
          "update_token": "token"
        },
        "hostname": "rdbhost"
      }
    },
    "name": "linux-arm64.Artifact upload.gsutil upload (4)",
    "~followup_annotations": [
      "@@@STEP_NEST_LEVEL@2@@@",
      "@@@STEP_LINK@gsutil.upload@https://storage.cloud.google.com/perfetto-luci-artifacts/v50.1/linux-arm64/perfetto@@@"
    ]
  },
  {
    "cmd": [
      "cipd",
      "pkg-build",
      "-pkg-def",
      "{\"data\": [{\"file\": \"perfetto\"}], \"install_mode\": \"\", \"package\": \"perfetto/perfetto/linux-arm64\", \"root\": \"[CACHE]/builder/perfetto/out/linux-arm64/stripped\"}",
      "-out",
      "[CLEANUP]/perfetto-linux-arm64.cipd",
      "-hash-algo",
      "sha256",
      "-json-output",
      "/path/to/tmp/json"
    ],
    "cwd": "[CACHE]/builder/perfetto",
    "infra_step": true,
    "luci_context": {
      "realm": {
        "name": "perfetto:ci"
      },
      "resultdb": {
        "current_invocation": {
          "name": "invocations/build:8945511751514863184",
          "update_token": "token"
        },
        "hostname": "rdbhost"
      }
    },
    "name": "linux-arm64.Artifact upload.build perfetto/perfetto/linux-arm64",
    "~followup_annotations": [
      "@@@STEP_NEST_LEVEL@2@@@",
      "@@@STEP_LOG_LINE@json.output@{@@@",
      "@@@STEP_LOG_LINE@json.output@  \"result\": {@@@",
      "@@@STEP_LOG_LINE@json.output@    \"instance_id\": \"40-chars-fake-of-the-package-instance_id\",@@@",
      "@@@STEP_LOG_LINE@json.output@    \"package\": \"perfetto/perfetto/linux-arm64\"@@@",
      "@@@STEP_LOG_LINE@json.output@  }@@@",
      "@@@STEP_LOG_LINE@json.output@}@@@",
      "@@@STEP_LOG_END@json.output@@@"
    ]
  },
  {
    "cmd": [
      "cipd",
      "pkg-register",
      "[CLEANUP]/perfetto-linux-arm64.cipd",
      "-ref",
      "latest",
      "-tag",
      "git_revision:",
      "-tag",
<<<<<<< HEAD
      "git_tag:v13.0",
=======
      "git_tag:v50.1",
>>>>>>> 3a84f0d3
      "-metadata",
      "build_id:8945511751514863184",
      "-json-output",
      "/path/to/tmp/json"
    ],
    "cwd": "[CACHE]/builder/perfetto",
    "infra_step": true,
    "luci_context": {
      "realm": {
        "name": "perfetto:ci"
      },
      "resultdb": {
        "current_invocation": {
          "name": "invocations/build:8945511751514863184",
          "update_token": "token"
        },
        "hostname": "rdbhost"
      }
    },
    "name": "linux-arm64.Artifact upload.register perfetto/perfetto/linux-arm64",
    "~followup_annotations": [
      "@@@STEP_NEST_LEVEL@2@@@",
      "@@@STEP_LOG_LINE@json.output@{@@@",
      "@@@STEP_LOG_LINE@json.output@  \"result\": {@@@",
      "@@@STEP_LOG_LINE@json.output@    \"instance_id\": \"40-chars-fake-of-the-package-instance_id\",@@@",
      "@@@STEP_LOG_LINE@json.output@    \"package\": \"perfetto/perfetto/linux-arm64\"@@@",
      "@@@STEP_LOG_LINE@json.output@  }@@@",
      "@@@STEP_LOG_LINE@json.output@}@@@",
      "@@@STEP_LOG_END@json.output@@@",
      "@@@STEP_LINK@perfetto/perfetto/linux-arm64@https://chrome-infra-packages.appspot.com/p/perfetto/perfetto/linux-arm64/+/40-chars-fake-of-the-package-instance_id@@@"
    ]
  },
  {
    "cmd": [
      "python3",
      "-u",
      "RECIPE_MODULE[depot_tools::gsutil]/resources/gsutil_smart_retry.py",
      "--",
      "RECIPE_REPO[depot_tools]/gsutil.py",
      "----",
      "cp",
      "[CACHE]/builder/perfetto/out/linux-arm64/stripped/traced",
      "gs://perfetto-luci-artifacts/v50.1/linux-arm64/traced"
    ],
    "cwd": "[CACHE]/builder/perfetto",
    "infra_step": true,
    "luci_context": {
      "realm": {
        "name": "perfetto:ci"
      },
      "resultdb": {
        "current_invocation": {
          "name": "invocations/build:8945511751514863184",
          "update_token": "token"
        },
        "hostname": "rdbhost"
      }
    },
    "name": "linux-arm64.Artifact upload.gsutil upload (5)",
    "~followup_annotations": [
      "@@@STEP_NEST_LEVEL@2@@@",
      "@@@STEP_LINK@gsutil.upload@https://storage.cloud.google.com/perfetto-luci-artifacts/v50.1/linux-arm64/traced@@@"
    ]
  },
  {
    "cmd": [
      "cipd",
      "pkg-build",
      "-pkg-def",
      "{\"data\": [{\"file\": \"traced\"}], \"install_mode\": \"\", \"package\": \"perfetto/traced/linux-arm64\", \"root\": \"[CACHE]/builder/perfetto/out/linux-arm64/stripped\"}",
      "-out",
      "[CLEANUP]/traced-linux-arm64.cipd",
      "-hash-algo",
      "sha256",
      "-json-output",
      "/path/to/tmp/json"
    ],
    "cwd": "[CACHE]/builder/perfetto",
    "infra_step": true,
    "luci_context": {
      "realm": {
        "name": "perfetto:ci"
      },
      "resultdb": {
        "current_invocation": {
          "name": "invocations/build:8945511751514863184",
          "update_token": "token"
        },
        "hostname": "rdbhost"
      }
    },
    "name": "linux-arm64.Artifact upload.build perfetto/traced/linux-arm64",
    "~followup_annotations": [
      "@@@STEP_NEST_LEVEL@2@@@",
      "@@@STEP_LOG_LINE@json.output@{@@@",
      "@@@STEP_LOG_LINE@json.output@  \"result\": {@@@",
      "@@@STEP_LOG_LINE@json.output@    \"instance_id\": \"40-chars-fake-of-the-package-instance_id\",@@@",
      "@@@STEP_LOG_LINE@json.output@    \"package\": \"perfetto/traced/linux-arm64\"@@@",
      "@@@STEP_LOG_LINE@json.output@  }@@@",
      "@@@STEP_LOG_LINE@json.output@}@@@",
      "@@@STEP_LOG_END@json.output@@@"
    ]
  },
  {
    "cmd": [
      "cipd",
      "pkg-register",
      "[CLEANUP]/traced-linux-arm64.cipd",
      "-ref",
      "latest",
      "-tag",
      "git_revision:",
      "-tag",
<<<<<<< HEAD
      "git_tag:v13.0",
=======
      "git_tag:v50.1",
>>>>>>> 3a84f0d3
      "-metadata",
      "build_id:8945511751514863184",
      "-json-output",
      "/path/to/tmp/json"
    ],
    "cwd": "[CACHE]/builder/perfetto",
    "infra_step": true,
    "luci_context": {
      "realm": {
        "name": "perfetto:ci"
      },
      "resultdb": {
        "current_invocation": {
          "name": "invocations/build:8945511751514863184",
          "update_token": "token"
        },
        "hostname": "rdbhost"
      }
    },
    "name": "linux-arm64.Artifact upload.register perfetto/traced/linux-arm64",
    "~followup_annotations": [
      "@@@STEP_NEST_LEVEL@2@@@",
      "@@@STEP_LOG_LINE@json.output@{@@@",
      "@@@STEP_LOG_LINE@json.output@  \"result\": {@@@",
      "@@@STEP_LOG_LINE@json.output@    \"instance_id\": \"40-chars-fake-of-the-package-instance_id\",@@@",
      "@@@STEP_LOG_LINE@json.output@    \"package\": \"perfetto/traced/linux-arm64\"@@@",
      "@@@STEP_LOG_LINE@json.output@  }@@@",
      "@@@STEP_LOG_LINE@json.output@}@@@",
      "@@@STEP_LOG_END@json.output@@@",
      "@@@STEP_LINK@perfetto/traced/linux-arm64@https://chrome-infra-packages.appspot.com/p/perfetto/traced/linux-arm64/+/40-chars-fake-of-the-package-instance_id@@@"
    ]
  },
  {
    "cmd": [
      "python3",
      "-u",
      "RECIPE_MODULE[depot_tools::gsutil]/resources/gsutil_smart_retry.py",
      "--",
      "RECIPE_REPO[depot_tools]/gsutil.py",
      "----",
      "cp",
      "[CACHE]/builder/perfetto/out/linux-arm64/stripped/traced_probes",
      "gs://perfetto-luci-artifacts/v50.1/linux-arm64/traced_probes"
    ],
    "cwd": "[CACHE]/builder/perfetto",
    "infra_step": true,
    "luci_context": {
      "realm": {
        "name": "perfetto:ci"
      },
      "resultdb": {
        "current_invocation": {
          "name": "invocations/build:8945511751514863184",
          "update_token": "token"
        },
        "hostname": "rdbhost"
      }
    },
    "name": "linux-arm64.Artifact upload.gsutil upload (6)",
    "~followup_annotations": [
      "@@@STEP_NEST_LEVEL@2@@@",
      "@@@STEP_LINK@gsutil.upload@https://storage.cloud.google.com/perfetto-luci-artifacts/v50.1/linux-arm64/traced_probes@@@"
    ]
  },
  {
    "cmd": [
      "cipd",
      "pkg-build",
      "-pkg-def",
      "{\"data\": [{\"file\": \"traced_probes\"}], \"install_mode\": \"\", \"package\": \"perfetto/traced_probes/linux-arm64\", \"root\": \"[CACHE]/builder/perfetto/out/linux-arm64/stripped\"}",
      "-out",
      "[CLEANUP]/traced_probes-linux-arm64.cipd",
      "-hash-algo",
      "sha256",
      "-json-output",
      "/path/to/tmp/json"
    ],
    "cwd": "[CACHE]/builder/perfetto",
    "infra_step": true,
    "luci_context": {
      "realm": {
        "name": "perfetto:ci"
      },
      "resultdb": {
        "current_invocation": {
          "name": "invocations/build:8945511751514863184",
          "update_token": "token"
        },
        "hostname": "rdbhost"
      }
    },
    "name": "linux-arm64.Artifact upload.build perfetto/traced_probes/linux-arm64",
    "~followup_annotations": [
      "@@@STEP_NEST_LEVEL@2@@@",
      "@@@STEP_LOG_LINE@json.output@{@@@",
      "@@@STEP_LOG_LINE@json.output@  \"result\": {@@@",
      "@@@STEP_LOG_LINE@json.output@    \"instance_id\": \"40-chars-fake-of-the-package-instance_id\",@@@",
      "@@@STEP_LOG_LINE@json.output@    \"package\": \"perfetto/traced_probes/linux-arm64\"@@@",
      "@@@STEP_LOG_LINE@json.output@  }@@@",
      "@@@STEP_LOG_LINE@json.output@}@@@",
      "@@@STEP_LOG_END@json.output@@@"
    ]
  },
  {
    "cmd": [
      "cipd",
      "pkg-register",
      "[CLEANUP]/traced_probes-linux-arm64.cipd",
      "-ref",
      "latest",
      "-tag",
      "git_revision:",
      "-tag",
<<<<<<< HEAD
      "git_tag:v13.0",
=======
      "git_tag:v50.1",
>>>>>>> 3a84f0d3
      "-metadata",
      "build_id:8945511751514863184",
      "-json-output",
      "/path/to/tmp/json"
    ],
    "cwd": "[CACHE]/builder/perfetto",
    "infra_step": true,
    "luci_context": {
      "realm": {
        "name": "perfetto:ci"
      },
      "resultdb": {
        "current_invocation": {
          "name": "invocations/build:8945511751514863184",
          "update_token": "token"
        },
        "hostname": "rdbhost"
      }
    },
    "name": "linux-arm64.Artifact upload.register perfetto/traced_probes/linux-arm64",
    "~followup_annotations": [
      "@@@STEP_NEST_LEVEL@2@@@",
      "@@@STEP_LOG_LINE@json.output@{@@@",
      "@@@STEP_LOG_LINE@json.output@  \"result\": {@@@",
      "@@@STEP_LOG_LINE@json.output@    \"instance_id\": \"40-chars-fake-of-the-package-instance_id\",@@@",
      "@@@STEP_LOG_LINE@json.output@    \"package\": \"perfetto/traced_probes/linux-arm64\"@@@",
      "@@@STEP_LOG_LINE@json.output@  }@@@",
      "@@@STEP_LOG_LINE@json.output@}@@@",
      "@@@STEP_LOG_END@json.output@@@",
      "@@@STEP_LINK@perfetto/traced_probes/linux-arm64@https://chrome-infra-packages.appspot.com/p/perfetto/traced_probes/linux-arm64/+/40-chars-fake-of-the-package-instance_id@@@"
    ]
  },
  {
    "name": "$result"
  }
]<|MERGE_RESOLUTION|>--- conflicted
+++ resolved
@@ -64,11 +64,7 @@
       "--tags",
       "--force",
       "https://chromium.googlesource.com/external/github.com/google/perfetto",
-<<<<<<< HEAD
-      "refs/tags/v13.0"
-=======
       "refs/tags/upstream/v50.1"
->>>>>>> 3a84f0d3
     ],
     "cwd": "[CACHE]/builder/perfetto",
     "infra_step": true,
@@ -335,11 +331,7 @@
       "-tag",
       "git_revision:",
       "-tag",
-<<<<<<< HEAD
-      "git_tag:v13.0",
-=======
       "git_tag:v50.1",
->>>>>>> 3a84f0d3
       "-metadata",
       "build_id:8945511751514863184",
       "-json-output",
@@ -453,11 +445,7 @@
       "-tag",
       "git_revision:",
       "-tag",
-<<<<<<< HEAD
-      "git_tag:v13.0",
-=======
       "git_tag:v50.1",
->>>>>>> 3a84f0d3
       "-metadata",
       "build_id:8945511751514863184",
       "-json-output",
@@ -571,11 +559,7 @@
       "-tag",
       "git_revision:",
       "-tag",
-<<<<<<< HEAD
-      "git_tag:v13.0",
-=======
       "git_tag:v50.1",
->>>>>>> 3a84f0d3
       "-metadata",
       "build_id:8945511751514863184",
       "-json-output",
@@ -689,11 +673,7 @@
       "-tag",
       "git_revision:",
       "-tag",
-<<<<<<< HEAD
-      "git_tag:v13.0",
-=======
       "git_tag:v50.1",
->>>>>>> 3a84f0d3
       "-metadata",
       "build_id:8945511751514863184",
       "-json-output",
@@ -807,11 +787,7 @@
       "-tag",
       "git_revision:",
       "-tag",
-<<<<<<< HEAD
-      "git_tag:v13.0",
-=======
       "git_tag:v50.1",
->>>>>>> 3a84f0d3
       "-metadata",
       "build_id:8945511751514863184",
       "-json-output",
@@ -925,11 +901,7 @@
       "-tag",
       "git_revision:",
       "-tag",
-<<<<<<< HEAD
-      "git_tag:v13.0",
-=======
       "git_tag:v50.1",
->>>>>>> 3a84f0d3
       "-metadata",
       "build_id:8945511751514863184",
       "-json-output",
@@ -1136,11 +1108,7 @@
       "-tag",
       "git_revision:",
       "-tag",
-<<<<<<< HEAD
-      "git_tag:v13.0",
-=======
       "git_tag:v50.1",
->>>>>>> 3a84f0d3
       "-metadata",
       "build_id:8945511751514863184",
       "-json-output",
@@ -1254,11 +1222,7 @@
       "-tag",
       "git_revision:",
       "-tag",
-<<<<<<< HEAD
-      "git_tag:v13.0",
-=======
       "git_tag:v50.1",
->>>>>>> 3a84f0d3
       "-metadata",
       "build_id:8945511751514863184",
       "-json-output",
@@ -1372,11 +1336,7 @@
       "-tag",
       "git_revision:",
       "-tag",
-<<<<<<< HEAD
-      "git_tag:v13.0",
-=======
       "git_tag:v50.1",
->>>>>>> 3a84f0d3
       "-metadata",
       "build_id:8945511751514863184",
       "-json-output",
@@ -1490,11 +1450,7 @@
       "-tag",
       "git_revision:",
       "-tag",
-<<<<<<< HEAD
-      "git_tag:v13.0",
-=======
       "git_tag:v50.1",
->>>>>>> 3a84f0d3
       "-metadata",
       "build_id:8945511751514863184",
       "-json-output",
@@ -1608,11 +1564,7 @@
       "-tag",
       "git_revision:",
       "-tag",
-<<<<<<< HEAD
-      "git_tag:v13.0",
-=======
       "git_tag:v50.1",
->>>>>>> 3a84f0d3
       "-metadata",
       "build_id:8945511751514863184",
       "-json-output",
@@ -1726,11 +1678,7 @@
       "-tag",
       "git_revision:",
       "-tag",
-<<<<<<< HEAD
-      "git_tag:v13.0",
-=======
       "git_tag:v50.1",
->>>>>>> 3a84f0d3
       "-metadata",
       "build_id:8945511751514863184",
       "-json-output",
@@ -1937,11 +1885,7 @@
       "-tag",
       "git_revision:",
       "-tag",
-<<<<<<< HEAD
-      "git_tag:v13.0",
-=======
       "git_tag:v50.1",
->>>>>>> 3a84f0d3
       "-metadata",
       "build_id:8945511751514863184",
       "-json-output",
@@ -2055,11 +1999,7 @@
       "-tag",
       "git_revision:",
       "-tag",
-<<<<<<< HEAD
-      "git_tag:v13.0",
-=======
       "git_tag:v50.1",
->>>>>>> 3a84f0d3
       "-metadata",
       "build_id:8945511751514863184",
       "-json-output",
@@ -2173,11 +2113,7 @@
       "-tag",
       "git_revision:",
       "-tag",
-<<<<<<< HEAD
-      "git_tag:v13.0",
-=======
       "git_tag:v50.1",
->>>>>>> 3a84f0d3
       "-metadata",
       "build_id:8945511751514863184",
       "-json-output",
@@ -2291,11 +2227,7 @@
       "-tag",
       "git_revision:",
       "-tag",
-<<<<<<< HEAD
-      "git_tag:v13.0",
-=======
       "git_tag:v50.1",
->>>>>>> 3a84f0d3
       "-metadata",
       "build_id:8945511751514863184",
       "-json-output",
@@ -2409,11 +2341,7 @@
       "-tag",
       "git_revision:",
       "-tag",
-<<<<<<< HEAD
-      "git_tag:v13.0",
-=======
       "git_tag:v50.1",
->>>>>>> 3a84f0d3
       "-metadata",
       "build_id:8945511751514863184",
       "-json-output",
@@ -2527,11 +2455,7 @@
       "-tag",
       "git_revision:",
       "-tag",
-<<<<<<< HEAD
-      "git_tag:v13.0",
-=======
       "git_tag:v50.1",
->>>>>>> 3a84f0d3
       "-metadata",
       "build_id:8945511751514863184",
       "-json-output",
