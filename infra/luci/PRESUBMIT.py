# Copyright (C) 2017 The Android Open Source Project
#
# Licensed under the Apache License, Version 2.0 (the "License");
# you may not use this file except in compliance with the License.
# You may obtain a copy of the License at
#
#      http://www.apache.org/licenses/LICENSE-2.0
#
# Unless required by applicable law or agreed to in writing, software
# distributed under the License is distributed on an "AS IS" BASIS,
# WITHOUT WARRANTIES OR CONDITIONS OF ANY KIND, either express or implied.
# See the License for the specific language governing permissions and
# limitations under the License.

# This line is 'magic' in that git-cl looks for it to decide whether to
# use Python3 instead of Python2 when running the code in this file.
USE_PYTHON3 = True


def CommonChecks(input_api, output_api):
  presubmit_dir = input_api.PresubmitLocalPath()
  recipes_py = input_api.os_path.join(presubmit_dir, 'recipes.py')
<<<<<<< HEAD
  recipes_cfg = input_api.os_path.join(
      presubmit_dir, '..', 'config', 'recipes.cfg'
  )
=======
  recipes_cfg = input_api.os_path.join(presubmit_dir, '..', 'config',
                                       'recipes.cfg')
>>>>>>> 6540d290
  return input_api.RunTests([
      input_api.Command(
          'Run recipe tests',
          ['python3', recipes_py, '--package', recipes_cfg, 'test', 'run'],
          {},
          output_api.PresubmitError,
      )
  ])


def CheckChangeOnUpload(input_api, output_api):
  return CommonChecks(input_api, output_api)


def CheckChangeOnCommit(input_api, output_api):
  return CommonChecks(input_api, output_api)<|MERGE_RESOLUTION|>--- conflicted
+++ resolved
@@ -20,14 +20,8 @@
 def CommonChecks(input_api, output_api):
   presubmit_dir = input_api.PresubmitLocalPath()
   recipes_py = input_api.os_path.join(presubmit_dir, 'recipes.py')
-<<<<<<< HEAD
-  recipes_cfg = input_api.os_path.join(
-      presubmit_dir, '..', 'config', 'recipes.cfg'
-  )
-=======
   recipes_cfg = input_api.os_path.join(presubmit_dir, '..', 'config',
                                        'recipes.cfg')
->>>>>>> 6540d290
   return input_api.RunTests([
       input_api.Command(
           'Run recipe tests',
