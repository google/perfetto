--- conflicted
+++ resolved
@@ -61,8 +61,6 @@
       sys.stderr.write('Offending file: %s\n' % path)
       errors += 1
 
-<<<<<<< HEAD
-=======
   # Ban the use of CREATE_FUNCTION.
   for line in lines:
     if line.startswith('--'):
@@ -74,7 +72,6 @@
       sys.stderr.write('Offending file: %s\n' % path)
       errors += 1
 
->>>>>>> 45332e04
   return errors
 
 
