#!/usr/bin/env python3
# Copyright (C) 2022 The Android Open Source Project
#
# Licensed under the Apache License, Version 2.0 (the "License");
# you may not use this file except in compliance with the License.
# You may obtain a copy of the License at
#
#      http://www.apache.org/licenses/LICENSE-2.0
#
# Unless required by applicable law or agreed to in writing, software
# distributed under the License is distributed on an "AS IS" BASIS,
# WITHOUT WARRANTIES OR CONDITIONS OF ANY KIND, either express or implied.
# See the License for the specific language governing permissions and
# limitations under the License.

import os
import sys
import re
import subprocess
import pathlib
import tempfile
import contextlib
import argparse
import itertools

ROOT_DIR = os.path.dirname(os.path.dirname(os.path.abspath(__file__)))
TOOLS_DIR = os.path.join(ROOT_DIR, "tools")
OUT_DIR = os.path.join(ROOT_DIR, "out", "tools")
NINJA = os.path.join(TOOLS_DIR, "ninja")
GN = os.path.join(TOOLS_DIR, "gn")
PROTOC_PATH = os.path.join(OUT_DIR, "protoc")
DESCRIPTOR_PATH = os.path.join(ROOT_DIR, "src", "trace_processor", "importers",
                               "proto", "atoms.descriptor")
PROTOBUF_BUILTINS_DIR = os.path.join(ROOT_DIR, "buildtools", "protobuf", "src")
PROTO_LOGGING_URL = "https://android.googlesource.com/platform/frameworks/proto_logging.git"
ATOM_RE = r"  message_type {\n.   name: \"Atom\"(\n    .+)+(\n  })"
FIELD_RE = r"    field {\n      name: \"([^\"]+)\"\n      number: ([0-9]+)"
EXTENSIONS_RE = r" extension {\n    name: \"([^\"]+)\"\n    extendee: \".android.os.statsd.Atom\"\n    number: ([0-9]+)(\n    .+)+(\n  })"
ATOM_IDS_PATH = os.path.join(ROOT_DIR, "protos", "perfetto", "config", "statsd",
                             "atom_ids.proto")

ATOM_IDS_TEMPLATE = """/*
 * Copyright (C) 2022 The Android Open Source Project
 *
 * Licensed under the Apache License, Version 2.0 (the "License");
 * you may not use this file except in compliance with the License.
 * You may obtain a copy of the License at
 *
 *      http://www.apache.org/licenses/LICENSE-2.0
 *
 * Unless required by applicable law or agreed to in writing, software
 * distributed under the License is distributed on an "AS IS" BASIS,
 * WITHOUT WARRANTIES OR CONDITIONS OF ANY KIND, either express or implied.
 * See the License for the specific language governing permissions and
 * limitations under the License.
 */
syntax = "proto2";

package perfetto.protos;

// This enum is obtained by post-processing
// AOSP/frameworks/proto_logging/stats/atoms.proto through
// AOSP/external/perfetto/tools/update-statsd-descriptor, which extracts one
// enum value for each proto field defined in the upstream atoms.proto.
enum AtomId {{
  ATOM_UNSPECIFIED = 0;
{atoms}
}}"""


def call(*cmd, stdin=None):
  try:
    return subprocess.check_output(cmd, stdin=stdin)
  except subprocess.CalledProcessError as e:
    print("Error running the command:")
    print(" ".join(cmd))
    print(e)
    exit(1)


# Extract core atoms. To do this we regex the pbtext
# of the descriptor. This is hopefully:
# - more stable than regexing atom.proto directly
# - less complicated than parsing finding, importing, and using the
#   Python protobuf library.
def atoms_from_descriptor():
  with contextlib.ExitStack() as stack:
    descriptor_in = stack.enter_context(open(DESCRIPTOR_PATH))
    pbtext = call(
        PROTOC_PATH,
        f"--proto_path={PROTOBUF_BUILTINS_DIR}",
        f"{PROTOBUF_BUILTINS_DIR}/google/protobuf/descriptor.proto",
        "--decode=google.protobuf.FileDescriptorSet",
        stdin=descriptor_in).decode("utf8")

    # Core atoms:
    atom_pbtext = re.search(ATOM_RE, pbtext, re.MULTILINE)[0]
    for m in re.finditer(FIELD_RE, atom_pbtext):
      yield m[1], m[2]

    # Extensions
    for m in re.finditer(EXTENSIONS_RE, pbtext):
      yield m[1], m[2]


def main():
  parser = argparse.ArgumentParser()
  parser.add_argument("--atoms-checkout")
  args = parser.parse_args()

  call(GN, "gen", OUT_DIR, "--args=is_debug=false")
  call(NINJA, "-C", OUT_DIR, "protoc")

  with contextlib.ExitStack() as stack:

    # Write the descriptor.
    if args.atoms_checkout:
      atoms_root = args.atoms_checkout
      proto_logging_dir = os.path.join(atoms_root, "frameworks",
                                       "proto_logging")
    else:
      atoms_root = stack.enter_context(tempfile.TemporaryDirectory())
      proto_logging_dir = os.path.join(atoms_root, "frameworks",
                                       "proto_logging")
      pathlib.Path(proto_logging_dir).mkdir(parents=True, exist_ok=True)
      call("git", "clone", PROTO_LOGGING_URL, proto_logging_dir)

<<<<<<< HEAD

    extensions_path = os.path.join(proto_logging_dir, "stats", "atoms")
    extensions = []
    if os.path.isdir(extensions_path):
      for dirpath, dirnames, filenames in os.walk(extensions_path):
        for name in filenames:
          if name.endswith(".proto"):
            path = os.path.join(dirpath, name)
            extensions.append(path)

    cmd = [
      f"--proto_path={PROTOBUF_BUILTINS_DIR}",
      f"--proto_path={atoms_root}",
      f"--descriptor_set_out={DESCRIPTOR_PATH}",
      "--include_imports",
      ] + extensions + [
      os.path.join(proto_logging_dir, "stats", "atoms.proto")
    ]
=======
    extensions_path = os.path.join(proto_logging_dir, "stats", "atoms")
    extensions = []
    if os.path.isdir(extensions_path):
      for dirpath, dirnames, filenames in os.walk(extensions_path):
        for name in filenames:
          if name.endswith(".proto"):
            path = os.path.join(dirpath, name)
            extensions.append(path)

    cmd = [
        f"--proto_path={PROTOBUF_BUILTINS_DIR}",
        f"--proto_path={atoms_root}",
        f"--descriptor_set_out={DESCRIPTOR_PATH}",
        "--include_imports",
    ] + extensions + [os.path.join(proto_logging_dir, "stats", "atoms.proto")]
>>>>>>> 6540d290
    call(PROTOC_PATH, *cmd)

    lines = []
    for name, field in atoms_from_descriptor():
      name = "ATOM_" + name.upper()
      lines.append(f"  {name} = {field};".format(name=name, field=field))
    atom_ids_out = stack.enter_context(open(ATOM_IDS_PATH, "w"))
    atom_ids_out.write(ATOM_IDS_TEMPLATE.format(atoms="\n".join(lines)))


if __name__ == "__main__":
  sys.exit(main())<|MERGE_RESOLUTION|>--- conflicted
+++ resolved
@@ -125,26 +125,6 @@
       pathlib.Path(proto_logging_dir).mkdir(parents=True, exist_ok=True)
       call("git", "clone", PROTO_LOGGING_URL, proto_logging_dir)
 
-<<<<<<< HEAD
-
-    extensions_path = os.path.join(proto_logging_dir, "stats", "atoms")
-    extensions = []
-    if os.path.isdir(extensions_path):
-      for dirpath, dirnames, filenames in os.walk(extensions_path):
-        for name in filenames:
-          if name.endswith(".proto"):
-            path = os.path.join(dirpath, name)
-            extensions.append(path)
-
-    cmd = [
-      f"--proto_path={PROTOBUF_BUILTINS_DIR}",
-      f"--proto_path={atoms_root}",
-      f"--descriptor_set_out={DESCRIPTOR_PATH}",
-      "--include_imports",
-      ] + extensions + [
-      os.path.join(proto_logging_dir, "stats", "atoms.proto")
-    ]
-=======
     extensions_path = os.path.join(proto_logging_dir, "stats", "atoms")
     extensions = []
     if os.path.isdir(extensions_path):
@@ -160,7 +140,6 @@
         f"--descriptor_set_out={DESCRIPTOR_PATH}",
         "--include_imports",
     ] + extensions + [os.path.join(proto_logging_dir, "stats", "atoms.proto")]
->>>>>>> 6540d290
     call(PROTOC_PATH, *cmd)
 
     lines = []
