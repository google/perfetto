#!/usr/bin/env python3
# Copyright (C) 2017 The Android Open Source Project
#
# Licensed under the Apache License, Version 2.0 (the "License");
# you may not use this file except in compliance with the License.
# You may obtain a copy of the License at
#
#      http://www.apache.org/licenses/LICENSE-2.0
#
# Unless required by applicable law or agreed to in writing, software
# distributed under the License is distributed on an "AS IS" BASIS,
# WITHOUT WARRANTIES OR CONDITIONS OF ANY KIND, either express or implied.
# See the License for the specific language governing permissions and
# limitations under the License.

# This tool translates a collection of BUILD.gn files into a mostly equivalent
# Android.bp file for the Android Soong build system. The input to the tool is a
# JSON description of the GN build definition generated with the following
# command:
#
#   gn desc out --format=json --all-toolchains "//*" > desc.json
#
# The tool is then given a list of GN labels for which to generate Android.bp
# build rules. The dependencies for the GN labels are squashed to the generated
# Android.bp target, except for actions which get their own genrule. Some
# libraries are also mapped to their Android equivalents -- see |builtin_deps|.

import argparse
import json
import os
import re
import sys
from typing import Dict
from typing import List
from typing import Sequence
from typing import Optional

import gn_utils
from gn_utils import GnParser

from compat import itervalues

ROOT_DIR = os.path.dirname(os.path.dirname(os.path.abspath(__file__)))

# Arguments for the GN output directory.
gn_args = ' '.join([
    'is_debug=false',
    'is_perfetto_build_generator=true',
    'perfetto_build_with_android=true',
    'target_cpu="arm"',
    'target_os="android"',
])

# Default targets to translate to the blueprint file.
default_targets = [
    '//:libperfetto_client_experimental',
    '//:libperfetto',
    '//:perfetto_integrationtests',
    '//:perfetto_unittests',
    '//protos/perfetto/trace:perfetto_trace_protos',
    '//protos/perfetto/trace/android:perfetto_winscope_extensions_zero',
    '//src/android_internal:libperfetto_android_internal',
    '//src/base:perfetto_base_default_platform',
    '//src/shared_lib:libperfetto_c',
    '//src/perfetto_cmd:perfetto',
    '//src/perfetto_cmd:trigger_perfetto',
    '//src/profiling/memory:heapprofd_client',
    '//src/profiling/memory:heapprofd_client_api',
    '//src/profiling/memory:heapprofd_api_noop',
    '//src/profiling/memory:heapprofd',
    '//src/profiling/memory:heapprofd_standalone_client',
    '//src/profiling/perf:traced_perf',
    '//src/traced/probes:traced_probes',
    '//src/traced/service:traced',
    '//src/traced_relay:traced_relay',
    '//src/trace_processor:trace_processor_shell',
    '//src/trace_redaction:trace_redactor',
    '//src/java_sdk/main:perfetto_java_sdk_app',
    '//src/java_sdk/test:perfetto_java_sdk_instrumentation_test',
    '//src/android_sdk/java/main:perfetto_trace_lib',
    '//src/android_sdk/java/test:perfetto_trace_instrumentation_test',
    '//test/cts:perfetto_cts_deps',
    '//test/cts:perfetto_cts_jni_deps',
    '//test:perfetto_gtest_logcat_printer',
    '//test:perfetto_end_to_end_integrationtests',
    '//test/vts:perfetto_vts_deps',
]

# Host targets
ipc_plugin = '//src/ipc/protoc_plugin:ipc_plugin(%s)' % gn_utils.HOST_TOOLCHAIN
protozero_plugin = '//src/protozero/protoc_plugin:protozero_plugin(%s)' % (
    gn_utils.HOST_TOOLCHAIN)
cppgen_plugin = '//src/protozero/protoc_plugin:cppgen_plugin(%s)' % (
    gn_utils.HOST_TOOLCHAIN)

default_targets += [
    '//src/traceconv:traceconv(%s)' % gn_utils.HOST_TOOLCHAIN,
    protozero_plugin,
    ipc_plugin,
]

# Defines a custom init_rc argument to be applied to the corresponding output
# blueprint target.
target_initrc = {
    '//src/traced/service:traced': {'perfetto.rc'},
    '//src/profiling/memory:heapprofd': {'heapprofd.rc'},
    '//src/profiling/perf:traced_perf': {'traced_perf.rc'},
}

target_host_supported = [
    '//:libperfetto',
    '//:libperfetto_client_experimental',
    '//protos/perfetto/trace:perfetto_trace_protos',
    '//protos/perfetto/trace/android:perfetto_winscope_extensions_zero',
    '//src/shared_lib:libperfetto_c',
    '//src/trace_processor:demangle',
    '//src/trace_processor:trace_processor_shell',
    '//src/traced/probes:traced_probes',
    '//src/traced/service:traced',
]

target_vendor_available = [
    '//:libperfetto_client_experimental',
    '//src/shared_lib:libperfetto_c',
]

# Library targets that should be exported as "cc_library" instead of
# "cc_library_static" or "cc_library_shared"
target_cc_library = [
    # The soong target `libandroid_runtime` on host might need this as a static
    # library.
    '//src/shared_lib:libperfetto_c',
]

target_product_available = [
    '//:libperfetto_client_experimental',
]

# Proto target groups which will be made public.
proto_groups = {
    'trace': {
        'types': ['lite'],
        'targets': [
            '//protos/perfetto/trace:non_minimal_source_set',
            '//protos/perfetto/trace:minimal_source_set',
        ]
    },
    'javastream': {
        'types': ['filegroup'],
        'targets': [
            '//protos/perfetto/trace:non_minimal_source_set',
            '//protos/perfetto/trace/android:winscope_extensions_source_set',
        ]
    },
    'config': {
        'types': ['lite', 'filegroup'],
        'targets': ['//protos/perfetto/config:source_set',]
    },
    'metrics': {
        'types': ['python'],
        'targets': ['//protos/perfetto/metrics:source_set',]
    },
    'trace_summary': {
        'types': ['filegroup'],
        'targets': ['//protos/perfetto/trace_summary:source_set',]
<<<<<<< HEAD
=======
    },
    'trace_android_track_event_extension': {
        'types': ['lite'],
        'targets': [
            '//protos/perfetto/trace/android:android_track_event_source_set',
        ]
>>>>>>> 3d891536
    }
}

needs_libfts = [
    '//:perfetto_unittests',
    '//src/trace_processor:trace_processor_shell',
    '//src/traceconv:traceconv',
]

# All module names are prefixed with this string to avoid collisions.
module_prefix = 'perfetto_'

# Shared libraries which are directly translated to Android system equivalents.
shared_library_allowlist = [
    'android',
    'android.hardware.atrace@1.0',
    'android.hardware.health@2.0',
    'android.hardware.health-V2-ndk',
    'android.hardware.power.stats@1.0',
    'android.hardware.power.stats-V1-cpp',
    'android.system.suspend.control.internal-cpp',
    'base',
    'binder',
    'binder_ndk',
    'cutils',
    'hidlbase',
    'hidltransport',
    'hwbinder',
    'incident',
    'log',
    'services',
    'statssocket',
    'tracingproxy',
    'utils',
    'statspull',
]

# Static libraries which are directly translated to Android system equivalents.
static_library_allowlist = [
    'statslog_perfetto',
]

# Name of the module which settings such as compiler flags for all other
# modules.
defaults_module = module_prefix + 'defaults'

# Location of the project in the Android source tree.
tree_path = 'external/perfetto'

# Path for the protobuf sources in the standalone build.
buildtools_protobuf_src = '//buildtools/protobuf/src'

# Location of the protobuf src dir in the Android source tree.
android_protobuf_src = 'external/protobuf/src'

# Compiler flags which are passed through to the blueprint.
cflag_allowlist = r'^-DPERFETTO.*$'

# Compiler defines which are passed through to the blueprint.
define_allowlist = r'^(GOOGLE_PROTO.*)|(ZLIB_.*)|(USE_MMAP)$'

# The directory where the generated perfetto_build_flags.h will be copied into.
buildflags_dir = 'include/perfetto/base/build_configs/android_tree'


def enumerate_data_deps():
  with open(os.path.join(ROOT_DIR, 'tools', 'test_data.txt')) as f:
    lines = f.readlines()
  for line in (line.strip() for line in lines if not line.startswith('#')):
    assert os.path.exists(line), 'file %s should exist' % line
    if line.startswith('test/data/'):
      # Skip test data files that require GCS. They are only for benchmarks.
      # We don't run benchmarks in the android tree.
      continue
    if line.endswith('/.'):
      yield line[:-1] + '**/*'
    else:
      yield line


# Additional arguments to apply to Android.bp rules.
additional_args = {
    'heapprofd_client_api': [
        ('static_libs', {'libasync_safe'}),
        # heapprofd_client_api MUST NOT have global constructors. Because it
        # is loaded in an __attribute__((constructor)) of libc, we cannot
        # guarantee that the global constructors get run before it is used.
        ('cflags', {'-Wglobal-constructors', '-Werror=global-constructors'}),
        ('version_script', 'src/profiling/memory/heapprofd_client_api.map.txt'),
        ('stubs', {
            'versions': ['S'],
            'symbol_file': 'src/profiling/memory/heapprofd_client_api.map.txt',
        }),
        ('export_include_dirs', {'src/profiling/memory/include'}),
    ],
    'heapprofd_api_noop': [
        ('version_script', 'src/profiling/memory/heapprofd_client_api.map.txt'),
        ('stubs', {
            'versions': ['S'],
            'symbol_file': 'src/profiling/memory/heapprofd_client_api.map.txt',
        }),
        ('export_include_dirs', {'src/profiling/memory/include'}),
    ],
    'heapprofd_client': [
        ('include_dirs', {'bionic/libc'}),
        ('static_libs', {'libasync_safe'}),
    ],
    'heapprofd_standalone_client': [
        ('static_libs', {'libasync_safe'}),
        ('version_script', 'src/profiling/memory/heapprofd_client_api.map.txt'),
        ('export_include_dirs', {'src/profiling/memory/include'}),
        ('stl', 'libc++_static'),
    ],
    'perfetto_unittests': [
        ('data', set(enumerate_data_deps())),
        ('include_dirs', {'bionic/libc/kernel'}),
    ],
    'perfetto_integrationtests': [
        ('test_suites', {'general-tests'}),
        ('test_config', 'PerfettoIntegrationTests.xml'),
    ],
    'libperfetto_android_internal': [('static_libs', {'libhealthhalutils'}),],
    'trace_processor_shell': [
        ('strip', {
            'all': True
        }),
        ('host', {
            'stl': 'libc++_static',
            'dist': {
                'targets': ['sdk_repo']
            },
        }),
    ],
    'libperfetto_client_experimental': [
        ('apex_available',
         {'//apex_available:platform', '//apex_available:anyapex'}),
        ('min_sdk_version', '30'),
        ('shared_libs', {'liblog'}),
        ('export_include_dirs', {'include', buildflags_dir}),
    ],
    'libperfetto_c': [
        ('min_sdk_version', '30'),
        ('export_include_dirs', {'include'}),
        ('cflags', {'-DPERFETTO_SHLIB_SDK_IMPLEMENTATION'}),
    ],
    'perfetto_trace_protos': [
        ('apex_available', {
            '//apex_available:platform', 'com.android.art',
            'com.android.art.debug'
        }),
        ('min_sdk_version', 'S'),
    ],
    'libperfetto': [('export_include_dirs', {'include', buildflags_dir}),],
    'perfetto': [('required', {'perfetto_persistent_cfg.pbtxt'}),],
    'trace_redactor': [
        ('min_sdk_version', '35'),
        ('apex_available',
         {'//apex_available:platform', 'com.android.profiling'}),
    ],
    # TODO(ktimofeev): rename android.bp target
    'perfetto_src_android_sdk_java_test_perfetto_trace_test_lib': [
        ('static_libs', {'perfetto_trace_java_protos'})
    ],
    'perfetto_trace_lib_java': [('sdk_version', 'module_current')]
}


def enable_base_platform(module):
  module.srcs.add(':perfetto_base_default_platform')


def enable_gtest_and_gmock(module):
  module.static_libs.add('libgmock')
  module.static_libs.add('libgtest')
  if module.name != 'perfetto_gtest_logcat_printer':
    module.whole_static_libs.add('perfetto_gtest_logcat_printer')


def enable_protobuf_full(module):
  if module.type == 'cc_binary_host':
    module.static_libs.add('libprotobuf-cpp-full')
  elif module.host_supported:
    module.host.static_libs.add('libprotobuf-cpp-full')
    module.android.shared_libs.add('libprotobuf-cpp-full')
  else:
    module.shared_libs.add('libprotobuf-cpp-full')


def enable_protobuf_lite(module):
  module.shared_libs.add('libprotobuf-cpp-lite')


def enable_protoc_lib(module):
  if module.type == 'cc_binary_host':
    module.static_libs.add('libprotoc')
  else:
    module.shared_libs.add('libprotoc')


def enable_libunwindstack(module):
  if module.name != 'heapprofd_standalone_client':
    module.shared_libs.add('libunwindstack')
    module.shared_libs.add('libprocinfo')
    module.shared_libs.add('libbase')
  else:
    module.static_libs.add('libunwindstack')
    module.static_libs.add('libprocinfo')
    module.static_libs.add('libbase')
    module.static_libs.add('liblzma')
    module.static_libs.add('libdexfile_support')
    module.runtime_libs.add('libdexfile')  # libdexfile_support dependency
    module.shared_libs.add('libz')  # libunwindstack dependency


def enable_libunwind(module):
  # libunwind is disabled on Darwin so we cannot depend on it.
  pass


def enable_sqlite(module):
  if module.type == 'cc_binary_host':
    module.static_libs.add('libsqlite_static_noicu')
    module.static_libs.add('sqlite_ext_percentile')
  elif module.host_supported:
    # Copy what the sqlite3 command line tool does.
    module.android.shared_libs.add('libsqlite')
    module.android.shared_libs.add('libicu')
    module.android.shared_libs.add('liblog')
    module.android.shared_libs.add('libutils')
    module.android.static_libs.add('sqlite_ext_percentile')
    module.host.static_libs.add('libsqlite_static_noicu')
    module.host.static_libs.add('sqlite_ext_percentile')
  else:
    module.shared_libs.add('libsqlite')
    module.shared_libs.add('libicu')
    module.shared_libs.add('liblog')
    module.shared_libs.add('libutils')
    module.static_libs.add('sqlite_ext_percentile')


def enable_zlib(module):
  if module.type == 'cc_binary_host':
    module.static_libs.add('libz')
  elif module.host_supported:
    module.android.shared_libs.add('libz')
    module.host.static_libs.add('libz')
  else:
    module.shared_libs.add('libz')


def enable_expat(module):
  if module.type == 'cc_binary_host':
    module.static_libs.add('libexpat')
  elif module.host_supported:
    module.android.shared_libs.add('libexpat')
    module.host.static_libs.add('libexpat')
  else:
    module.shared_libs.add('libexpat')


def enable_uapi_headers(module):
  module.include_dirs.add('bionic/libc/kernel')


def enable_bionic_libc_platform_headers_on_android(module):
  module.header_libs.add('bionic_libc_platform_headers')


def enable_android_test_common(module):
  module.static_libs.add('junit')
  module.static_libs.add('truth')
  module.static_libs.add('androidx.test.runner')
  module.static_libs.add('androidx.test.ext.junit')


# Android equivalents for third-party libraries that the upstream project
# depends on.
builtin_deps = {
    '//gn:default_deps':
        lambda x: None,
    '//gn:gtest_main':
        lambda x: None,
    '//gn:protoc':
        lambda x: None,
    '//gn:base_platform':
        enable_base_platform,
    '//gn:gtest_and_gmock':
        enable_gtest_and_gmock,
    '//gn:libunwind':
        enable_libunwind,
    '//gn:protobuf_full':
        enable_protobuf_full,
    '//gn:protobuf_lite':
        enable_protobuf_lite,
    '//gn:protoc_lib':
        enable_protoc_lib,
    '//gn:libunwindstack':
        enable_libunwindstack,
    '//gn:sqlite':
        enable_sqlite,
    '//gn:zlib':
        enable_zlib,
    '//gn:expat':
        enable_expat,
    '//gn:bionic_kernel_uapi_headers':
        enable_uapi_headers,
    '//src/profiling/memory:bionic_libc_platform_headers_on_android':
        enable_bionic_libc_platform_headers_on_android,
    '//gn:android_test_common':
        enable_android_test_common,
}

# ----------------------------------------------------------------------------
# End of configuration.
# ----------------------------------------------------------------------------


class Error(Exception):
  pass


class ThrowingArgumentParser(argparse.ArgumentParser):

  def __init__(self, context):
    super(ThrowingArgumentParser, self).__init__()
    self.context = context

  def error(self, message):
    raise Error('%s: %s' % (self.context, message))


def write_blueprint_key_value(output, name, value, sort=True):
  """Writes a Blueprint key-value pair to the output"""

  if isinstance(value, bool):
    if value:
      output.append('    %s: true,' % name)
    else:
      output.append('    %s: false,' % name)
    return
  if not value:
    return
  if isinstance(value, set):
    value = sorted(value)
  if isinstance(value, list):
    output.append('    %s: [' % name)
    for item in sorted(value) if sort else value:
      output.append('        "%s",' % item)
    output.append('    ],')
    return
  if isinstance(value, Target):
    value.to_string(output)
    return
  if isinstance(value, dict):
    kv_output = []
    for k, v in value.items():
      write_blueprint_key_value(kv_output, k, v)

    output.append('    %s: {' % name)
    for line in kv_output:
      output.append('    %s' % line)
    output.append('    },')
    return
  output.append('    %s: "%s",' % (name, value))


class Target(object):
  """A target-scoped part of a module"""

  def __init__(self, name):
    self.name = name
    self.shared_libs = set()
    self.static_libs = set()
    self.whole_static_libs = set()
    self.cflags = set()
    self.dist = dict()
    self.strip = dict()
    self.stl = None

  def to_string(self, output):
    nested_out = []
    self._output_field(nested_out, 'shared_libs')
    self._output_field(nested_out, 'static_libs')
    self._output_field(nested_out, 'whole_static_libs')
    self._output_field(nested_out, 'cflags')
    self._output_field(nested_out, 'stl')
    self._output_field(nested_out, 'dist')
    self._output_field(nested_out, 'strip')

    if nested_out:
      output.append('    %s: {' % self.name)
      for line in nested_out:
        output.append('    %s' % line)
      output.append('    },')

  def _output_field(self, output, name, sort=True):
    value = getattr(self, name)
    return write_blueprint_key_value(output, name, value, sort)


class Module(object):
  """A single module (e.g., cc_binary, cc_test) in a blueprint."""

  def __init__(self, mod_type, name, gn_target):
    assert (gn_target)
    self.type = mod_type
    self.gn_target = gn_target
    self.name = name
    self.srcs = set()
    self.main: Optional[str] = None
    self.comment = 'GN: ' + gn_utils.label_without_toolchain(gn_target)
    self.shared_libs = set()
    self.static_libs = set()
    self.whole_static_libs = set()
    self.runtime_libs = set()
    self.tools = set()
    self.cmd: Optional[str] = None
    self.host_supported = False
    self.vendor_available = False
    self.product_available = False
    self.init_rc = set()
    self.out = set()
    self.export_include_dirs = set()
    self.generated_headers = set()
    self.export_generated_headers = set()
    self.defaults = set()
    self.cflags = set()
    self.include_dirs = set()
    self.header_libs = set()
    self.required = set()
    self.user_debug_flag = False
    self.tool_files: Optional[List[str]] = None
    self.android = Target('android')
    self.host = Target('host')
    self.musl = Target('musl')
    self.lto: Optional[bool] = None
    self.stl = None
    self.dist = dict()
    self.strip = dict()
    self.data = set()
    self.apex_available = set()
    self.sdk_version = None
    self.min_sdk_version = None
    self.proto = dict()
    self.output_extension: Optional[str] = None
    # The genrule_XXX below are properties that must to be propagated back
    # on the module(s) that depend on the genrule.
    self.genrule_headers = set()
    self.genrule_srcs = set()
    self.genrule_shared_libs = set()
    self.version_script = None
    self.test_suites = set()
    self.test_config = None
    self.stubs = {}
    self.manifest: Optional[str] = None
    self.resource_dirs: Optional[List[str]] = None
    self.jni_libs: Optional[List[str]] = None
    self.jni_uses_platform_apis: Optional[bool] = None

  def to_string(self, output):
    if self.comment:
      output.append('// %s' % self.comment)
    output.append('%s {' % self.type)
    self._output_field(output, 'name')
    self._output_field(output, 'srcs')
    self._output_field(output, 'resource_dirs')
    self._output_field(output, 'manifest')
    self._output_field(output, 'shared_libs')
    self._output_field(output, 'static_libs')
    self._output_field(output, 'whole_static_libs')
    self._output_field(output, 'runtime_libs')
    self._output_field(output, 'tools')
    self._output_field(output, 'cmd', sort=False)
    if self.host_supported:
      self._output_field(output, 'host_supported')
    if self.vendor_available:
      self._output_field(output, 'vendor_available')
    if self.product_available:
      self._output_field(output, 'product_available')
    self._output_field(output, 'init_rc')
    self._output_field(output, 'out')
    self._output_field(output, 'export_include_dirs')
    self._output_field(output, 'generated_headers')
    self._output_field(output, 'export_generated_headers')
    self._output_field(output, 'defaults')
    self._output_field(output, 'cflags')
    self._output_field(output, 'include_dirs')
    self._output_field(output, 'header_libs')
    self._output_field(output, 'required')
    self._output_field(output, 'dist')
    self._output_field(output, 'strip')
    self._output_field(output, 'tool_files')
    self._output_field(output, 'data')
    self._output_field(output, 'stl')
    self._output_field(output, 'apex_available')
    self._output_field(output, 'sdk_version')
    self._output_field(output, 'min_sdk_version')
    self._output_field(output, 'version_script')
    self._output_field(output, 'test_suites')
    self._output_field(output, 'test_config')
    self._output_field(output, 'stubs')
    self._output_field(output, 'proto')
    self._output_field(output, 'main')
    self._output_field(output, 'output_extension')
    self._output_field(output, 'jni_libs')
    self._output_field(output, 'jni_uses_platform_apis')

    target_out = []
    self._output_field(target_out, 'android')
    self._output_field(target_out, 'host')
    self._output_field(target_out, 'musl')
    if target_out:
      output.append('    target: {')
      for line in target_out:
        output.append('    %s' % line)
      output.append('    },')

    if self.user_debug_flag:
      output.append('    product_variables: {')
      output.append('        debuggable: {')
      output.append(
          '            cflags: ["-DPERFETTO_BUILD_WITH_ANDROID_USERDEBUG"],')
      output.append('        },')
      output.append('    },')
    if self.lto is not None:
      output.append('    target: {')
      output.append('        android: {')
      output.append('            lto: {')
      output.append('                thin: %s,' %
                    'true' if self.lto else 'false')
      output.append('            },')
      output.append('        },')
      output.append('    },')
    output.append('}')
    output.append('')

  def add_android_static_lib(self, lib):
    if self.type == 'cc_binary_host':
      raise Exception('Adding Android static lib for host tool is unsupported')
    elif self.host_supported:
      self.android.static_libs.add(lib)
    else:
      self.static_libs.add(lib)

  def add_android_shared_lib(self, lib):
    if self.type == 'cc_binary_host':
      raise Exception('Adding Android shared lib for host tool is unsupported')
    elif self.host_supported:
      self.android.shared_libs.add(lib)
    else:
      self.shared_libs.add(lib)

  def _output_field(self, output, name, sort=True):
    value = getattr(self, name)
    return write_blueprint_key_value(output, name, value, sort)


class Blueprint(object):
  """In-memory representation of an Android.bp file."""

  def __init__(self):
    self.modules: Dict[str, Module] = {}
    self.gn_target_to_module: Dict[str, Module] = {}

  def add_module(self, module: Module):
    """Adds a new module to the blueprint, replacing any existing module
        with the same name.

        Args:
            module: Module instance.
        """
    self.modules[module.name] = module
    self.gn_target_to_module[module.gn_target] = module

  def to_string(self, output):
    for m in sorted(itervalues(self.modules), key=lambda m: m.name):
      m.to_string(output)


def label_to_module_name(label: str):
  """Turn a GN label (e.g., //:perfetto_tests) into a module name."""
  # If the label is explicibly listed in the default target list, don't prefix
  # its name and return just the target name. This is so tools like
  # "traceconv" stay as such in the Android tree.
  label_without_toolchain = gn_utils.label_without_toolchain(label)
  if label in default_targets or label_without_toolchain in default_targets:
    return label_without_toolchain.split(':')[-1]

  module = re.sub(r'^//:?', '', label_without_toolchain)
  module = re.sub(r'[^a-zA-Z0-9_]', '_', module)
  if not module.startswith(module_prefix):
    return module_prefix + module
  return module


def is_supported_source_file(name: str):
  """Returns True if |name| can appear in a 'srcs' list."""
  return os.path.splitext(name)[1] in ['.c', '.cc', '.java', '.proto']


def create_proto_modules(blueprint: Blueprint, gn: GnParser,
                         target: GnParser.Target):
  """Generate genrules for a proto GN target.

    GN actions are used to dynamically generate files during the build. The
    Soong equivalent is a genrule. This function turns a specific kind of
    genrule which turns .proto files into source and header files into a pair
    equivalent genrules.

    Args:
        blueprint: Blueprint instance which is being generated.
        target: gn_utils.Target object.

    Returns:
        The source_genrule module.
    """
  assert (target.type == 'proto_library')

  # We don't generate any targets for source_set proto modules because
  # they will be inlined into other modules if required.
  if target.proto_plugin == 'source_set':
    return None

  tools = {'aprotoc'}
  cpp_out_dir = '$(genDir)/%s/' % tree_path
  target_module_name = label_to_module_name(target.name)

  # In GN builds the proto path is always relative to the output directory
  # (out/tmp.xxx).
  cmd = ['mkdir -p %s &&' % cpp_out_dir, '$(location aprotoc)']
  cmd += ['--proto_path=%s' % tree_path]

  tool_files = set()
  if buildtools_protobuf_src in target.proto_paths:
    cmd += ['--proto_path=%s' % android_protobuf_src]
    # Add `google/protobuf/descriptor.proto` to implicit deps
    tool_files.add(':libprotobuf-internal-descriptor-proto')

  # Descriptor targets only generate a single target.
  if target.proto_plugin == 'descriptor':
    out = '{}.bin'.format(target_module_name)

    cmd += ['--descriptor_set_out=$(out)']
    cmd += ['$(in)']

    descriptor_module = Module('genrule', target_module_name, target.name)
    descriptor_module.cmd = ' '.join(cmd)
    descriptor_module.out.add(out)
    descriptor_module.tools = tools
    blueprint.add_module(descriptor_module)

    # Recursively extract the .proto files of all the dependencies and
    # add them to srcs.
    descriptor_module.srcs.update(
        gn_utils.label_to_path(src) for src in target.sources)
    # Add the tool_files to srcs so that they get copied if this action is
    # sandboxed in Soong.
    # Add to `srcs` instead of `tool_files` (the latter will require a
    # --proto_path that depends on Soong's sandbox implementation.)
    descriptor_module.srcs.update(src for src in tool_files)
    for dep in target.transitive_proto_deps():
      current_target = gn.get_target(dep.name)
      descriptor_module.srcs.update(
          gn_utils.label_to_path(src) for src in current_target.sources)

    return descriptor_module

  # We create two genrules for each proto target: one for the headers and
  # another for the sources. This is because the module that depends on the
  # generated files needs to declare two different types of dependencies --
  # source files in 'srcs' and headers in 'generated_headers' -- and it's not
  # valid to generate .h files from a source dependency and vice versa.
  #
  # We create an additional filegroup for .proto
  # The .proto filegroup will be added to `tool_files` of rdeps so that the
  # genrules can be sandboxed.

  for proto_dep in target.proto_deps().union(target.transitive_proto_deps()):
    tool_files.add(":" + label_to_module_name(proto_dep.name))

  filegroup_module = Module('filegroup', target_module_name, target.name)
  filegroup_module.srcs.update(
      gn_utils.label_to_path(src) for src in target.sources)
  blueprint.add_module(filegroup_module)

  source_module_name = target_module_name + '_gen'
  source_module = Module('genrule', source_module_name, target.name)
  # Add the "root" .proto filegroup to srcs
  source_module.srcs = set([':' + target_module_name])
  # Add the tool_files to srcs so that they get copied if this action is
  # sandboxed in Soong.
  # Add to `srcs` instead of `tool_files` (the latter will require a
  # --proto_path that depends on Soong's sandbox implementation.)
  source_module.srcs.update(src for src in tool_files)
  blueprint.add_module(source_module)

  header_module = Module('genrule', source_module_name + '_headers',
                         target.name)
  blueprint.add_module(header_module)
  header_module.srcs = set(source_module.srcs)

  # TODO(primiano): at some point we should remove this. This was introduced
  # by aosp/1108421 when adding "protos/" to .proto include paths, in order to
  # avoid doing multi-repo changes and allow old clients in the android tree
  # to still do the old #include "perfetto/..." rather than
  # #include "protos/perfetto/...".
  header_module.export_include_dirs = {'.', 'protos'}

  source_module.genrule_srcs.add(':' + source_module.name)
  source_module.genrule_headers.add(header_module.name)

  if target.proto_plugin == 'proto':
    suffixes = ['pb']
    source_module.genrule_shared_libs.add('libprotobuf-cpp-lite')
    cmd += ['--cpp_out=lite=true:' + cpp_out_dir]
  elif target.proto_plugin == 'protozero':
    suffixes = ['pbzero']
    plugin = create_modules_from_target(blueprint, gn, protozero_plugin)
    assert (plugin)
    tools.add(plugin.name)
    cmd += ['--plugin=protoc-gen-plugin=$(location %s)' % plugin.name]
    cmd += ['--plugin_out=wrapper_namespace=pbzero:' + cpp_out_dir]
  elif target.proto_plugin == 'cppgen':
    suffixes = ['gen']
    plugin = create_modules_from_target(blueprint, gn, cppgen_plugin)
    assert (plugin)
    tools.add(plugin.name)
    cmd += ['--plugin=protoc-gen-plugin=$(location %s)' % plugin.name]
    cmd += ['--plugin_out=wrapper_namespace=gen:' + cpp_out_dir]
  elif target.proto_plugin == 'ipc':
    suffixes = ['ipc']
    plugin = create_modules_from_target(blueprint, gn, ipc_plugin)
    assert (plugin)
    tools.add(plugin.name)
    cmd += ['--plugin=protoc-gen-plugin=$(location %s)' % plugin.name]
    cmd += ['--plugin_out=wrapper_namespace=gen:' + cpp_out_dir]
  else:
    raise Error('Unsupported proto plugin: %s' % target.proto_plugin)

  cmd += ['$(locations :%s)' % target_module_name]
  source_module.cmd = ' '.join(cmd)
  header_module.cmd = source_module.cmd
  source_module.tools = tools
  header_module.tools = tools

  for sfx in suffixes:
    source_module.out.update('%s/%s' %
                             (tree_path, src.replace('.proto', '.%s.cc' % sfx))
                             for src in filegroup_module.srcs)
    header_module.out.update('%s/%s' %
                             (tree_path, src.replace('.proto', '.%s.h' % sfx))
                             for src in filegroup_module.srcs)
  return source_module


def create_tp_tables_module(blueprint: Blueprint, gn: GnParser,
                            target: GnParser.Target):
  bp_module_name = label_to_module_name(target.name)
  bp_binary_module_name = f'{bp_module_name}_binary'
  srcs = [gn_utils.label_to_path(src) for src in target.sources]

  binary_module = Module('python_binary_host', bp_binary_module_name,
                         target.name)
  for dep in target.non_proto_or_source_set_deps():
    binary_module.srcs.update([
        gn_utils.label_to_path(src) for src in gn.get_target(dep.name).sources
    ])
  binary_module.srcs.update(srcs)
  binary_module.srcs.add('tools/gen_tp_table_headers.py')
  binary_module.main = 'tools/gen_tp_table_headers.py'
  blueprint.add_module(binary_module)

  module = Module('genrule', bp_module_name, target.name)
  module.tools = set([
      bp_binary_module_name,
  ])
  module.cmd = ' '.join([
      f'$(location {bp_binary_module_name})',
      '--gen-dir=$(genDir)',
      '--relative-input-dir=external/perfetto',
      '--inputs',
      '$(in)',
  ])
  module.out.update(target.outputs)
  module.genrule_headers.add(module.name)
  module.srcs.update(srcs)
  blueprint.add_module(module)

  return module


def create_amalgamated_sql_module(blueprint: Blueprint, gn: GnParser,
                                  target: GnParser.Target):
  bp_module_name = label_to_module_name(target.name)

  def find_arg(name):
    for i, arg in enumerate(target.args):
      if arg.startswith(f'--{name}'):
        return target.args[i + 1]

  namespace = find_arg('namespace')

  module = Module('genrule', bp_module_name, target.name)
  module.tool_files = [
      'tools/gen_amalgamated_sql.py',
  ]
  module.cmd = ' '.join([
      '$(location tools/gen_amalgamated_sql.py)',
      f'--namespace={namespace}',
      '--cpp-out=$(out)',
      '$(in)',
  ])
  module.genrule_headers.add(module.name)
  module.out.update(target.outputs)

  for dep in target.transitive_deps:
    # Use globs for the chrome stdlib so the file does not need to be
    # regenerated in autoroll CLs.
    if dep.name.startswith(
        '//src/trace_processor/perfetto_sql/stdlib/chrome:chrome_sql'):
      module.srcs.add('src/trace_processor/perfetto_sql/stdlib/chrome/**/*.sql')
      continue
    module.srcs.update(
        [gn_utils.label_to_path(src) for src in gn.get_target(dep.name).inputs])
  blueprint.add_module(module)
  return module


def create_cc_proto_descriptor_module(blueprint: Blueprint,
                                      target: GnParser.Target):
  bp_module_name = label_to_module_name(target.name)
  module = Module('genrule', bp_module_name, target.name)
  module.tool_files = [
      'tools/gen_cc_proto_descriptor.py',
  ]
  module.cmd = ' '.join([
      '$(location tools/gen_cc_proto_descriptor.py)', '--gen_dir=$(genDir)',
      '--cpp_out=$(out)', '$(in)'
  ])
  module.genrule_headers.add(module.name)
  module.srcs.update(
      ':' + label_to_module_name(dep.name) for dep in target.proto_deps())
  module.srcs.update(
      gn_utils.label_to_path(src)
      for src in target.inputs
      if "tmp.gn_utils" not in src)
  module.out.update(target.outputs)
  blueprint.add_module(module)
  return module


def create_gen_version_module(blueprint: Blueprint, target: GnParser.Target,
                              bp_module_name: str):
  module = Module('genrule', bp_module_name, gn_utils.GEN_VERSION_TARGET)
  script_path = gn_utils.label_to_path(target.script)
  module.genrule_headers.add(bp_module_name)
  module.tool_files = [script_path]
  module.out.update(target.outputs)
  module.srcs.update(gn_utils.label_to_path(src) for src in target.inputs)
  module.cmd = ' '.join([
      'python3 $(location %s)' % script_path, '--no_git',
      '--changelog=$(location CHANGELOG)', '--cpp_out=$(out)'
  ])
  blueprint.add_module(module)
  return module


def create_proto_group_modules(blueprint, gn: GnParser, module_name: str,
                               group):
  target_names = group['targets']
  module_types = group['types']
  module_sources = set()

  for name in target_names:
    target = gn.get_target(name)
    module_sources.update(gn_utils.label_to_path(src) for src in target.sources)
    for dep_label in target.transitive_proto_deps():
      dep = gn.get_target(dep_label.name)
      module_sources.update(gn_utils.label_to_path(src) for src in dep.sources)

  for type in module_types:
    if type == 'filegroup':
      name = label_to_module_name(module_name) + '_filegroup_proto'
      module = Module('filegroup', name, name)
      module.comment = f'''GN: [{', '.join(target_names)}]'''
      module.srcs = module_sources
      blueprint.add_module(module)
    elif type == 'lite':
      name = label_to_module_name(module_name) + '_java_protos'
      module = Module('java_library', name, name)
      module.comment = f'''GN: [{', '.join(target_names)}]'''
      module.proto = {'type': 'lite', 'canonical_path_from_root': False}
      module.srcs = module_sources
      blueprint.add_module(module)
    elif type == 'python':
      name = label_to_module_name(module_name) + '_python_protos'
      module = Module('python_library_host', name, name)
      module.comment = f'''GN: [{', '.join(target_names)}]'''
      module.proto = {'canonical_path_from_root': False}
      module.srcs = module_sources
      blueprint.add_module(module)
    else:
      raise Error('Unhandled proto group type: {}'.format(group.type))


def is_target_android_jni_lib(target: GnParser.Target):
  custom_target_type = target.custom_target_type()
  return custom_target_type == 'perfetto_android_jni_library'


def android_jni_lib_custom_target_name(target: GnParser.Target):
  """
  Android.bp 'cc_library_shared' rule generates binary with the name equal to
  the rule name (plus the ".so" suffix).
  So we change the target name to get the JNI library with the expected name.
  """
  assert is_target_android_jni_lib(target)
  return target.binary_name().rstrip('.so')


class AndroidJavaSDKModulesGenerator:
  """
  This code is split into its own class to hide implementation details.
  """

  def __init__(self, blueprint: Blueprint, gn: GnParser):
    self.blueprint = blueprint
    self.gn = gn

  _SDK_VERSION = 35

  def create_android_app_module(self, target: GnParser.Target,
                                bp_module_name: str):
    module = Module('android_app', bp_module_name, target.name)
    module.srcs = [gn_utils.label_to_path(src) for src in target.sources]

    self._generate_deps_modules_and_add_non_jni_lib_deps(module, target)

    module.jni_libs = self._collect_jni_lib_deps([target])

    module.manifest = gn_utils.label_to_path(target.manifest)
    module.resource_dirs = [
        gn_utils.label_to_path(target.resource_files.rstrip('/**/*'))
    ]
    module.jni_uses_platform_apis = True
    module.sdk_version = self._SDK_VERSION
    self.blueprint.add_module(module)
    return module

  def create_android_library_module(self, target: GnParser.Target,
                                    bp_module_name: str):
    module = Module('android_library', bp_module_name, target.name)

    if target.android_bp_generate_java_target:
      java_library_module_name = bp_module_name + "_java"
      java_module = Module('java_library', java_library_module_name,
                           target.name)
      java_module.srcs = [gn_utils.label_to_path(src) for src in target.sources]

      _add_additional_args(java_module)

      self.blueprint.add_module(java_module)

      module.static_libs.add(java_library_module_name)
    else:
      module.srcs = [gn_utils.label_to_path(src) for src in target.sources]

    # All JNI libs will be added to the 'jni_libs' argument of the 'android_app'
    # or 'android_test' rule that depends on this 'android_library' rule.
    self._generate_deps_modules_and_add_non_jni_lib_deps(module, target)

    module.manifest = gn_utils.label_to_path(target.manifest)

    module.sdk_version = self._SDK_VERSION

    _add_additional_args(module)

    self.blueprint.add_module(module)
    return module

  def create_android_test_module(self, target: GnParser.Target,
                                 bp_module_name: str):
    module = Module('android_test', bp_module_name, target.name)

    android_libs = self.gn.get_target(
        target.a_i_t_app).non_proto_or_source_set_deps()
    test_android_libs = self.gn.get_target(
        target.a_i_t_test_app).non_proto_or_source_set_deps()
    android_test_deps = android_libs.union(test_android_libs)
    for dep in android_test_deps:
      assert (dep.custom_action_type == 'perfetto_android_library')
      create_modules_from_target(self.blueprint, self.gn, dep.name)
      module.static_libs.add(self._bp_module_name_from_gn_target(dep))

    module.jni_libs = self._collect_jni_lib_deps(android_test_deps)

    module.test_suites = {"general-tests"}
    module.test_config = gn_utils.label_to_path(
        target.a_i_t_android_bp_test_config)
    module.manifest = gn_utils.label_to_path(
        target.a_i_t_android_bp_test_manifest)

    module.jni_uses_platform_apis = True
    module.sdk_version = self._SDK_VERSION
    self.blueprint.add_module(module)
    return module

  def _generate_deps_modules_and_add_non_jni_lib_deps(self, module: Module,
                                                      target: GnParser.Target):
    for dep in target.non_proto_or_source_set_deps():
      if gn_utils.label_without_toolchain(dep.name) in builtin_deps:
        builtin_deps[gn_utils.label_without_toolchain(dep.name)](module)
        continue
      create_modules_from_target(self.blueprint, self.gn, dep.name)
      if not is_target_android_jni_lib(dep):
        module.static_libs.add(self._bp_module_name_from_gn_target(dep))

  def _bp_module_name_from_gn_target(self, target: GnParser.Target):
    module = create_modules_from_target(self.blueprint, self.gn, target.name)
    return module.name if module else None

  def _collect_jni_lib_deps(self, root_targets: Sequence[GnParser.Target]):
    maybe_jni_lib_targets = set()
    for target in root_targets:
      self._collect_all_transitive_deps(target, maybe_jni_lib_targets)

    jni_libs = [
        android_jni_lib_custom_target_name(target)
        for target in maybe_jni_lib_targets
        if is_target_android_jni_lib(target)
    ]
    return jni_libs

  def _collect_all_transitive_deps(self, target: GnParser.Target, visited):
    if target in visited:
      return
    visited.add(target)
    for d in target.non_proto_or_source_set_deps():
      self._collect_all_transitive_deps(d, visited)


def _get_cflags(target: GnParser.Target):
  cflags = {flag for flag in target.cflags if re.match(cflag_allowlist, flag)}
  cflags |= set("-D%s" % define
                for define in target.defines
                if re.match(define_allowlist, define))
  return cflags


# Merge in additional hardcoded arguments.
def _add_additional_args(module: Module):
  for key, add_val in additional_args.get(module.name, []):
    curr = getattr(module, key)
    if add_val and isinstance(add_val, set) and isinstance(curr, set):
      curr.update(add_val)
    elif isinstance(add_val, str) and (not curr or isinstance(curr, str)):
      setattr(module, key, add_val)
    elif isinstance(add_val, bool) and (not curr or isinstance(curr, bool)):
      setattr(module, key, add_val)
    elif isinstance(add_val, dict) and isinstance(curr, dict):
      curr.update(add_val)
    elif isinstance(add_val, dict) and isinstance(curr, Target):
      curr.__dict__.update(add_val)
    else:
      raise Error('Unimplemented type %r of additional_args: %r' %
                  (type(add_val), key))


def create_modules_from_target(blueprint: Blueprint, gn: GnParser,
                               gn_target_name: str) -> Optional[Module]:
  """Generate module(s) for a given GN target.

    Given a GN target name, generate one or more corresponding modules into a
    blueprint. The only case when this generates >1 module is proto libraries.

    Args:
        blueprint: Blueprint instance which is being generated.
        gn: gn_utils.GnParser object.
        gn_target_name: GN target for module generation.
    """
  if gn_target_name in blueprint.gn_target_to_module:
    return blueprint.gn_target_to_module[gn_target_name]

  target = gn.get_target(gn_target_name)
  bp_module_name = label_to_module_name(gn_target_name)
  name_without_toolchain = gn_utils.label_without_toolchain(target.name)
  if target.type == 'executable':
    if target.toolchain == gn_utils.HOST_TOOLCHAIN:
      module_type = 'cc_binary_host'
    elif target.testonly:
      module_type = 'cc_test'
    else:
      module_type = 'cc_binary'
    module = Module(module_type, bp_module_name, gn_target_name)
  elif target.type == 'static_library':
    bp_type = 'cc_library_static'
    if (gn_target_name in target_cc_library):
      bp_type = 'cc_library'
    module = Module(bp_type, bp_module_name, gn_target_name)
  elif target.type == 'shared_library':
    if is_target_android_jni_lib(target):
      bp_module_name = android_jni_lib_custom_target_name(target)
    bp_type = 'cc_library_shared'
    if (gn_target_name in target_cc_library):
      bp_type = 'cc_library'
    module = Module(bp_type, bp_module_name, gn_target_name)
  elif target.type == 'source_set':
    module = Module('filegroup', bp_module_name, gn_target_name)
  elif target.type == 'group':
    # "group" targets are resolved recursively by gn_utils.get_target().
    # There's nothing we need to do at this level for them.
    return None
  elif target.type == 'proto_library':
    module = create_proto_modules(blueprint, gn, target)
    if module is None:
      return None
  elif target.type == 'action':
    if target.custom_action_type == 'sql_amalgamation':
      return create_amalgamated_sql_module(blueprint, gn, target)
    if target.custom_action_type == 'tp_tables':
      return create_tp_tables_module(blueprint, gn, target)
    if target.custom_action_type == 'perfetto_android_library':
      return AndroidJavaSDKModulesGenerator(blueprint,
                                            gn).create_android_library_module(
                                                target, bp_module_name)
    if target.custom_action_type == 'perfetto_android_app':
      return AndroidJavaSDKModulesGenerator(blueprint,
                                            gn).create_android_app_module(
                                                target, bp_module_name)
    if target.custom_action_type == 'perfetto_android_instrumentation_test':
      return AndroidJavaSDKModulesGenerator(blueprint,
                                            gn).create_android_test_module(
                                                target, bp_module_name)

    if target.custom_action_type == 'cc_proto_descriptor':
      module = create_cc_proto_descriptor_module(blueprint, target)
    elif name_without_toolchain == gn_utils.GEN_VERSION_TARGET:
      module = create_gen_version_module(blueprint, target, bp_module_name)
    else:
      raise Error('Unhandled action: {}'.format(target.name))
  else:
    raise Error('Unknown target %s (%s)' % (target.name, target.type))

  blueprint.add_module(module)
  module.host_supported = (name_without_toolchain in target_host_supported)
  module.vendor_available = (name_without_toolchain in target_vendor_available)
  module.product_available = (
      name_without_toolchain in target_product_available)
  module.init_rc.update(target_initrc.get(target.name, []))
  if target.type != 'proto_library':
    # proto_library embeds a "root" filegroup in its srcs.
    # Skip to prevent adding dups
    module.srcs.update(
        gn_utils.label_to_path(src)
        for src in target.sources
        if is_supported_source_file(src))

  if name_without_toolchain in needs_libfts:
    module.musl.static_libs.add('libfts')

  if target.type in gn_utils.LINKER_UNIT_TYPES:
    module.cflags.update(_get_cflags(target))

  module_is_compiled = module.type not in ('genrule', 'filegroup')
  if module_is_compiled:
    # Don't try to inject library/source dependencies into genrules or
    # filegroups because they are not compiled in the traditional sense.
    module.defaults.update([defaults_module])
    for lib in target.libs:
      # Generally library names should be mangled as 'libXXX', unless they
      # are HAL libraries (e.g., android.hardware.health@2.0) or AIDL c++ / NDK
      # libraries (e.g. "android.hardware.power.stats-V1-cpp")
      android_lib = lib if '@' in lib or "-cpp" in lib or "-ndk" in lib \
        else 'lib' + lib
      if lib in shared_library_allowlist:
        module.add_android_shared_lib(android_lib)
      if lib in static_library_allowlist:
        module.add_android_static_lib(android_lib)

  # If the module is a static library, export all the generated headers.
  if module.type == 'cc_library_static':
    module.export_generated_headers = module.generated_headers

  if is_target_android_jni_lib(target):
    module.header_libs.add('jni_headers')

  _add_additional_args(module)

  # dep_name is an unmangled GN target name (e.g. //foo:bar(toolchain)).
  all_deps = target.non_proto_or_source_set_deps()
  all_deps |= target.transitive_source_set_deps()
  all_deps |= target.transitive_proto_deps()
  for dep in all_deps:
    # If the dependency refers to a library which we can replace with an
    # Android equivalent, stop recursing and patch the dependency in.
    # Don't recurse into //buildtools, builtin_deps are intercepted at
    # the //gn:xxx level.
    dep_name = dep.name
    if dep_name.startswith('//buildtools'):
      continue

    # Ignore the dependency on the gen_buildflags genrule. That is run
    # separately in this generator and the generated file is copied over
    # into the repo (see usage of |buildflags_dir| in this script).
    if dep_name.startswith(gn_utils.BUILDFLAGS_TARGET):
      continue

    dep_module = create_modules_from_target(blueprint, gn, dep_name)

    # For filegroups and genrule, recurse but don't apply the deps.
    if not module_is_compiled:
      continue

    # |builtin_deps| override GN deps with Android-specific ones. See the
    # config in the top of this file.
    if gn_utils.label_without_toolchain(dep_name) in builtin_deps:
      builtin_deps[gn_utils.label_without_toolchain(dep_name)](module)
      continue

    # Don't recurse in any other //gn dep if not handled by builtin_deps.
    if dep_name.startswith('//gn:'):
      continue

    if dep_module is None:
      continue
    if dep_module.type == 'cc_library_shared':
      module.shared_libs.add(dep_module.name)
    elif dep_module.type == 'cc_library_static':
      module.static_libs.add(dep_module.name)
    elif dep_module.type == 'cc_library':
      dep_gn_target = gn.get_target(dep_name)
      if dep_gn_target.type == 'shared_library':
        module.shared_libs.add(dep_module.name)
      elif dep_gn_target.type == 'static_library':
        module.static_libs.add(dep_module.name)
      else:
        raise Error('Unknown gn type %s for cc_library dep %s' %
                    (dep_gn_target.type, dep_module.name))
    elif dep_module.type == 'filegroup':
      module.srcs.add(':' + dep_module.name)
    elif dep_module.type == 'genrule':
      module.generated_headers.update(dep_module.genrule_headers)
      module.srcs.update(dep_module.genrule_srcs)
      module.shared_libs.update(dep_module.genrule_shared_libs)
    elif dep_module.type == 'cc_binary':
      continue  # Ignore executables deps (used by cmdline integration tests).
    else:
      raise Error('Unknown dep %s (%s) for target %s' %
                  (dep_module.name, dep_module.type, module.name))

  return module


def create_blueprint_for_targets(gn: GnParser, targets: List[str]):
  """Generate a blueprint for a list of GN targets."""
  blueprint = Blueprint()

  # Default settings used by all modules.
  defaults = Module('cc_defaults', defaults_module, '//gn:default_deps')

  # We have to use include_dirs passing the path relative to the android tree.
  # This is because: (i) perfetto_cc_defaults is used also by
  # test/**/Android.bp; (ii) if we use local_include_dirs instead, paths
  # become relative to the Android.bp that *uses* cc_defaults (not the one
  # that defines it).s
  defaults.include_dirs = {
      tree_path, tree_path + '/include', tree_path + '/' + buildflags_dir,
      tree_path + '/src/profiling/memory/include'
  }
  defaults.cflags.update([
      '-Wno-error=return-type',
      '-Wno-sign-compare',
      '-Wno-sign-promo',
      '-Wno-unused-parameter',
      '-fvisibility=hidden',
      '-O2',
  ])
  defaults.user_debug_flag = True
  defaults.lto = True

  blueprint.add_module(defaults)
  for target in targets:
    create_modules_from_target(blueprint, gn, target)
  return blueprint


def main():
  parser = argparse.ArgumentParser(
      description='Generate Android.bp from a GN description.')
  parser.add_argument(
      '--check-only',
      help='Don\'t keep the generated files',
      action='store_true')
  parser.add_argument(
      '--desc',
      help='GN description (e.g., gn desc out --format=json --all-toolchains "//*"'
  )
  parser.add_argument(
      '--extras',
      help='Extra targets to include at the end of the Blueprint file',
      default=os.path.join(gn_utils.repo_root(), 'Android.bp.extras'),
  )
  parser.add_argument(
      '--output',
      help='Blueprint file to create',
      default=os.path.join(gn_utils.repo_root(), 'Android.bp'),
  )
  parser.add_argument(
      'targets',
      nargs=argparse.REMAINDER,
      help='Targets to include in the blueprint (e.g., "//:perfetto_tests")')
  args = parser.parse_args()

  if args.desc:
    with open(args.desc) as f:
      desc = json.load(f)
  else:
    desc = gn_utils.create_build_description(gn_args)

  gn = gn_utils.GnParser(desc)
  blueprint = create_blueprint_for_targets(gn, args.targets or default_targets)
  project_root = os.path.abspath(os.path.dirname(os.path.dirname(__file__)))
  tool_name = os.path.relpath(os.path.abspath(__file__), project_root)

  # TODO(primiano): enable this on Android after the TODO in
  # perfetto_component.gni is fixed.
  # Check for ODR violations
  # for target_name in default_targets:
  # checker = gn_utils.ODRChecker(gn, target_name)

  # Add any proto groups to the blueprint.
  for name, group in proto_groups.items():
    create_proto_group_modules(blueprint, gn, name, group)

  output = [
      """// Copyright (C) 2017 The Android Open Source Project
//
// Licensed under the Apache License, Version 2.0 (the "License");
// you may not use this file except in compliance with the License.
// You may obtain a copy of the License at
//
//      http://www.apache.org/licenses/LICENSE-2.0
//
// Unless required by applicable law or agreed to in writing, software
// distributed under the License is distributed on an "AS IS" BASIS,
// WITHOUT WARRANTIES OR CONDITIONS OF ANY KIND, either express or implied.
// See the License for the specific language governing permissions and
// limitations under the License.
//
// This file is automatically generated by %s. Do not edit.
""" % (tool_name)
  ]
  blueprint.to_string(output)
  with open(args.extras, 'r') as r:
    for line in r:
      output.append(line.rstrip("\n\r"))

  out_files = []

  # Generate the Android.bp file.
  out_files.append(args.output + '.swp')
  with open(out_files[-1], 'w') as f:
    f.write('\n'.join(output))
    # Text files should have a trailing EOL.
    f.write('\n')

  # Generate the perfetto_build_flags.h file.
  out_files.append(os.path.join(buildflags_dir, 'perfetto_build_flags.h.swp'))
  gn_utils.gen_buildflags(gn_args, out_files[-1])

  # Either check the contents or move the files to their final destination.
  return gn_utils.check_or_commit_generated_files(out_files, args.check_only)


if __name__ == '__main__':
  sys.exit(main())<|MERGE_RESOLUTION|>--- conflicted
+++ resolved
@@ -163,15 +163,12 @@
     'trace_summary': {
         'types': ['filegroup'],
         'targets': ['//protos/perfetto/trace_summary:source_set',]
-<<<<<<< HEAD
-=======
     },
     'trace_android_track_event_extension': {
         'types': ['lite'],
         'targets': [
             '//protos/perfetto/trace/android:android_track_event_source_set',
         ]
->>>>>>> 3d891536
     }
 }
 
