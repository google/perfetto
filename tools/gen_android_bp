#!/usr/bin/env python3
# Copyright (C) 2017 The Android Open Source Project
#
# Licensed under the Apache License, Version 2.0 (the "License");
# you may not use this file except in compliance with the License.
# You may obtain a copy of the License at
#
#      http://www.apache.org/licenses/LICENSE-2.0
#
# Unless required by applicable law or agreed to in writing, software
# distributed under the License is distributed on an "AS IS" BASIS,
# WITHOUT WARRANTIES OR CONDITIONS OF ANY KIND, either express or implied.
# See the License for the specific language governing permissions and
# limitations under the License.

# This tool translates a collection of BUILD.gn files into a mostly equivalent
# Android.bp file for the Android Soong build system. The input to the tool is a
# JSON description of the GN build definition generated with the following
# command:
#
#   gn desc out --format=json --all-toolchains "//*" > desc.json
#
# The tool is then given a list of GN labels for which to generate Android.bp
# build rules. The dependencies for the GN labels are squashed to the generated
# Android.bp target, except for actions which get their own genrule. Some
# libraries are also mapped to their Android equivalents -- see |builtin_deps|.

import argparse
import json
import os
import re
import sys
from typing import Dict
from typing import List
from typing import Sequence
from typing import Optional

import gn_utils
from gn_utils import GnParser

from compat import itervalues

ROOT_DIR = os.path.dirname(os.path.dirname(os.path.abspath(__file__)))

# Arguments for the GN output directory.
gn_args = ' '.join([
    'is_debug=false',
    'is_perfetto_build_generator=true',
    'perfetto_build_with_android=true',
    'target_cpu="arm"',
    'target_os="android"',
])

# Default targets to translate to the blueprint file.
default_targets = [
    '//:libperfetto_client_experimental',
    '//:libperfetto',
    '//:perfetto_integrationtests',
    '//:perfetto_unittests',
    '//protos/perfetto/trace:perfetto_trace_protos',
    '//protos/perfetto/trace/android:perfetto_winscope_extensions_zero',
    '//src/android_internal:libperfetto_android_internal',
    '//src/base:perfetto_base_default_platform',
    '//src/shared_lib:libperfetto_c',
    '//src/perfetto_cmd:perfetto',
    '//src/perfetto_cmd:trigger_perfetto',
    '//src/profiling/memory:heapprofd_client',
    '//src/profiling/memory:heapprofd_client_api',
    '//src/profiling/memory:heapprofd_api_noop',
    '//src/profiling/memory:heapprofd',
    '//src/profiling/memory:heapprofd_standalone_client',
    '//src/profiling/perf:traced_perf',
    '//src/traced/probes:traced_probes',
    '//src/traced/service:traced',
    '//src/traced_relay:traced_relay',
    '//src/trace_processor:trace_processor_shell',
    '//src/trace_redaction:trace_redactor',
    '//src/java_sdk/main:perfetto_java_sdk_app',
    '//src/java_sdk/test:perfetto_java_sdk_instrumentation_test',
    '//src/android_sdk/java/main:perfetto_trace_lib',
    '//src/android_sdk/java/test:perfetto_trace_instrumentation_test',
    '//test/cts:perfetto_cts_deps',
    '//test/cts:perfetto_cts_jni_deps',
    '//test:perfetto_gtest_logcat_printer',
    '//test:perfetto_end_to_end_integrationtests',
    '//test/vts:perfetto_vts_deps',
]

# Host targets
ipc_plugin = '//src/ipc/protoc_plugin:ipc_plugin(%s)' % gn_utils.HOST_TOOLCHAIN
protozero_plugin = '//src/protozero/protoc_plugin:protozero_plugin(%s)' % (
    gn_utils.HOST_TOOLCHAIN)
cppgen_plugin = '//src/protozero/protoc_plugin:cppgen_plugin(%s)' % (
    gn_utils.HOST_TOOLCHAIN)

default_targets += [
    '//src/traceconv:traceconv(%s)' % gn_utils.HOST_TOOLCHAIN,
    protozero_plugin,
    ipc_plugin,
]

# Defines a custom init_rc argument to be applied to the corresponding output
# blueprint target.
target_initrc = {
    '//src/traced/service:traced': {'perfetto.rc'},
    '//src/profiling/memory:heapprofd': {'heapprofd.rc'},
    '//src/profiling/perf:traced_perf': {'traced_perf.rc'},
}

target_host_supported = [
    '//:libperfetto',
    '//:libperfetto_client_experimental',
    '//protos/perfetto/trace:perfetto_trace_protos',
    '//protos/perfetto/trace/android:perfetto_winscope_extensions_zero',
    '//src/shared_lib:libperfetto_c',
    '//src/trace_processor:demangle',
    '//src/trace_processor:trace_processor_shell',
    '//src/traced/probes:traced_probes',
    '//src/traced/service:traced',
]

target_vendor_available = [
    '//:libperfetto_client_experimental',
    '//src/shared_lib:libperfetto_c',
]

# Library targets that should be exported as "cc_library" instead of
# "cc_library_static" or "cc_library_shared"
target_cc_library = [
    # The soong target `libandroid_runtime` on host might need this as a static
    # library.
    '//src/shared_lib:libperfetto_c',
]

target_product_available = [
    '//:libperfetto_client_experimental',
]

# Proto target groups which will be made public.
proto_groups = {
    'trace': {
        'types': ['lite'],
        'targets': [
            '//protos/perfetto/trace:non_minimal_source_set',
            '//protos/perfetto/trace:minimal_source_set',
        ]
    },
    'javastream': {
        'types': ['filegroup'],
        'targets': [
            '//protos/perfetto/trace:non_minimal_source_set',
            '//protos/perfetto/trace/android:winscope_extensions_source_set',
        ]
    },
    'config': {
        'types': ['lite', 'filegroup'],
<<<<<<< HEAD
        'targets': [
            '//protos/perfetto/config:source_set',
        ]
    },
    'metrics': {
        'types': ['python'],
        'targets': [
            '//protos/perfetto/metrics:source_set',
        ]
    },
    'trace_summary': {
        'types': ['filegroup'],
        'targets': [
            '//protos/perfetto/trace_summary:source_set',
        ]
=======
        'targets': ['//protos/perfetto/config:source_set',]
    },
    'metrics': {
        'types': ['python'],
        'targets': ['//protos/perfetto/metrics:source_set',]
    },
    'trace_summary': {
        'types': ['filegroup'],
        'targets': ['//protos/perfetto/trace_summary:source_set',]
>>>>>>> 6540d290
    }
}

needs_libfts = [
    '//:perfetto_unittests',
    '//src/trace_processor:trace_processor_shell',
    '//src/traceconv:traceconv',
]

# All module names are prefixed with this string to avoid collisions.
module_prefix = 'perfetto_'

# Shared libraries which are directly translated to Android system equivalents.
shared_library_allowlist = [
    'android',
    'android.hardware.atrace@1.0',
    'android.hardware.health@2.0',
    'android.hardware.health-V2-ndk',
    'android.hardware.power.stats@1.0',
    'android.hardware.power.stats-V1-cpp',
    'android.system.suspend.control.internal-cpp',
    'base',
    'binder',
    'binder_ndk',
    'cutils',
    'hidlbase',
    'hidltransport',
    'hwbinder',
    'incident',
    'log',
    'services',
    'statssocket',
    'tracingproxy',
    'utils',
    'statspull',
]

# Static libraries which are directly translated to Android system equivalents.
static_library_allowlist = [
    'statslog_perfetto',
]

# Name of the module which settings such as compiler flags for all other
# modules.
defaults_module = module_prefix + 'defaults'

# Location of the project in the Android source tree.
tree_path = 'external/perfetto'

# Path for the protobuf sources in the standalone build.
buildtools_protobuf_src = '//buildtools/protobuf/src'

# Location of the protobuf src dir in the Android source tree.
android_protobuf_src = 'external/protobuf/src'

# Compiler flags which are passed through to the blueprint.
cflag_allowlist = r'^-DPERFETTO.*$'

# Compiler defines which are passed through to the blueprint.
define_allowlist = r'^(GOOGLE_PROTO.*)|(ZLIB_.*)|(USE_MMAP)$'

# The directory where the generated perfetto_build_flags.h will be copied into.
buildflags_dir = 'include/perfetto/base/build_configs/android_tree'

def enumerate_data_deps():
  with open(os.path.join(ROOT_DIR, 'tools', 'test_data.txt')) as f:
    lines = f.readlines()
  for line in (line.strip() for line in lines if not line.startswith('#')):
    assert os.path.exists(line), 'file %s should exist' % line
    if line.startswith('test/data/'):
      # Skip test data files that require GCS. They are only for benchmarks.
      # We don't run benchmarks in the android tree.
      continue
    if line.endswith('/.'):
      yield line[:-1] + '**/*'
    else:
      yield line


# Additional arguments to apply to Android.bp rules.
additional_args = {
    'heapprofd_client_api': [
        ('static_libs', {'libasync_safe'}),
        # heapprofd_client_api MUST NOT have global constructors. Because it
        # is loaded in an __attribute__((constructor)) of libc, we cannot
        # guarantee that the global constructors get run before it is used.
        ('cflags', {'-Wglobal-constructors', '-Werror=global-constructors'}),
        ('version_script', 'src/profiling/memory/heapprofd_client_api.map.txt'),
        ('stubs', {
            'versions': ['S'],
            'symbol_file': 'src/profiling/memory/heapprofd_client_api.map.txt',
        }),
        ('export_include_dirs', {'src/profiling/memory/include'}),
    ],
    'heapprofd_api_noop': [
        ('version_script', 'src/profiling/memory/heapprofd_client_api.map.txt'),
        ('stubs', {
            'versions': ['S'],
            'symbol_file': 'src/profiling/memory/heapprofd_client_api.map.txt',
        }),
        ('export_include_dirs', {'src/profiling/memory/include'}),
    ],
    'heapprofd_client': [
        ('include_dirs', {'bionic/libc'}),
        ('static_libs', {'libasync_safe'}),
    ],
    'heapprofd_standalone_client': [
        ('static_libs', {'libasync_safe'}),
        ('version_script', 'src/profiling/memory/heapprofd_client_api.map.txt'),
        ('export_include_dirs', {'src/profiling/memory/include'}),
        ('stl', 'libc++_static'),
    ],
    'perfetto_unittests': [
        ('data', set(enumerate_data_deps())),
        ('include_dirs', {'bionic/libc/kernel'}),
    ],
    'perfetto_integrationtests': [
        ('test_suites', {'general-tests'}),
        ('test_config', 'PerfettoIntegrationTests.xml'),
    ],
    'libperfetto_android_internal': [('static_libs', {'libhealthhalutils'}),],
    'trace_processor_shell': [
        ('strip', {
            'all': True
        }),
        ('host', {
            'stl': 'libc++_static',
            'dist': {
                'targets': ['sdk_repo']
            },
        }),
    ],
    'libperfetto_client_experimental': [
<<<<<<< HEAD
        ('apex_available', {
            '//apex_available:platform', '//apex_available:anyapex'
        }),
=======
        ('apex_available',
         {'//apex_available:platform', '//apex_available:anyapex'}),
>>>>>>> 6540d290
        ('min_sdk_version', '30'),
        ('shared_libs', {'liblog'}),
        ('export_include_dirs', {'include', buildflags_dir}),
    ],
    'libperfetto_c': [
        ('min_sdk_version', '30'),
        ('export_include_dirs', {'include'}),
        ('cflags', {'-DPERFETTO_SHLIB_SDK_IMPLEMENTATION'}),
    ],
    'perfetto_trace_protos': [
        ('apex_available', {
            '//apex_available:platform', 'com.android.art',
            'com.android.art.debug'
        }),
        ('min_sdk_version', 'S'),
    ],
    'libperfetto': [('export_include_dirs', {'include', buildflags_dir}),],
    'perfetto': [('required', {'perfetto_persistent_cfg.pbtxt'}),],
    'trace_redactor': [
        ('min_sdk_version', '35'),
<<<<<<< HEAD
        ('apex_available', {
            '//apex_available:platform',
            'com.android.profiling'
        }),
    ],
    # TODO(ktimofeev): rename android.bp target
    'perfetto_src_android_sdk_java_test_perfetto_trace_test_lib': [
        ('static_libs', {'perfetto_trace_java_protos'})],
=======
        ('apex_available',
         {'//apex_available:platform', 'com.android.profiling'}),
    ],
    # TODO(ktimofeev): rename android.bp target
    'perfetto_src_android_sdk_java_test_perfetto_trace_test_lib': [
        ('static_libs', {'perfetto_trace_java_protos'})
    ],
>>>>>>> 6540d290
}


def enable_base_platform(module):
  module.srcs.add(':perfetto_base_default_platform')


def enable_gtest_and_gmock(module):
  module.static_libs.add('libgmock')
  module.static_libs.add('libgtest')
  if module.name != 'perfetto_gtest_logcat_printer':
    module.whole_static_libs.add('perfetto_gtest_logcat_printer')


def enable_protobuf_full(module):
  if module.type == 'cc_binary_host':
    module.static_libs.add('libprotobuf-cpp-full')
  elif module.host_supported:
    module.host.static_libs.add('libprotobuf-cpp-full')
    module.android.shared_libs.add('libprotobuf-cpp-full')
  else:
    module.shared_libs.add('libprotobuf-cpp-full')


def enable_protobuf_lite(module):
  module.shared_libs.add('libprotobuf-cpp-lite')


def enable_protoc_lib(module):
  if module.type == 'cc_binary_host':
    module.static_libs.add('libprotoc')
  else:
    module.shared_libs.add('libprotoc')


def enable_libunwindstack(module):
  if module.name != 'heapprofd_standalone_client':
    module.shared_libs.add('libunwindstack')
    module.shared_libs.add('libprocinfo')
    module.shared_libs.add('libbase')
  else:
    module.static_libs.add('libunwindstack')
    module.static_libs.add('libprocinfo')
    module.static_libs.add('libbase')
    module.static_libs.add('liblzma')
    module.static_libs.add('libdexfile_support')
    module.runtime_libs.add('libdexfile')  # libdexfile_support dependency
<<<<<<< HEAD
    module.shared_libs.add('libz') # libunwindstack dependency
=======
    module.shared_libs.add('libz')  # libunwindstack dependency
>>>>>>> 6540d290


def enable_libunwind(module):
  # libunwind is disabled on Darwin so we cannot depend on it.
  pass


def enable_sqlite(module):
  if module.type == 'cc_binary_host':
    module.static_libs.add('libsqlite_static_noicu')
    module.static_libs.add('sqlite_ext_percentile')
  elif module.host_supported:
    # Copy what the sqlite3 command line tool does.
    module.android.shared_libs.add('libsqlite')
    module.android.shared_libs.add('libicu')
    module.android.shared_libs.add('liblog')
    module.android.shared_libs.add('libutils')
    module.android.static_libs.add('sqlite_ext_percentile')
    module.host.static_libs.add('libsqlite_static_noicu')
    module.host.static_libs.add('sqlite_ext_percentile')
  else:
    module.shared_libs.add('libsqlite')
    module.shared_libs.add('libicu')
    module.shared_libs.add('liblog')
    module.shared_libs.add('libutils')
    module.static_libs.add('sqlite_ext_percentile')


def enable_zlib(module):
  if module.type == 'cc_binary_host':
    module.static_libs.add('libz')
  elif module.host_supported:
    module.android.shared_libs.add('libz')
    module.host.static_libs.add('libz')
  else:
    module.shared_libs.add('libz')


def enable_expat(module):
  if module.type == 'cc_binary_host':
    module.static_libs.add('libexpat')
  elif module.host_supported:
    module.android.shared_libs.add('libexpat')
    module.host.static_libs.add('libexpat')
  else:
    module.shared_libs.add('libexpat')


def enable_uapi_headers(module):
  module.include_dirs.add('bionic/libc/kernel')


def enable_bionic_libc_platform_headers_on_android(module):
  module.header_libs.add('bionic_libc_platform_headers')


def enable_android_test_common(module):
  module.static_libs.add('junit')
  module.static_libs.add('truth')
  module.static_libs.add('androidx.test.runner')
  module.static_libs.add('androidx.test.ext.junit')

<<<<<<< HEAD
=======

>>>>>>> 6540d290
# Android equivalents for third-party libraries that the upstream project
# depends on.
builtin_deps = {
    '//gn:default_deps':
        lambda x: None,
    '//gn:gtest_main':
        lambda x: None,
    '//gn:protoc':
        lambda x: None,
    '//gn:base_platform':
        enable_base_platform,
    '//gn:gtest_and_gmock':
        enable_gtest_and_gmock,
    '//gn:libunwind':
        enable_libunwind,
    '//gn:protobuf_full':
        enable_protobuf_full,
    '//gn:protobuf_lite':
        enable_protobuf_lite,
    '//gn:protoc_lib':
        enable_protoc_lib,
    '//gn:libunwindstack':
        enable_libunwindstack,
    '//gn:sqlite':
        enable_sqlite,
    '//gn:zlib':
        enable_zlib,
    '//gn:expat':
        enable_expat,
    '//gn:bionic_kernel_uapi_headers':
        enable_uapi_headers,
    '//src/profiling/memory:bionic_libc_platform_headers_on_android':
        enable_bionic_libc_platform_headers_on_android,
    '//gn:android_test_common':
<<<<<<< HEAD
      enable_android_test_common,
=======
        enable_android_test_common,
>>>>>>> 6540d290
}

# ----------------------------------------------------------------------------
# End of configuration.
# ----------------------------------------------------------------------------


class Error(Exception):
  pass


class ThrowingArgumentParser(argparse.ArgumentParser):

  def __init__(self, context):
    super(ThrowingArgumentParser, self).__init__()
    self.context = context

  def error(self, message):
    raise Error('%s: %s' % (self.context, message))


def write_blueprint_key_value(output, name, value, sort=True):
  """Writes a Blueprint key-value pair to the output"""

  if isinstance(value, bool):
    if value:
      output.append('    %s: true,' % name)
    else:
      output.append('    %s: false,' % name)
    return
  if not value:
    return
  if isinstance(value, set):
    value = sorted(value)
  if isinstance(value, list):
    output.append('    %s: [' % name)
    for item in sorted(value) if sort else value:
      output.append('        "%s",' % item)
    output.append('    ],')
    return
  if isinstance(value, Target):
    value.to_string(output)
    return
  if isinstance(value, dict):
    kv_output = []
    for k, v in value.items():
      write_blueprint_key_value(kv_output, k, v)

    output.append('    %s: {' % name)
    for line in kv_output:
      output.append('    %s' % line)
    output.append('    },')
    return
  output.append('    %s: "%s",' % (name, value))


class Target(object):
  """A target-scoped part of a module"""

  def __init__(self, name):
    self.name = name
    self.shared_libs = set()
    self.static_libs = set()
    self.whole_static_libs = set()
    self.cflags = set()
    self.dist = dict()
    self.strip = dict()
    self.stl = None

  def to_string(self, output):
    nested_out = []
    self._output_field(nested_out, 'shared_libs')
    self._output_field(nested_out, 'static_libs')
    self._output_field(nested_out, 'whole_static_libs')
    self._output_field(nested_out, 'cflags')
    self._output_field(nested_out, 'stl')
    self._output_field(nested_out, 'dist')
    self._output_field(nested_out, 'strip')

    if nested_out:
      output.append('    %s: {' % self.name)
      for line in nested_out:
        output.append('    %s' % line)
      output.append('    },')

  def _output_field(self, output, name, sort=True):
    value = getattr(self, name)
    return write_blueprint_key_value(output, name, value, sort)


class Module(object):
  """A single module (e.g., cc_binary, cc_test) in a blueprint."""

  def __init__(self, mod_type, name, gn_target):
    assert (gn_target)
    self.type = mod_type
    self.gn_target = gn_target
    self.name = name
    self.srcs = set()
    self.main: Optional[str] = None
    self.comment = 'GN: ' + gn_utils.label_without_toolchain(gn_target)
    self.shared_libs = set()
    self.static_libs = set()
    self.whole_static_libs = set()
    self.runtime_libs = set()
    self.tools = set()
    self.cmd: Optional[str] = None
    self.host_supported = False
    self.vendor_available = False
    self.product_available = False
    self.init_rc = set()
    self.out = set()
    self.export_include_dirs = set()
    self.generated_headers = set()
    self.export_generated_headers = set()
    self.defaults = set()
    self.cflags = set()
    self.include_dirs = set()
    self.header_libs = set()
    self.required = set()
    self.user_debug_flag = False
    self.tool_files: Optional[List[str]] = None
    self.android = Target('android')
    self.host = Target('host')
    self.musl = Target('musl')
    self.lto: Optional[bool] = None
    self.stl = None
    self.dist = dict()
    self.strip = dict()
    self.data = set()
    self.apex_available = set()
    self.sdk_version = None
    self.min_sdk_version = None
    self.proto = dict()
    self.output_extension: Optional[str] = None
    # The genrule_XXX below are properties that must to be propagated back
    # on the module(s) that depend on the genrule.
    self.genrule_headers = set()
    self.genrule_srcs = set()
    self.genrule_shared_libs = set()
    self.version_script = None
    self.test_suites = set()
    self.test_config = None
    self.stubs = {}
    self.manifest: Optional[str] = None
    self.resource_dirs: Optional[List[str]] = None
    self.jni_libs: Optional[List[str]] = None
    self.jni_uses_platform_apis: Optional[bool] = None

  def to_string(self, output):
    if self.comment:
      output.append('// %s' % self.comment)
    output.append('%s {' % self.type)
    self._output_field(output, 'name')
    self._output_field(output, 'srcs')
    self._output_field(output, 'resource_dirs')
    self._output_field(output, 'manifest')
    self._output_field(output, 'shared_libs')
    self._output_field(output, 'static_libs')
    self._output_field(output, 'whole_static_libs')
    self._output_field(output, 'runtime_libs')
    self._output_field(output, 'tools')
    self._output_field(output, 'cmd', sort=False)
    if self.host_supported:
      self._output_field(output, 'host_supported')
    if self.vendor_available:
      self._output_field(output, 'vendor_available')
    if self.product_available:
      self._output_field(output, 'product_available')
    self._output_field(output, 'init_rc')
    self._output_field(output, 'out')
    self._output_field(output, 'export_include_dirs')
    self._output_field(output, 'generated_headers')
    self._output_field(output, 'export_generated_headers')
    self._output_field(output, 'defaults')
    self._output_field(output, 'cflags')
    self._output_field(output, 'include_dirs')
    self._output_field(output, 'header_libs')
    self._output_field(output, 'required')
    self._output_field(output, 'dist')
    self._output_field(output, 'strip')
    self._output_field(output, 'tool_files')
    self._output_field(output, 'data')
    self._output_field(output, 'stl')
    self._output_field(output, 'apex_available')
    self._output_field(output, 'sdk_version')
    self._output_field(output, 'min_sdk_version')
    self._output_field(output, 'version_script')
    self._output_field(output, 'test_suites')
    self._output_field(output, 'test_config')
    self._output_field(output, 'stubs')
    self._output_field(output, 'proto')
    self._output_field(output, 'main')
    self._output_field(output, 'output_extension')
    self._output_field(output, 'jni_libs')
    self._output_field(output, 'jni_uses_platform_apis')

    target_out = []
    self._output_field(target_out, 'android')
    self._output_field(target_out, 'host')
    self._output_field(target_out, 'musl')
    if target_out:
      output.append('    target: {')
      for line in target_out:
        output.append('    %s' % line)
      output.append('    },')

    if self.user_debug_flag:
      output.append('    product_variables: {')
      output.append('        debuggable: {')
      output.append(
          '            cflags: ["-DPERFETTO_BUILD_WITH_ANDROID_USERDEBUG"],')
      output.append('        },')
      output.append('    },')
    if self.lto is not None:
      output.append('    target: {')
      output.append('        android: {')
      output.append('            lto: {')
      output.append('                thin: %s,' %
                    'true' if self.lto else 'false')
      output.append('            },')
      output.append('        },')
      output.append('    },')
    output.append('}')
    output.append('')

  def add_android_static_lib(self, lib):
    if self.type == 'cc_binary_host':
      raise Exception('Adding Android static lib for host tool is unsupported')
    elif self.host_supported:
      self.android.static_libs.add(lib)
    else:
      self.static_libs.add(lib)

  def add_android_shared_lib(self, lib):
    if self.type == 'cc_binary_host':
      raise Exception('Adding Android shared lib for host tool is unsupported')
    elif self.host_supported:
      self.android.shared_libs.add(lib)
    else:
      self.shared_libs.add(lib)

  def _output_field(self, output, name, sort=True):
    value = getattr(self, name)
    return write_blueprint_key_value(output, name, value, sort)


class Blueprint(object):
  """In-memory representation of an Android.bp file."""

  def __init__(self):
    self.modules: Dict[str, Module] = {}
    self.gn_target_to_module: Dict[str, Module] = {}

  def add_module(self, module: Module):
    """Adds a new module to the blueprint, replacing any existing module
        with the same name.

        Args:
            module: Module instance.
        """
    self.modules[module.name] = module
    self.gn_target_to_module[module.gn_target] = module

  def to_string(self, output):
    for m in sorted(itervalues(self.modules), key=lambda m: m.name):
      m.to_string(output)


def label_to_module_name(label: str):
  """Turn a GN label (e.g., //:perfetto_tests) into a module name."""
  # If the label is explicibly listed in the default target list, don't prefix
  # its name and return just the target name. This is so tools like
  # "traceconv" stay as such in the Android tree.
  label_without_toolchain = gn_utils.label_without_toolchain(label)
  if label in default_targets or label_without_toolchain in default_targets:
    return label_without_toolchain.split(':')[-1]

  module = re.sub(r'^//:?', '', label_without_toolchain)
  module = re.sub(r'[^a-zA-Z0-9_]', '_', module)
  if not module.startswith(module_prefix):
    return module_prefix + module
  return module


def is_supported_source_file(name: str):
  """Returns True if |name| can appear in a 'srcs' list."""
  return os.path.splitext(name)[1] in ['.c', '.cc', '.java', '.proto']


def create_proto_modules(blueprint: Blueprint, gn: GnParser,
                         target: GnParser.Target):
  """Generate genrules for a proto GN target.

    GN actions are used to dynamically generate files during the build. The
    Soong equivalent is a genrule. This function turns a specific kind of
    genrule which turns .proto files into source and header files into a pair
    equivalent genrules.

    Args:
        blueprint: Blueprint instance which is being generated.
        target: gn_utils.Target object.

    Returns:
        The source_genrule module.
    """
  assert (target.type == 'proto_library')

  # We don't generate any targets for source_set proto modules because
  # they will be inlined into other modules if required.
  if target.proto_plugin == 'source_set':
    return None

  tools = {'aprotoc'}
  cpp_out_dir = '$(genDir)/%s/' % tree_path
  target_module_name = label_to_module_name(target.name)

  # In GN builds the proto path is always relative to the output directory
  # (out/tmp.xxx).
  cmd = ['mkdir -p %s &&' % cpp_out_dir, '$(location aprotoc)']
  cmd += ['--proto_path=%s' % tree_path]

  tool_files = set()
  if buildtools_protobuf_src in target.proto_paths:
    cmd += ['--proto_path=%s' % android_protobuf_src]
    # Add `google/protobuf/descriptor.proto` to implicit deps
    tool_files.add(':libprotobuf-internal-descriptor-proto')

  # Descriptor targets only generate a single target.
  if target.proto_plugin == 'descriptor':
    out = '{}.bin'.format(target_module_name)

    cmd += ['--descriptor_set_out=$(out)']
    cmd += ['$(in)']

    descriptor_module = Module('genrule', target_module_name, target.name)
    descriptor_module.cmd = ' '.join(cmd)
    descriptor_module.out.add(out)
    descriptor_module.tools = tools
    blueprint.add_module(descriptor_module)

    # Recursively extract the .proto files of all the dependencies and
    # add them to srcs.
    descriptor_module.srcs.update(
        gn_utils.label_to_path(src) for src in target.sources)
    # Add the tool_files to srcs so that they get copied if this action is
    # sandboxed in Soong.
    # Add to `srcs` instead of `tool_files` (the latter will require a
    # --proto_path that depends on Soong's sandbox implementation.)
<<<<<<< HEAD
    descriptor_module.srcs.update(
        src for src in tool_files)
=======
    descriptor_module.srcs.update(src for src in tool_files)
>>>>>>> 6540d290
    for dep in target.transitive_proto_deps():
      current_target = gn.get_target(dep.name)
      descriptor_module.srcs.update(
          gn_utils.label_to_path(src) for src in current_target.sources)

    return descriptor_module

  # We create two genrules for each proto target: one for the headers and
  # another for the sources. This is because the module that depends on the
  # generated files needs to declare two different types of dependencies --
  # source files in 'srcs' and headers in 'generated_headers' -- and it's not
  # valid to generate .h files from a source dependency and vice versa.
  #
  # We create an additional filegroup for .proto
  # The .proto filegroup will be added to `tool_files` of rdeps so that the
  # genrules can be sandboxed.

  for proto_dep in target.proto_deps().union(target.transitive_proto_deps()):
    tool_files.add(":" + label_to_module_name(proto_dep.name))

  filegroup_module = Module('filegroup', target_module_name, target.name)
  filegroup_module.srcs.update(
      gn_utils.label_to_path(src) for src in target.sources)
  blueprint.add_module(filegroup_module)

  source_module_name = target_module_name + '_gen'
  source_module = Module('genrule', source_module_name, target.name)
  # Add the "root" .proto filegroup to srcs
  source_module.srcs = set([':' + target_module_name])
  # Add the tool_files to srcs so that they get copied if this action is
  # sandboxed in Soong.
  # Add to `srcs` instead of `tool_files` (the latter will require a
  # --proto_path that depends on Soong's sandbox implementation.)
<<<<<<< HEAD
  source_module.srcs.update(
      src for src in tool_files)
=======
  source_module.srcs.update(src for src in tool_files)
>>>>>>> 6540d290
  blueprint.add_module(source_module)

  header_module = Module('genrule', source_module_name + '_headers',
                         target.name)
  blueprint.add_module(header_module)
  header_module.srcs = set(source_module.srcs)

  # TODO(primiano): at some point we should remove this. This was introduced
  # by aosp/1108421 when adding "protos/" to .proto include paths, in order to
  # avoid doing multi-repo changes and allow old clients in the android tree
  # to still do the old #include "perfetto/..." rather than
  # #include "protos/perfetto/...".
  header_module.export_include_dirs = {'.', 'protos'}

  source_module.genrule_srcs.add(':' + source_module.name)
  source_module.genrule_headers.add(header_module.name)

  if target.proto_plugin == 'proto':
    suffixes = ['pb']
    source_module.genrule_shared_libs.add('libprotobuf-cpp-lite')
    cmd += ['--cpp_out=lite=true:' + cpp_out_dir]
  elif target.proto_plugin == 'protozero':
    suffixes = ['pbzero']
    plugin = create_modules_from_target(blueprint, gn, protozero_plugin)
    assert (plugin)
    tools.add(plugin.name)
    cmd += ['--plugin=protoc-gen-plugin=$(location %s)' % plugin.name]
    cmd += ['--plugin_out=wrapper_namespace=pbzero:' + cpp_out_dir]
  elif target.proto_plugin == 'cppgen':
    suffixes = ['gen']
    plugin = create_modules_from_target(blueprint, gn, cppgen_plugin)
    assert (plugin)
    tools.add(plugin.name)
    cmd += ['--plugin=protoc-gen-plugin=$(location %s)' % plugin.name]
    cmd += ['--plugin_out=wrapper_namespace=gen:' + cpp_out_dir]
  elif target.proto_plugin == 'ipc':
    suffixes = ['ipc']
    plugin = create_modules_from_target(blueprint, gn, ipc_plugin)
    assert (plugin)
    tools.add(plugin.name)
    cmd += ['--plugin=protoc-gen-plugin=$(location %s)' % plugin.name]
    cmd += ['--plugin_out=wrapper_namespace=gen:' + cpp_out_dir]
  else:
    raise Error('Unsupported proto plugin: %s' % target.proto_plugin)

  cmd += ['$(locations :%s)' % target_module_name]
  source_module.cmd = ' '.join(cmd)
  header_module.cmd = source_module.cmd
  source_module.tools = tools
  header_module.tools = tools


  for sfx in suffixes:
    source_module.out.update('%s/%s' %
                             (tree_path, src.replace('.proto', '.%s.cc' % sfx))
                             for src in filegroup_module.srcs)
    header_module.out.update('%s/%s' %
                             (tree_path, src.replace('.proto', '.%s.h' % sfx))
                             for src in filegroup_module.srcs)
  return source_module


def create_tp_tables_module(blueprint: Blueprint, gn: GnParser,
                            target: GnParser.Target):
  bp_module_name = label_to_module_name(target.name)
  bp_binary_module_name = f'{bp_module_name}_binary'
  srcs = [gn_utils.label_to_path(src) for src in target.sources]

  binary_module = Module('python_binary_host', bp_binary_module_name,
                         target.name)
  for dep in target.non_proto_or_source_set_deps():
    binary_module.srcs.update([
        gn_utils.label_to_path(src) for src in gn.get_target(dep.name).sources
    ])
  binary_module.srcs.update(srcs)
  binary_module.srcs.add('tools/gen_tp_table_headers.py')
  binary_module.main = 'tools/gen_tp_table_headers.py'
  blueprint.add_module(binary_module)

  module = Module('genrule', bp_module_name, target.name)
  module.tools = set([
      bp_binary_module_name,
  ])
  module.cmd = ' '.join([
      f'$(location {bp_binary_module_name})',
      '--gen-dir=$(genDir)',
      '--relative-input-dir=external/perfetto',
      '--inputs',
      '$(in)',
  ])
  module.out.update(target.outputs)
  module.genrule_headers.add(module.name)
  module.srcs.update(srcs)
  blueprint.add_module(module)

  return module


def create_amalgamated_sql_module(blueprint: Blueprint, gn: GnParser,
                                  target: GnParser.Target):
  bp_module_name = label_to_module_name(target.name)

  def find_arg(name):
    for i, arg in enumerate(target.args):
      if arg.startswith(f'--{name}'):
        return target.args[i + 1]

  namespace = find_arg('namespace')

  module = Module('genrule', bp_module_name, target.name)
  module.tool_files = [
      'tools/gen_amalgamated_sql.py',
  ]
  module.cmd = ' '.join([
      '$(location tools/gen_amalgamated_sql.py)',
      f'--namespace={namespace}',
      '--cpp-out=$(out)',
      '$(in)',
  ])
  module.genrule_headers.add(module.name)
  module.out.update(target.outputs)

  for dep in target.transitive_deps:
    # Use globs for the chrome stdlib so the file does not need to be
    # regenerated in autoroll CLs.
    if dep.name.startswith(
<<<<<<< HEAD
          '//src/trace_processor/perfetto_sql/stdlib/chrome:chrome_sql'):
=======
        '//src/trace_processor/perfetto_sql/stdlib/chrome:chrome_sql'):
>>>>>>> 6540d290
      module.srcs.add('src/trace_processor/perfetto_sql/stdlib/chrome/**/*.sql')
      continue
    module.srcs.update(
        [gn_utils.label_to_path(src) for src in gn.get_target(dep.name).inputs])
  blueprint.add_module(module)
  return module


def create_cc_proto_descriptor_module(blueprint: Blueprint,
                                      target: GnParser.Target):
  bp_module_name = label_to_module_name(target.name)
  module = Module('genrule', bp_module_name, target.name)
  module.tool_files = [
      'tools/gen_cc_proto_descriptor.py',
  ]
  module.cmd = ' '.join([
      '$(location tools/gen_cc_proto_descriptor.py)', '--gen_dir=$(genDir)',
      '--cpp_out=$(out)', '$(in)'
  ])
  module.genrule_headers.add(module.name)
  module.srcs.update(
      ':' + label_to_module_name(dep.name) for dep in target.proto_deps())
  module.srcs.update(
      gn_utils.label_to_path(src)
      for src in target.inputs
      if "tmp.gn_utils" not in src)
  module.out.update(target.outputs)
  blueprint.add_module(module)
  return module


def create_gen_version_module(blueprint: Blueprint, target: GnParser.Target,
                              bp_module_name: str):
  module = Module('genrule', bp_module_name, gn_utils.GEN_VERSION_TARGET)
  script_path = gn_utils.label_to_path(target.script)
  module.genrule_headers.add(bp_module_name)
  module.tool_files = [script_path]
  module.out.update(target.outputs)
  module.srcs.update(gn_utils.label_to_path(src) for src in target.inputs)
  module.cmd = ' '.join([
      'python3 $(location %s)' % script_path, '--no_git',
      '--changelog=$(location CHANGELOG)', '--cpp_out=$(out)'
  ])
  blueprint.add_module(module)
  return module


def create_proto_group_modules(blueprint, gn: GnParser, module_name: str,
                               group):
  target_names = group['targets']
  module_types = group['types']
  module_sources = set()

  for name in target_names:
    target = gn.get_target(name)
    module_sources.update(gn_utils.label_to_path(src) for src in target.sources)
    for dep_label in target.transitive_proto_deps():
      dep = gn.get_target(dep_label.name)
      module_sources.update(gn_utils.label_to_path(src) for src in dep.sources)

  for type in module_types:
    if type == 'filegroup':
      name = label_to_module_name(module_name) + '_filegroup_proto'
      module = Module('filegroup', name, name)
      module.comment = f'''GN: [{', '.join(target_names)}]'''
      module.srcs = module_sources
      blueprint.add_module(module)
    elif type == 'lite':
      name = label_to_module_name(module_name) + '_java_protos'
      module = Module('java_library', name, name)
      module.comment = f'''GN: [{', '.join(target_names)}]'''
      module.proto = {'type': 'lite', 'canonical_path_from_root': False}
      module.srcs = module_sources
      blueprint.add_module(module)
    elif type == 'python':
      name = label_to_module_name(module_name) + '_python_protos'
      module = Module('python_library_host', name, name)
      module.comment = f'''GN: [{', '.join(target_names)}]'''
      module.proto = {'canonical_path_from_root': False}
      module.srcs = module_sources
      blueprint.add_module(module)
    else:
      raise Error('Unhandled proto group type: {}'.format(group.type))

<<<<<<< HEAD
=======

def is_target_android_jni_lib(target: GnParser.Target):
  custom_target_type = target.custom_target_type()
  return custom_target_type == 'perfetto_android_jni_library'


def android_jni_lib_custom_target_name(target: GnParser.Target):
  """
  Android.bp 'cc_library_shared' rule generates binary with the name equal to
  the rule name (plus the ".so" suffix).
  So we change the target name to get the JNI library with the expected name.
  """
  assert is_target_android_jni_lib(target)
  return target.binary_name().rstrip('.so')


class AndroidJavaSDKModulesGenerator:
  """
  This code is split into its own class to hide implementation details.
  """

  def __init__(self, blueprint: Blueprint, gn: GnParser):
    self.blueprint = blueprint
    self.gn = gn

  _SDK_VERSION = 35

  def create_android_app_module(self, target: GnParser.Target,
                                bp_module_name: str):
    module = Module('android_app', bp_module_name, target.name)
    module.srcs = [gn_utils.label_to_path(src) for src in target.sources]

    self._generate_deps_modules_and_add_non_jni_lib_deps(module, target)

    module.jni_libs = self._collect_jni_lib_deps([target])

    module.manifest = gn_utils.label_to_path(target.manifest)
    module.resource_dirs = [
        gn_utils.label_to_path(target.resource_files.rstrip('/**/*'))
    ]
    module.jni_uses_platform_apis = True
    module.sdk_version = self._SDK_VERSION
    self.blueprint.add_module(module)
    return module

  def create_android_library_module(self, target: GnParser.Target,
                                    bp_module_name: str):
    module = Module('android_library', bp_module_name, target.name)
    module.srcs = [gn_utils.label_to_path(src) for src in target.sources]

    # All JNI libs will be added to the 'jni_libs' argument of the 'android_app'
    # or 'android_test' rule that depends on this 'android_library' rule.
    self._generate_deps_modules_and_add_non_jni_lib_deps(module, target)

    module.manifest = gn_utils.label_to_path(target.manifest)

    module.sdk_version = self._SDK_VERSION

    _add_additional_args(module)

    self.blueprint.add_module(module)
    return module

  def create_android_test_module(self, target: GnParser.Target,
                                 bp_module_name: str):
    module = Module('android_test', bp_module_name, target.name)

    android_libs = self.gn.get_target(
        target.a_i_t_app).non_proto_or_source_set_deps()
    test_android_libs = self.gn.get_target(
        target.a_i_t_test_app).non_proto_or_source_set_deps()
    android_test_deps = android_libs.union(test_android_libs)
    for dep in android_test_deps:
      assert (dep.custom_action_type == 'perfetto_android_library')
      create_modules_from_target(self.blueprint, self.gn, dep.name)
      module.static_libs.add(self._bp_module_name_from_gn_target(dep))

    module.jni_libs = self._collect_jni_lib_deps(android_test_deps)

    module.test_suites = {"general-tests"}
    module.test_config = gn_utils.label_to_path(
        target.a_i_t_android_bp_test_config)
    module.manifest = gn_utils.label_to_path(
        target.a_i_t_android_bp_test_manifest)

    module.jni_uses_platform_apis = True
    module.sdk_version = self._SDK_VERSION
    self.blueprint.add_module(module)
    return module

  def _generate_deps_modules_and_add_non_jni_lib_deps(self, module: Module,
                                                      target: GnParser.Target):
    for dep in target.non_proto_or_source_set_deps():
      if gn_utils.label_without_toolchain(dep.name) in builtin_deps:
        builtin_deps[gn_utils.label_without_toolchain(dep.name)](module)
        continue
      create_modules_from_target(self.blueprint, self.gn, dep.name)
      if not is_target_android_jni_lib(dep):
        module.static_libs.add(self._bp_module_name_from_gn_target(dep))

  def _bp_module_name_from_gn_target(self, target: GnParser.Target):
    module = create_modules_from_target(self.blueprint, self.gn, target.name)
    return module.name if module else None

  def _collect_jni_lib_deps(self, root_targets: Sequence[GnParser.Target]):
    maybe_jni_lib_targets = set()
    for target in root_targets:
      self._collect_all_transitive_deps(target, maybe_jni_lib_targets)

    jni_libs = [
        android_jni_lib_custom_target_name(target)
        for target in maybe_jni_lib_targets
        if is_target_android_jni_lib(target)
    ]
    return jni_libs

  def _collect_all_transitive_deps(self, target: GnParser.Target, visited):
    if target in visited:
      return
    visited.add(target)
    for d in target.non_proto_or_source_set_deps():
      self._collect_all_transitive_deps(d, visited)
>>>>>>> 6540d290

def is_target_android_jni_lib(target: GnParser.Target):
  custom_target_type = target.custom_target_type()
  return custom_target_type == 'perfetto_android_jni_library'


def android_jni_lib_custom_target_name(target: GnParser.Target):
  """
  Android.bp 'cc_library_shared' rule generates binary with the name equal to
  the rule name (plus the ".so" suffix).
  So we change the target name to get the JNI library with the expected name.
  """
  assert is_target_android_jni_lib(target)
  return target.binary_name().rstrip('.so')


class AndroidJavaSDKModulesGenerator:
  """
  This code is split into its own class to hide implementation details.
  """

  def __init__(self, blueprint: Blueprint, gn: GnParser):
    self.blueprint = blueprint
    self.gn = gn

  _SDK_VERSION = 35

  def create_android_app_module(self, target: GnParser.Target,
      bp_module_name: str):
    module = Module('android_app', bp_module_name, target.name)
    module.srcs = [gn_utils.label_to_path(src) for src in target.sources]

    self._generate_deps_modules_and_add_non_jni_lib_deps(module, target)

    module.jni_libs = self._collect_jni_lib_deps([target])

    module.manifest = gn_utils.label_to_path(target.manifest)
    module.resource_dirs = [
        gn_utils.label_to_path(target.resource_files.rstrip('/**/*'))]
    module.jni_uses_platform_apis = True
    module.sdk_version = self._SDK_VERSION
    self.blueprint.add_module(module)
    return module

  def create_android_library_module(self, target: GnParser.Target,
      bp_module_name: str):
    module = Module('android_library', bp_module_name, target.name)
    module.srcs = [gn_utils.label_to_path(src) for src in target.sources]

    # All JNI libs will be added to the 'jni_libs' argument of the 'android_app'
    # or 'android_test' rule that depends on this 'android_library' rule.
    self._generate_deps_modules_and_add_non_jni_lib_deps(module, target)

    module.manifest = gn_utils.label_to_path(target.manifest)

    module.sdk_version = self._SDK_VERSION

    _add_additional_args(module)

    self.blueprint.add_module(module)
    return module

  def create_android_test_module(self, target: GnParser.Target,
      bp_module_name: str):
    module = Module('android_test', bp_module_name, target.name)

    android_libs = self.gn.get_target(
      target.a_i_t_app).non_proto_or_source_set_deps()
    test_android_libs = self.gn.get_target(
      target.a_i_t_test_app).non_proto_or_source_set_deps()
    android_test_deps = android_libs.union(test_android_libs)
    for dep in android_test_deps:
      assert (dep.custom_action_type == 'perfetto_android_library')
      create_modules_from_target(self.blueprint, self.gn, dep.name)
      module.static_libs.add(self._bp_module_name_from_gn_target(dep))

    module.jni_libs = self._collect_jni_lib_deps(android_test_deps)

    module.test_suites = {"general-tests"}
    module.test_config = gn_utils.label_to_path(
      target.a_i_t_android_bp_test_config)
    module.manifest = gn_utils.label_to_path(
      target.a_i_t_android_bp_test_manifest)

    module.jni_uses_platform_apis = True
    module.sdk_version = self._SDK_VERSION
    self.blueprint.add_module(module)
    return module

  def _generate_deps_modules_and_add_non_jni_lib_deps(self, module: Module,
      target: GnParser.Target):
    for dep in target.non_proto_or_source_set_deps():
      if gn_utils.label_without_toolchain(dep.name) in builtin_deps:
        builtin_deps[gn_utils.label_without_toolchain(dep.name)](module)
        continue
      create_modules_from_target(self.blueprint, self.gn, dep.name)
      if not is_target_android_jni_lib(dep):
        module.static_libs.add(self._bp_module_name_from_gn_target(dep))

  def _bp_module_name_from_gn_target(self, target: GnParser.Target):
    module = create_modules_from_target(self.blueprint, self.gn, target.name)
    return module.name if module else None

  def _collect_jni_lib_deps(self, root_targets: Sequence[GnParser.Target]):
    maybe_jni_lib_targets = set()
    for target in root_targets:
      self._collect_all_transitive_deps(target, maybe_jni_lib_targets)

    jni_libs = [android_jni_lib_custom_target_name(target) for target in
               maybe_jni_lib_targets
               if is_target_android_jni_lib(target)]
    return jni_libs

  def _collect_all_transitive_deps(self, target: GnParser.Target, visited):
    if target in visited:
      return
    visited.add(target)
    for d in target.non_proto_or_source_set_deps():
      self._collect_all_transitive_deps(d, visited)

def _get_cflags(target: GnParser.Target):
  cflags = {flag for flag in target.cflags if re.match(cflag_allowlist, flag)}
  cflags |= set("-D%s" % define
                for define in target.defines
                if re.match(define_allowlist, define))
  return cflags


# Merge in additional hardcoded arguments.
def _add_additional_args(module: Module):
  for key, add_val in additional_args.get(module.name, []):
    curr = getattr(module, key)
    if add_val and isinstance(add_val, set) and isinstance(curr, set):
      curr.update(add_val)
    elif isinstance(add_val, str) and (not curr or isinstance(curr, str)):
      setattr(module, key, add_val)
    elif isinstance(add_val, bool) and (not curr or isinstance(curr, bool)):
      setattr(module, key, add_val)
    elif isinstance(add_val, dict) and isinstance(curr, dict):
      curr.update(add_val)
    elif isinstance(add_val, dict) and isinstance(curr, Target):
      curr.__dict__.update(add_val)
    else:
      raise Error('Unimplemented type %r of additional_args: %r' %
                  (type(add_val), key))

<<<<<<< HEAD
=======

>>>>>>> 6540d290
def create_modules_from_target(blueprint: Blueprint, gn: GnParser,
                               gn_target_name: str) -> Optional[Module]:
  """Generate module(s) for a given GN target.

    Given a GN target name, generate one or more corresponding modules into a
    blueprint. The only case when this generates >1 module is proto libraries.

    Args:
        blueprint: Blueprint instance which is being generated.
        gn: gn_utils.GnParser object.
        gn_target_name: GN target for module generation.
    """
  if gn_target_name in blueprint.gn_target_to_module:
    return blueprint.gn_target_to_module[gn_target_name]

  target = gn.get_target(gn_target_name)
  bp_module_name = label_to_module_name(gn_target_name)
  name_without_toolchain = gn_utils.label_without_toolchain(target.name)
  if target.type == 'executable':
    if target.toolchain == gn_utils.HOST_TOOLCHAIN:
      module_type = 'cc_binary_host'
    elif target.testonly:
      module_type = 'cc_test'
    else:
      module_type = 'cc_binary'
    module = Module(module_type, bp_module_name, gn_target_name)
  elif target.type == 'static_library':
    bp_type = 'cc_library_static'
    if (gn_target_name in target_cc_library):
      bp_type = 'cc_library'
    module = Module(bp_type, bp_module_name, gn_target_name)
  elif target.type == 'shared_library':
    if is_target_android_jni_lib(target):
      bp_module_name = android_jni_lib_custom_target_name(target)
    bp_type = 'cc_library_shared'
    if (gn_target_name in target_cc_library):
      bp_type = 'cc_library'
    module = Module(bp_type, bp_module_name, gn_target_name)
  elif target.type == 'source_set':
    module = Module('filegroup', bp_module_name, gn_target_name)
  elif target.type == 'group':
    # "group" targets are resolved recursively by gn_utils.get_target().
    # There's nothing we need to do at this level for them.
    return None
  elif target.type == 'proto_library':
    module = create_proto_modules(blueprint, gn, target)
    if module is None:
      return None
  elif target.type == 'action':
    if target.custom_action_type == 'sql_amalgamation':
      return create_amalgamated_sql_module(blueprint, gn, target)
    if target.custom_action_type == 'tp_tables':
      return create_tp_tables_module(blueprint, gn, target)
    if target.custom_action_type == 'perfetto_android_library':
      return AndroidJavaSDKModulesGenerator(blueprint,
                                            gn).create_android_library_module(
<<<<<<< HEAD
        target, bp_module_name)
    if target.custom_action_type == 'perfetto_android_app':
      return AndroidJavaSDKModulesGenerator(blueprint,
                                            gn).create_android_app_module(
        target, bp_module_name)
    if target.custom_action_type == 'perfetto_android_instrumentation_test':
      return AndroidJavaSDKModulesGenerator(blueprint,
                                            gn).create_android_test_module(
        target, bp_module_name)
=======
                                                target, bp_module_name)
    if target.custom_action_type == 'perfetto_android_app':
      return AndroidJavaSDKModulesGenerator(blueprint,
                                            gn).create_android_app_module(
                                                target, bp_module_name)
    if target.custom_action_type == 'perfetto_android_instrumentation_test':
      return AndroidJavaSDKModulesGenerator(blueprint,
                                            gn).create_android_test_module(
                                                target, bp_module_name)
>>>>>>> 6540d290

    if target.custom_action_type == 'cc_proto_descriptor':
      module = create_cc_proto_descriptor_module(blueprint, target)
    elif name_without_toolchain == gn_utils.GEN_VERSION_TARGET:
      module = create_gen_version_module(blueprint, target, bp_module_name)
    else:
      raise Error('Unhandled action: {}'.format(target.name))
  else:
    raise Error('Unknown target %s (%s)' % (target.name, target.type))

  blueprint.add_module(module)
  module.host_supported = (name_without_toolchain in target_host_supported)
  module.vendor_available = (name_without_toolchain in target_vendor_available)
<<<<<<< HEAD
  module.product_available = (name_without_toolchain in target_product_available)
=======
  module.product_available = (
      name_without_toolchain in target_product_available)
>>>>>>> 6540d290
  module.init_rc.update(target_initrc.get(target.name, []))
  if target.type != 'proto_library':
    # proto_library embeds a "root" filegroup in its srcs.
    # Skip to prevent adding dups
    module.srcs.update(
<<<<<<< HEAD
      gn_utils.label_to_path(src)
      for src in target.sources
      if is_supported_source_file(src))
=======
        gn_utils.label_to_path(src)
        for src in target.sources
        if is_supported_source_file(src))
>>>>>>> 6540d290

  if name_without_toolchain in needs_libfts:
    module.musl.static_libs.add('libfts')

  if target.type in gn_utils.LINKER_UNIT_TYPES:
    module.cflags.update(_get_cflags(target))

  module_is_compiled = module.type not in ('genrule', 'filegroup')
  if module_is_compiled:
    # Don't try to inject library/source dependencies into genrules or
    # filegroups because they are not compiled in the traditional sense.
    module.defaults.update([defaults_module])
    for lib in target.libs:
      # Generally library names should be mangled as 'libXXX', unless they
      # are HAL libraries (e.g., android.hardware.health@2.0) or AIDL c++ / NDK
      # libraries (e.g. "android.hardware.power.stats-V1-cpp")
      android_lib = lib if '@' in lib or "-cpp" in lib or "-ndk" in lib \
        else 'lib' + lib
      if lib in shared_library_allowlist:
        module.add_android_shared_lib(android_lib)
      if lib in static_library_allowlist:
        module.add_android_static_lib(android_lib)

  # If the module is a static library, export all the generated headers.
  if module.type == 'cc_library_static':
    module.export_generated_headers = module.generated_headers

  if is_target_android_jni_lib(target):
    module.header_libs.add('jni_headers')

  _add_additional_args(module)

  # dep_name is an unmangled GN target name (e.g. //foo:bar(toolchain)).
  all_deps = target.non_proto_or_source_set_deps()
  all_deps |= target.transitive_source_set_deps()
  all_deps |= target.transitive_proto_deps()
  for dep in all_deps:
    # If the dependency refers to a library which we can replace with an
    # Android equivalent, stop recursing and patch the dependency in.
    # Don't recurse into //buildtools, builtin_deps are intercepted at
    # the //gn:xxx level.
    dep_name = dep.name
    if dep_name.startswith('//buildtools'):
      continue

    # Ignore the dependency on the gen_buildflags genrule. That is run
    # separately in this generator and the generated file is copied over
    # into the repo (see usage of |buildflags_dir| in this script).
    if dep_name.startswith(gn_utils.BUILDFLAGS_TARGET):
      continue

    dep_module = create_modules_from_target(blueprint, gn, dep_name)

    # For filegroups and genrule, recurse but don't apply the deps.
    if not module_is_compiled:
      continue

    # |builtin_deps| override GN deps with Android-specific ones. See the
    # config in the top of this file.
    if gn_utils.label_without_toolchain(dep_name) in builtin_deps:
      builtin_deps[gn_utils.label_without_toolchain(dep_name)](module)
      continue

    # Don't recurse in any other //gn dep if not handled by builtin_deps.
    if dep_name.startswith('//gn:'):
      continue

    if dep_module is None:
      continue
    if dep_module.type == 'cc_library_shared':
      module.shared_libs.add(dep_module.name)
    elif dep_module.type == 'cc_library_static':
      module.static_libs.add(dep_module.name)
    elif dep_module.type == 'cc_library':
      dep_gn_target = gn.get_target(dep_name)
      if dep_gn_target.type == 'shared_library':
        module.shared_libs.add(dep_module.name)
      elif dep_gn_target.type == 'static_library':
        module.static_libs.add(dep_module.name)
      else:
        raise Error('Unknown gn type %s for cc_library dep %s' %
                    (dep_gn_target.type, dep_module.name))
    elif dep_module.type == 'filegroup':
      module.srcs.add(':' + dep_module.name)
    elif dep_module.type == 'genrule':
      module.generated_headers.update(dep_module.genrule_headers)
      module.srcs.update(dep_module.genrule_srcs)
      module.shared_libs.update(dep_module.genrule_shared_libs)
    elif dep_module.type == 'cc_binary':
      continue  # Ignore executables deps (used by cmdline integration tests).
    else:
      raise Error('Unknown dep %s (%s) for target %s' %
                  (dep_module.name, dep_module.type, module.name))

  return module


def create_blueprint_for_targets(gn: GnParser, targets: List[str]):
  """Generate a blueprint for a list of GN targets."""
  blueprint = Blueprint()

  # Default settings used by all modules.
  defaults = Module('cc_defaults', defaults_module, '//gn:default_deps')

  # We have to use include_dirs passing the path relative to the android tree.
  # This is because: (i) perfetto_cc_defaults is used also by
  # test/**/Android.bp; (ii) if we use local_include_dirs instead, paths
  # become relative to the Android.bp that *uses* cc_defaults (not the one
  # that defines it).s
  defaults.include_dirs = {
      tree_path, tree_path + '/include', tree_path + '/' + buildflags_dir,
      tree_path + '/src/profiling/memory/include'
  }
  defaults.cflags.update([
      '-Wno-error=return-type',
      '-Wno-sign-compare',
      '-Wno-sign-promo',
      '-Wno-unused-parameter',
      '-fvisibility=hidden',
      '-O2',
  ])
  defaults.user_debug_flag = True
  defaults.lto = True

  blueprint.add_module(defaults)
  for target in targets:
    create_modules_from_target(blueprint, gn, target)
  return blueprint


def main():
  parser = argparse.ArgumentParser(
      description='Generate Android.bp from a GN description.')
  parser.add_argument(
      '--check-only',
      help='Don\'t keep the generated files',
      action='store_true')
  parser.add_argument(
      '--desc',
      help='GN description (e.g., gn desc out --format=json --all-toolchains "//*"'
  )
  parser.add_argument(
      '--extras',
      help='Extra targets to include at the end of the Blueprint file',
      default=os.path.join(gn_utils.repo_root(), 'Android.bp.extras'),
  )
  parser.add_argument(
      '--output',
      help='Blueprint file to create',
      default=os.path.join(gn_utils.repo_root(), 'Android.bp'),
  )
  parser.add_argument(
      'targets',
      nargs=argparse.REMAINDER,
      help='Targets to include in the blueprint (e.g., "//:perfetto_tests")')
  args = parser.parse_args()

  if args.desc:
    with open(args.desc) as f:
      desc = json.load(f)
  else:
    desc = gn_utils.create_build_description(gn_args)

  gn = gn_utils.GnParser(desc)
  blueprint = create_blueprint_for_targets(gn, args.targets or default_targets)
  project_root = os.path.abspath(os.path.dirname(os.path.dirname(__file__)))
  tool_name = os.path.relpath(os.path.abspath(__file__), project_root)

  # TODO(primiano): enable this on Android after the TODO in
  # perfetto_component.gni is fixed.
  # Check for ODR violations
  # for target_name in default_targets:
  # checker = gn_utils.ODRChecker(gn, target_name)

  # Add any proto groups to the blueprint.
  for name, group in proto_groups.items():
    create_proto_group_modules(blueprint, gn, name, group)

  output = [
      """// Copyright (C) 2017 The Android Open Source Project
//
// Licensed under the Apache License, Version 2.0 (the "License");
// you may not use this file except in compliance with the License.
// You may obtain a copy of the License at
//
//      http://www.apache.org/licenses/LICENSE-2.0
//
// Unless required by applicable law or agreed to in writing, software
// distributed under the License is distributed on an "AS IS" BASIS,
// WITHOUT WARRANTIES OR CONDITIONS OF ANY KIND, either express or implied.
// See the License for the specific language governing permissions and
// limitations under the License.
//
// This file is automatically generated by %s. Do not edit.
""" % (tool_name)
  ]
  blueprint.to_string(output)
  with open(args.extras, 'r') as r:
    for line in r:
      output.append(line.rstrip("\n\r"))

  out_files = []

  # Generate the Android.bp file.
  out_files.append(args.output + '.swp')
  with open(out_files[-1], 'w') as f:
    f.write('\n'.join(output))
    # Text files should have a trailing EOL.
    f.write('\n')

  # Generate the perfetto_build_flags.h file.
  out_files.append(os.path.join(buildflags_dir, 'perfetto_build_flags.h.swp'))
  gn_utils.gen_buildflags(gn_args, out_files[-1])

  # Either check the contents or move the files to their final destination.
  return gn_utils.check_or_commit_generated_files(out_files, args.check_only)


if __name__ == '__main__':
  sys.exit(main())<|MERGE_RESOLUTION|>--- conflicted
+++ resolved
@@ -154,23 +154,6 @@
     },
     'config': {
         'types': ['lite', 'filegroup'],
-<<<<<<< HEAD
-        'targets': [
-            '//protos/perfetto/config:source_set',
-        ]
-    },
-    'metrics': {
-        'types': ['python'],
-        'targets': [
-            '//protos/perfetto/metrics:source_set',
-        ]
-    },
-    'trace_summary': {
-        'types': ['filegroup'],
-        'targets': [
-            '//protos/perfetto/trace_summary:source_set',
-        ]
-=======
         'targets': ['//protos/perfetto/config:source_set',]
     },
     'metrics': {
@@ -180,7 +163,6 @@
     'trace_summary': {
         'types': ['filegroup'],
         'targets': ['//protos/perfetto/trace_summary:source_set',]
->>>>>>> 6540d290
     }
 }
 
@@ -244,6 +226,7 @@
 
 # The directory where the generated perfetto_build_flags.h will be copied into.
 buildflags_dir = 'include/perfetto/base/build_configs/android_tree'
+
 
 def enumerate_data_deps():
   with open(os.path.join(ROOT_DIR, 'tools', 'test_data.txt')) as f:
@@ -314,14 +297,8 @@
         }),
     ],
     'libperfetto_client_experimental': [
-<<<<<<< HEAD
-        ('apex_available', {
-            '//apex_available:platform', '//apex_available:anyapex'
-        }),
-=======
         ('apex_available',
          {'//apex_available:platform', '//apex_available:anyapex'}),
->>>>>>> 6540d290
         ('min_sdk_version', '30'),
         ('shared_libs', {'liblog'}),
         ('export_include_dirs', {'include', buildflags_dir}),
@@ -342,16 +319,6 @@
     'perfetto': [('required', {'perfetto_persistent_cfg.pbtxt'}),],
     'trace_redactor': [
         ('min_sdk_version', '35'),
-<<<<<<< HEAD
-        ('apex_available', {
-            '//apex_available:platform',
-            'com.android.profiling'
-        }),
-    ],
-    # TODO(ktimofeev): rename android.bp target
-    'perfetto_src_android_sdk_java_test_perfetto_trace_test_lib': [
-        ('static_libs', {'perfetto_trace_java_protos'})],
-=======
         ('apex_available',
          {'//apex_available:platform', 'com.android.profiling'}),
     ],
@@ -359,7 +326,6 @@
     'perfetto_src_android_sdk_java_test_perfetto_trace_test_lib': [
         ('static_libs', {'perfetto_trace_java_protos'})
     ],
->>>>>>> 6540d290
 }
 
 
@@ -407,11 +373,7 @@
     module.static_libs.add('liblzma')
     module.static_libs.add('libdexfile_support')
     module.runtime_libs.add('libdexfile')  # libdexfile_support dependency
-<<<<<<< HEAD
-    module.shared_libs.add('libz') # libunwindstack dependency
-=======
     module.shared_libs.add('libz')  # libunwindstack dependency
->>>>>>> 6540d290
 
 
 def enable_libunwind(module):
@@ -474,10 +436,7 @@
   module.static_libs.add('androidx.test.runner')
   module.static_libs.add('androidx.test.ext.junit')
 
-<<<<<<< HEAD
-=======
-
->>>>>>> 6540d290
+
 # Android equivalents for third-party libraries that the upstream project
 # depends on.
 builtin_deps = {
@@ -512,11 +471,7 @@
     '//src/profiling/memory:bionic_libc_platform_headers_on_android':
         enable_bionic_libc_platform_headers_on_android,
     '//gn:android_test_common':
-<<<<<<< HEAD
-      enable_android_test_common,
-=======
         enable_android_test_common,
->>>>>>> 6540d290
 }
 
 # ----------------------------------------------------------------------------
@@ -866,12 +821,7 @@
     # sandboxed in Soong.
     # Add to `srcs` instead of `tool_files` (the latter will require a
     # --proto_path that depends on Soong's sandbox implementation.)
-<<<<<<< HEAD
-    descriptor_module.srcs.update(
-        src for src in tool_files)
-=======
     descriptor_module.srcs.update(src for src in tool_files)
->>>>>>> 6540d290
     for dep in target.transitive_proto_deps():
       current_target = gn.get_target(dep.name)
       descriptor_module.srcs.update(
@@ -905,12 +855,7 @@
   # sandboxed in Soong.
   # Add to `srcs` instead of `tool_files` (the latter will require a
   # --proto_path that depends on Soong's sandbox implementation.)
-<<<<<<< HEAD
-  source_module.srcs.update(
-      src for src in tool_files)
-=======
   source_module.srcs.update(src for src in tool_files)
->>>>>>> 6540d290
   blueprint.add_module(source_module)
 
   header_module = Module('genrule', source_module_name + '_headers',
@@ -962,7 +907,6 @@
   source_module.tools = tools
   header_module.tools = tools
 
-
   for sfx in suffixes:
     source_module.out.update('%s/%s' %
                              (tree_path, src.replace('.proto', '.%s.cc' % sfx))
@@ -1037,11 +981,7 @@
     # Use globs for the chrome stdlib so the file does not need to be
     # regenerated in autoroll CLs.
     if dep.name.startswith(
-<<<<<<< HEAD
-          '//src/trace_processor/perfetto_sql/stdlib/chrome:chrome_sql'):
-=======
         '//src/trace_processor/perfetto_sql/stdlib/chrome:chrome_sql'):
->>>>>>> 6540d290
       module.srcs.add('src/trace_processor/perfetto_sql/stdlib/chrome/**/*.sql')
       continue
     module.srcs.update(
@@ -1126,8 +1066,6 @@
     else:
       raise Error('Unhandled proto group type: {}'.format(group.type))
 
-<<<<<<< HEAD
-=======
 
 def is_target_android_jni_lib(target: GnParser.Target):
   custom_target_type = target.custom_target_type()
@@ -1250,126 +1188,7 @@
     visited.add(target)
     for d in target.non_proto_or_source_set_deps():
       self._collect_all_transitive_deps(d, visited)
->>>>>>> 6540d290
-
-def is_target_android_jni_lib(target: GnParser.Target):
-  custom_target_type = target.custom_target_type()
-  return custom_target_type == 'perfetto_android_jni_library'
-
-
-def android_jni_lib_custom_target_name(target: GnParser.Target):
-  """
-  Android.bp 'cc_library_shared' rule generates binary with the name equal to
-  the rule name (plus the ".so" suffix).
-  So we change the target name to get the JNI library with the expected name.
-  """
-  assert is_target_android_jni_lib(target)
-  return target.binary_name().rstrip('.so')
-
-
-class AndroidJavaSDKModulesGenerator:
-  """
-  This code is split into its own class to hide implementation details.
-  """
-
-  def __init__(self, blueprint: Blueprint, gn: GnParser):
-    self.blueprint = blueprint
-    self.gn = gn
-
-  _SDK_VERSION = 35
-
-  def create_android_app_module(self, target: GnParser.Target,
-      bp_module_name: str):
-    module = Module('android_app', bp_module_name, target.name)
-    module.srcs = [gn_utils.label_to_path(src) for src in target.sources]
-
-    self._generate_deps_modules_and_add_non_jni_lib_deps(module, target)
-
-    module.jni_libs = self._collect_jni_lib_deps([target])
-
-    module.manifest = gn_utils.label_to_path(target.manifest)
-    module.resource_dirs = [
-        gn_utils.label_to_path(target.resource_files.rstrip('/**/*'))]
-    module.jni_uses_platform_apis = True
-    module.sdk_version = self._SDK_VERSION
-    self.blueprint.add_module(module)
-    return module
-
-  def create_android_library_module(self, target: GnParser.Target,
-      bp_module_name: str):
-    module = Module('android_library', bp_module_name, target.name)
-    module.srcs = [gn_utils.label_to_path(src) for src in target.sources]
-
-    # All JNI libs will be added to the 'jni_libs' argument of the 'android_app'
-    # or 'android_test' rule that depends on this 'android_library' rule.
-    self._generate_deps_modules_and_add_non_jni_lib_deps(module, target)
-
-    module.manifest = gn_utils.label_to_path(target.manifest)
-
-    module.sdk_version = self._SDK_VERSION
-
-    _add_additional_args(module)
-
-    self.blueprint.add_module(module)
-    return module
-
-  def create_android_test_module(self, target: GnParser.Target,
-      bp_module_name: str):
-    module = Module('android_test', bp_module_name, target.name)
-
-    android_libs = self.gn.get_target(
-      target.a_i_t_app).non_proto_or_source_set_deps()
-    test_android_libs = self.gn.get_target(
-      target.a_i_t_test_app).non_proto_or_source_set_deps()
-    android_test_deps = android_libs.union(test_android_libs)
-    for dep in android_test_deps:
-      assert (dep.custom_action_type == 'perfetto_android_library')
-      create_modules_from_target(self.blueprint, self.gn, dep.name)
-      module.static_libs.add(self._bp_module_name_from_gn_target(dep))
-
-    module.jni_libs = self._collect_jni_lib_deps(android_test_deps)
-
-    module.test_suites = {"general-tests"}
-    module.test_config = gn_utils.label_to_path(
-      target.a_i_t_android_bp_test_config)
-    module.manifest = gn_utils.label_to_path(
-      target.a_i_t_android_bp_test_manifest)
-
-    module.jni_uses_platform_apis = True
-    module.sdk_version = self._SDK_VERSION
-    self.blueprint.add_module(module)
-    return module
-
-  def _generate_deps_modules_and_add_non_jni_lib_deps(self, module: Module,
-      target: GnParser.Target):
-    for dep in target.non_proto_or_source_set_deps():
-      if gn_utils.label_without_toolchain(dep.name) in builtin_deps:
-        builtin_deps[gn_utils.label_without_toolchain(dep.name)](module)
-        continue
-      create_modules_from_target(self.blueprint, self.gn, dep.name)
-      if not is_target_android_jni_lib(dep):
-        module.static_libs.add(self._bp_module_name_from_gn_target(dep))
-
-  def _bp_module_name_from_gn_target(self, target: GnParser.Target):
-    module = create_modules_from_target(self.blueprint, self.gn, target.name)
-    return module.name if module else None
-
-  def _collect_jni_lib_deps(self, root_targets: Sequence[GnParser.Target]):
-    maybe_jni_lib_targets = set()
-    for target in root_targets:
-      self._collect_all_transitive_deps(target, maybe_jni_lib_targets)
-
-    jni_libs = [android_jni_lib_custom_target_name(target) for target in
-               maybe_jni_lib_targets
-               if is_target_android_jni_lib(target)]
-    return jni_libs
-
-  def _collect_all_transitive_deps(self, target: GnParser.Target, visited):
-    if target in visited:
-      return
-    visited.add(target)
-    for d in target.non_proto_or_source_set_deps():
-      self._collect_all_transitive_deps(d, visited)
+
 
 def _get_cflags(target: GnParser.Target):
   cflags = {flag for flag in target.cflags if re.match(cflag_allowlist, flag)}
@@ -1397,10 +1216,7 @@
       raise Error('Unimplemented type %r of additional_args: %r' %
                   (type(add_val), key))
 
-<<<<<<< HEAD
-=======
-
->>>>>>> 6540d290
+
 def create_modules_from_target(blueprint: Blueprint, gn: GnParser,
                                gn_target_name: str) -> Optional[Module]:
   """Generate module(s) for a given GN target.
@@ -1457,17 +1273,6 @@
     if target.custom_action_type == 'perfetto_android_library':
       return AndroidJavaSDKModulesGenerator(blueprint,
                                             gn).create_android_library_module(
-<<<<<<< HEAD
-        target, bp_module_name)
-    if target.custom_action_type == 'perfetto_android_app':
-      return AndroidJavaSDKModulesGenerator(blueprint,
-                                            gn).create_android_app_module(
-        target, bp_module_name)
-    if target.custom_action_type == 'perfetto_android_instrumentation_test':
-      return AndroidJavaSDKModulesGenerator(blueprint,
-                                            gn).create_android_test_module(
-        target, bp_module_name)
-=======
                                                 target, bp_module_name)
     if target.custom_action_type == 'perfetto_android_app':
       return AndroidJavaSDKModulesGenerator(blueprint,
@@ -1477,7 +1282,6 @@
       return AndroidJavaSDKModulesGenerator(blueprint,
                                             gn).create_android_test_module(
                                                 target, bp_module_name)
->>>>>>> 6540d290
 
     if target.custom_action_type == 'cc_proto_descriptor':
       module = create_cc_proto_descriptor_module(blueprint, target)
@@ -1491,26 +1295,16 @@
   blueprint.add_module(module)
   module.host_supported = (name_without_toolchain in target_host_supported)
   module.vendor_available = (name_without_toolchain in target_vendor_available)
-<<<<<<< HEAD
-  module.product_available = (name_without_toolchain in target_product_available)
-=======
   module.product_available = (
       name_without_toolchain in target_product_available)
->>>>>>> 6540d290
   module.init_rc.update(target_initrc.get(target.name, []))
   if target.type != 'proto_library':
     # proto_library embeds a "root" filegroup in its srcs.
     # Skip to prevent adding dups
     module.srcs.update(
-<<<<<<< HEAD
-      gn_utils.label_to_path(src)
-      for src in target.sources
-      if is_supported_source_file(src))
-=======
         gn_utils.label_to_path(src)
         for src in target.sources
         if is_supported_source_file(src))
->>>>>>> 6540d290
 
   if name_without_toolchain in needs_libfts:
     module.musl.static_libs.add('libfts')
