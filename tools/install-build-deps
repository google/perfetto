--- conflicted
+++ resolved
@@ -324,18 +324,6 @@
         'https://storage.googleapis.com/perfetto/bloaty-1.1-b3b829de35babc2fe831b9488ad2e50bca939412-mac.zip',
         '2d301bd72a20e3f42888c9274ceb4dca76c103608053572322412c2c65ab8cb8',
         'darwin', 'all'),
-<<<<<<< HEAD
-
-    Dependency('buildtools/open_csd',
-            'https://android.googlesource.com/platform/external/OpenCSD.git',
-            '0ce01e934f95efb6a216a6efa35af1245151c779', 'all', 'all'),
-
-    # sqlglot for SQL formatting.
-    Dependency(
-        'buildtools/sqlglot',
-        'https://github.com/tobymao/sqlglot.git',
-        'dd1cdb0b91ac597a9cb1f1f517a616c264f5b654', 'all', 'all'),
-=======
     Dependency(
         'buildtools/open_csd',
         'https://android.googlesource.com/platform/external/OpenCSD.git',
@@ -344,7 +332,6 @@
     # sqlglot for SQL formatting.
     Dependency('buildtools/sqlglot', 'https://github.com/tobymao/sqlglot.git',
                'dd1cdb0b91ac597a9cb1f1f517a616c264f5b654', 'all', 'all'),
->>>>>>> dc046ead
 ]
 
 # Dependencies required to build code on the host using Bazel build system.
@@ -391,22 +378,6 @@
         'linux', 'x64'),
     # Android Java SDK.
     Dependency(
-<<<<<<< HEAD
-        'buildtools/android_sdk/platforms/android-33.zip',
-        'https://dl.google.com/android/repository/platform-33-ext5_r01.zip',
-        '3d6189a18d0cebd4e518b8728de0e6b940d95c96b57316769dd56ee2d1708d10',
-        'all', 'all'),
-    # Android build tools.
-    Dependency(
-        'buildtools/android_sdk/build-tools/33.0.3.zip',
-        'https://dl.google.com/android/repository/build-tools_r33.0.3-linux.zip',
-        '533329cc3450850d83433c5103006fc8b9b48f2798bbcc41c78ef3223171d4b1',
-        'linux', 'all'),
-    Dependency(
-        'buildtools/android_sdk/build-tools/33.0.3.zip',
-        'https://dl.google.com/android/repository/build-tools_r33.0.3-macosx.zip',
-        '5a6c7380cb34ef8f7300f77d56edb2bb42a8c1ab575b99ca599632408e3550d1',
-=======
         'buildtools/android_sdk/platforms/android-35.zip',
         'https://dl.google.com/android/repository/platform-35_r02.zip',
         '0988cacad01b38a18a47bac14a0695f246bc76c1b06c0eeb8eb0dc825ab0c8e0',
@@ -421,7 +392,6 @@
         'buildtools/android_sdk/build-tools/35.0.1.zip',
         'https://dl.google.com/android/repository/build-tools_r35.0.1_macosx.zip',
         'c01e4b763da96ae5ef67e8bdf2abc94fb6cb3e73a42209581feb6a7019a51b9c',
->>>>>>> dc046ead
         'darwin', 'all'),
 ]
 
@@ -520,18 +490,9 @@
         'buildtools/grpc/src',
         'https://chromium.googlesource.com/external/github.com/grpc/grpc.git',
         '4795c5e69b25e8c767b498bea784da0ef8c96fd5', 'all', 'all', True),
-<<<<<<< HEAD
-    Dependency(
-      'buildtools/cpp-httplib',
-      'https://github.com/yhirose/cpp-httplib.git',
-      '6c3e8482f7b4e3b307bb42afbb85fd8771da86b8',
-      'all', 'all', True
-    )
-=======
     Dependency('buildtools/cpp-httplib',
                'https://github.com/yhirose/cpp-httplib.git',
                '6c3e8482f7b4e3b307bb42afbb85fd8771da86b8', 'all', 'all', True)
->>>>>>> dc046ead
 ]
 
 # Sysroots required to cross-compile Linux targets (linux-arm{,64}).
@@ -617,11 +578,7 @@
 def ExtractZipfilePreservePermissions(zf, info, path):
   target_path = os.path.join(path, info.filename)
   mode = info.external_attr >> 16
-<<<<<<< HEAD
-  S_IFLNK  = 0o120000  # symbolic link
-=======
   S_IFLNK = 0o120000  # symbolic link
->>>>>>> dc046ead
   if (mode & S_IFLNK) == S_IFLNK:
     dst = zf.read(info).decode()
     os.symlink(dst, target_path)
