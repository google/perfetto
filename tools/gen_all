#!/usr/bin/env python3
# Copyright (C) 2018 The Android Open Source Project
#
# Licensed under the Apache License, Version 2.0 (the "License");
# you may not use this file except in compliance with the License.
# You may obtain a copy of the License at
#
#      http://www.apache.org/licenses/LICENSE-2.0
#
# Unless required by applicable law or agreed to in writing, software
# distributed under the License is distributed on an "AS IS" BASIS,
# WITHOUT WARRANTIES OR CONDITIONS OF ANY KIND, either express or implied.
# See the License for the specific language governing permissions and
# limitations under the License.

from __future__ import print_function

import os
import argparse
import subprocess
import sys

ROOT_DIR = os.path.dirname(os.path.dirname(os.path.realpath(__file__)))
IS_WIN = sys.platform.startswith('win')


def protoc_path(out_directory):
  path = os.path.join(out_directory, 'protoc') + ('.exe' if IS_WIN else '')
  assert os.path.isfile(path)
  return path


def call(cmd, *args):
  path = os.path.join('tools', cmd)
  command = ['python3', path] + list(args)
  print('Running', ' '.join(command))
  try:
    subprocess.check_call(command, cwd=ROOT_DIR)
  except subprocess.CalledProcessError as e:
    assert False, 'Command: {} failed'.format(' '.join(command))


def main():
  parser = argparse.ArgumentParser()
  parser.add_argument('--check-only', default=False, action='store_true')
  parser.add_argument('OUT')
  args = parser.parse_args()
  out = args.OUT

  try:
    assert os.path.isdir(out), \
        'Output directory "{}" is not a directory'.format(out)
    check_only = ['--check-only'] if args.check_only else []
    call('check_include_violations')
    call('check_proto_comments')
    call('fix_include_guards', *check_only)
    if not IS_WIN:
      call('gen_bazel', *check_only)
      call('gen_android_bp', *check_only)
    call('gen_merged_protos', *check_only)
    call('gen_amalgamated_python_tools', *check_only)
    call('ninja', '-C', out, 'protoc')
    call('gen_binary_descriptors', '--protoc', protoc_path(out), *check_only)
<<<<<<< HEAD
=======
    call('gen_c_protos', *check_only, out)
>>>>>>> dc046ead
    call('format_stdlib', *check_only)

    if IS_WIN:
      print('WARNING: Cannot generate BUILD / Android.bp from Windows. ' +
            'They might be left stale and fail in the CI if you edited any ' +
            'BUILD.gn file')

  except AssertionError as e:
    if not str(e):
      raise
    print('Error: {}'.format(e))
    return 1

  return 0


if __name__ == '__main__':
  exit(main())<|MERGE_RESOLUTION|>--- conflicted
+++ resolved
@@ -61,10 +61,7 @@
     call('gen_amalgamated_python_tools', *check_only)
     call('ninja', '-C', out, 'protoc')
     call('gen_binary_descriptors', '--protoc', protoc_path(out), *check_only)
-<<<<<<< HEAD
-=======
     call('gen_c_protos', *check_only, out)
->>>>>>> dc046ead
     call('format_stdlib', *check_only)
 
     if IS_WIN:
