--- conflicted
+++ resolved
@@ -156,15 +156,12 @@
         'sources': ['//protos/perfetto/trace_summary:source_set',],
         'visibility': ['//visibility:public'],
     },
-<<<<<<< HEAD
-=======
     'trace_android_track_event_extension': {
         'sources': [
             '//protos/perfetto/trace/android:android_track_event_source_set',
         ],
         'visibility': [],
     }
->>>>>>> 3d891536
 }
 
 # Path for the protobuf sources in the standalone build.
@@ -222,17 +219,6 @@
 
 external_java_android_sdk_deps: Dict[str, List[str]] = {
     '//gn:android_test_common': ['PERFETTO_CONFIG.deps.android_test_common'],
-<<<<<<< HEAD
-}
-
-# Map from GN targets to the list of Bazel deps labels
-additional_java_android_sdk_deps: Dict[str, List[str]] = {
-    '//src/android_sdk/java/test:perfetto_trace_test_lib': [
-        ':trace_java_proto_lite'
-    ],
-}
-
-=======
 }
 
 # Map from GN targets to the list of Bazel deps labels
@@ -243,7 +229,6 @@
     ],
 }
 
->>>>>>> 3d891536
 # Additional arguments
 target_overrides = {
     '//src/trace_processor/perfetto_sql/stdlib/chrome:chrome_sql': {
@@ -622,12 +607,6 @@
   if target.proto_plugin == 'descriptor':
     plugin_label.outs = [plugin_label_name + '.bin']
 
-  # Most SDK users just emit track event. The headers for those are included by
-  # other public headers. Some advanced SDK users write custom TracePacket: they
-  # need visibility into the protozero generated headers.
-  if target.proto_plugin == 'protozero':
-    plugin_label.visibility = ALLOWLIST_PUBLIC_VISIBILITY
-
   return plugin_label
 
 
@@ -674,9 +653,6 @@
     java_lite_label.visibility = visibility
     py_label.visibility = visibility
 
-<<<<<<< HEAD
-  return [sources_label, cc_label, java_label, java_lite_label, py_label]
-=======
   return [
       sources_label,
       cc_label,
@@ -684,7 +660,6 @@
       java_lite_label,
       py_label,
   ]
->>>>>>> 3d891536
 
 
 def gen_cc_proto_descriptor(target: GnParser.Target):
@@ -947,7 +922,29 @@
   return [label]
 
 
-<<<<<<< HEAD
+def gen_protozero_group_target(gn: GnParser):
+  label = BazelLabel('trace_zero', 'perfetto_cc_library')
+
+  deps = set()
+  for ss in [
+      '//protos/perfetto/trace:minimal_zero',
+      '//protos/perfetto/trace:non_minimal_zero',
+  ]:
+    deps.add(ss)
+    deps.update(t.name for t in gn.get_target(ss).transitive_proto_deps())
+
+  for dep in deps:
+    label.deps.append(':' + get_bazel_label_name(dep))
+    label.hdrs.append(':' + get_bazel_label_name(dep) + '_h')
+  label.deps.append(":protozero")
+
+  label.deps = sorted(label.deps)
+  label.hdrs = sorted(label.hdrs)
+  label.visibility = ALLOWLIST_PUBLIC_VISIBILITY
+
+  return [label]
+
+
 def gen_target(gn_target: GnParser.Target, win_target: GnParser.Target = None):
   targets = gen_target_helper(gn_target, win_target)
   if gn_target.name not in target_overrides:
@@ -960,48 +957,8 @@
 
 def gen_target_str(gn_target, win_target: GnParser.Target = None):
   return ''.join(str(x) for x in gen_target(gn_target, win_target))
-=======
-def gen_protozero_group_target(gn: GnParser):
-  label = BazelLabel('trace_zero', 'perfetto_cc_library')
->>>>>>> 3d891536
-
-  deps = set()
-  for ss in [
-      '//protos/perfetto/trace:minimal_zero',
-      '//protos/perfetto/trace:non_minimal_zero',
-  ]:
-    deps.add(ss)
-    deps.update(t.name for t in gn.get_target(ss).transitive_proto_deps())
-
-<<<<<<< HEAD
-=======
-  for dep in deps:
-    label.deps.append(':' + get_bazel_label_name(dep))
-    label.hdrs.append(':' + get_bazel_label_name(dep) + '_h')
-  label.deps.append(":protozero")
-
-  label.deps = sorted(label.deps)
-  label.hdrs = sorted(label.hdrs)
-  label.visibility = ALLOWLIST_PUBLIC_VISIBILITY
-
-  return [label]
-
-
-def gen_target(gn_target: GnParser.Target, win_target: GnParser.Target = None):
-  targets = gen_target_helper(gn_target, win_target)
-  if gn_target.name not in target_overrides:
-    return targets
-  for target in targets:
-    for key, add_val in target_overrides[gn_target.name].items():
-      setattr(target, key, add_val)
-  return targets
-
-
-def gen_target_str(gn_target, win_target: GnParser.Target = None):
-  return ''.join(str(x) for x in gen_target(gn_target, win_target))
-
-
->>>>>>> 3d891536
+
+
 def generate_build(gn_desc, gn_desc_win, gn_desc_android, targets, extras):
   gn = gn_utils.GnParser(gn_desc)
   gn_win = gn_utils.GnParser(gn_desc_win)
