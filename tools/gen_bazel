--- conflicted
+++ resolved
@@ -119,11 +119,8 @@
     '//src/java_sdk/main:perfetto_java_sdk_app',
     '//src/java_sdk/test:perfetto_java_sdk_test_app',
     '//src/java_sdk/test:perfetto_java_sdk_instrumentation_test',
-<<<<<<< HEAD
-=======
     "//src/android_sdk/java/main:perfetto_trace_lib",
     "//src/android_sdk/java/test:perfetto_trace_instrumentation_test",
->>>>>>> 883878f1
 ]
 
 # Proto target groups which will be made public.
@@ -155,13 +152,10 @@
         'sources': ['//protos/perfetto/trace_processor:source_set',],
         'visibility': [],
     },
-<<<<<<< HEAD
-=======
     'trace_summary': {
         'sources': ['//protos/perfetto/trace_summary:source_set',],
         'visibility': ['//visibility:public'],
     },
->>>>>>> 883878f1
 }
 
 # Path for the protobuf sources in the standalone build.
@@ -221,15 +215,12 @@
     '//gn:android_test_common': ['PERFETTO_CONFIG.deps.android_test_common'],
 }
 
-<<<<<<< HEAD
-=======
 # Map from GN targets to the list of Bazel deps labels
 additional_java_android_sdk_deps: Dict[str, List[str]] = {
     '//src/android_sdk/java/test:perfetto_trace_test_lib': [
         ':trace_java_proto_lite'],
 }
 
->>>>>>> 883878f1
 # Additional arguments
 target_overrides = {
   '//src/trace_processor/perfetto_sql/stdlib/chrome:chrome_sql': {
@@ -424,10 +415,7 @@
     self.instruments: Optional[str] = None
     self.app: Optional[str] = None
     self.test_app: Optional[str] = None
-<<<<<<< HEAD
-=======
     self.testonly: Optional[bool] = None
->>>>>>> 883878f1
 
   def __lt__(self, other):
     if isinstance(other, self.__class__):
@@ -443,16 +431,10 @@
     res += '%s(\n' % self.type
     any_deps = len(self.deps) + len(self.external_deps) > 0
     ORD = [
-<<<<<<< HEAD
-        'name', 'srcs', 'binary_name', 'linkopts', 'manifest', 'resource_files',
-        'instruments', 'hdrs', 'defines', 'visibility', 'data', 'deps', 'outs',
-        'cmd', 'tools', 'exports', 'main', 'python_version'
-=======
         'name', 'testonly', 'srcs', 'binary_name', 'linkopts', 'manifest',
         'resource_files', 'instruments', 'hdrs', 'defines', 'visibility',
         'data', 'deps', 'outs', 'cmd', 'tools', 'exports', 'main',
         'python_version'
->>>>>>> 883878f1
     ]
     hasher = lambda x: sum((99,) + tuple(ord(c) for c in x))
     key_sorter = lambda kv: ORD.index(kv[0]) if kv[0] in ORD else hasher(kv[0])
@@ -727,11 +709,6 @@
     label: BazelLabel):
   for dep in sorted(target.non_proto_or_source_set_deps()):
     if dep.name in external_java_android_sdk_deps:
-<<<<<<< HEAD
-      assert (isinstance(external_java_android_sdk_deps[dep.name], list))
-      label.external_deps += external_java_android_sdk_deps[dep.name]
-    else:
-=======
       list_of_deps = external_java_android_sdk_deps[dep.name]
       assert (isinstance(list_of_deps, list))
       label.external_deps += list_of_deps
@@ -741,7 +718,6 @@
         assert (isinstance(list_of_deps, list))
         label.deps += list_of_deps
 
->>>>>>> 883878f1
       label.deps += [':' + get_bazel_label_name(dep.name)]
 
 def gen_perfetto_android_library(target: GnParser.Target):
@@ -753,11 +729,8 @@
   if target.manifest:
     label.manifest = gn_utils.label_to_path(target.manifest)
   label.tags += ['notap'] # This tag is needed to build in google3.
-<<<<<<< HEAD
-=======
   if target.testonly:
     label.testonly = True
->>>>>>> 883878f1
   return [label]
 
 def gen_perfetto_android_binary(target: GnParser.Target):
@@ -773,11 +746,8 @@
       target.resource_files)
   if target.instruments:
     label.instruments = ':' + get_bazel_label_name(target.instruments)
-<<<<<<< HEAD
-=======
   if target.testonly:
     label.testonly = True
->>>>>>> 883878f1
   return [label]
 
 def gen_perfetto_android_instrumentation_test(target: GnParser.Target):
@@ -937,21 +907,12 @@
     for key, add_val in target_overrides[gn_target.name].items():
       setattr(target, key, add_val)
   return targets
-<<<<<<< HEAD
 
 
 def gen_target_str(gn_target, win_target: GnParser.Target = None):
   return ''.join(str(x) for x in gen_target(gn_target, win_target))
 
 
-=======
-
-
-def gen_target_str(gn_target, win_target: GnParser.Target = None):
-  return ''.join(str(x) for x in gen_target(gn_target, win_target))
-
-
->>>>>>> 883878f1
 def generate_build(gn_desc, gn_desc_win, gn_desc_android, targets, extras):
   gn = gn_utils.GnParser(gn_desc)
   gn_win = gn_utils.GnParser(gn_desc_win)
