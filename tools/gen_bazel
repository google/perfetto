--- conflicted
+++ resolved
@@ -57,11 +57,7 @@
     'perfetto_force_dcheck': '"off"',
     'enable_perfetto_llvm_demangle': 'true',
 }
-<<<<<<< HEAD
-gn_args = ' '.join((map(lambda x:'='.join(x), gn_args_base.items())))
-=======
 gn_args = ' '.join((map(lambda x: '='.join(x), gn_args_base.items())))
->>>>>>> 6540d290
 
 # We generate a second set of build rules for Windows, in order to
 # conditionally filter out targets which are gated behind !is_win
@@ -74,11 +70,7 @@
     'target_cpu': '"x64"',
     'is_cross_compiling': 'false',
 }
-<<<<<<< HEAD
-gn_args_win = ' '.join((map(lambda x:'='.join(x), gn_args_win_base.items())))
-=======
 gn_args_win = ' '.join((map(lambda x: '='.join(x), gn_args_win_base.items())))
->>>>>>> 6540d290
 
 gn_args_android_base = {
     **gn_args_base,
@@ -86,13 +78,8 @@
     'enable_perfetto_android_java_sdk': 'true',
     'is_cross_compiling': 'false',
 }
-<<<<<<< HEAD
-gn_args_android = ' '.join(
-    (map(lambda x: '='.join(x), gn_args_android_base.items())))
-=======
 gn_args_android = ' '.join((map(lambda x: '='.join(x),
                                 gn_args_android_base.items())))
->>>>>>> 6540d290
 
 # Default targets to translate to the blueprint file.
 
@@ -231,33 +218,12 @@
 # Map from GN targets to the list of Bazel deps labels
 additional_java_android_sdk_deps: Dict[str, List[str]] = {
     '//src/android_sdk/java/test:perfetto_trace_test_lib': [
-<<<<<<< HEAD
-        ':trace_java_proto_lite'],
-=======
         ':trace_java_proto_lite'
     ],
->>>>>>> 6540d290
 }
 
 # Additional arguments
 target_overrides = {
-<<<<<<< HEAD
-  '//src/trace_processor/perfetto_sql/stdlib/chrome:chrome_sql': {
-    'srcs': 'glob(["src/trace_processor/perfetto_sql/stdlib/chrome/**/*.sql"])'
-  }
-}
-
-# Defines required for Bazel.
-bazel_required_defines = [
-  "PERFETTO_SHLIB_SDK_IMPLEMENTATION"
-]
-
-# Targets with the "avoid_dep" tag;
-avoid_dep_targets = set([
-  '//python:trace_processor_py_no_resolvers',
-])
-
-=======
     '//src/trace_processor/perfetto_sql/stdlib/chrome:chrome_sql': {
         'srcs':
             'glob(["src/trace_processor/perfetto_sql/stdlib/chrome/**/*.sql"])'
@@ -273,7 +239,6 @@
 ])
 
 
->>>>>>> 6540d290
 # Filter defines that appear in the bazel build file to only those that bazel requires.
 def filter_defines(defines):
   return [d for d in defines if d in bazel_required_defines]
@@ -475,15 +440,9 @@
     hasher = lambda x: sum((99,) + tuple(ord(c) for c in x))
     key_sorter = lambda kv: ORD.index(kv[0]) if kv[0] in ORD else hasher(kv[0])
     for k, v in sorted(iteritems(self.__dict__), key=key_sorter):
-<<<<<<< HEAD
-      if k in ('type', 'comment',
-               'external_deps', 'win_srcs') or v is None or (v == [] and
-                                                 (k != 'deps' or not any_deps)):
-=======
       if k in ('type', 'comment', 'external_deps',
                'win_srcs') or v is None or (v == [] and
                                             (k != 'deps' or not any_deps)):
->>>>>>> 6540d290
         continue
       res += '    %s = ' % k
       if isinstance(v, basestring):
@@ -748,11 +707,7 @@
 
 
 def _populate_android_library_or_binary_deps(target: GnParser.Target,
-<<<<<<< HEAD
-    label: BazelLabel):
-=======
                                              label: BazelLabel):
->>>>>>> 6540d290
   for dep in sorted(target.non_proto_or_source_set_deps()):
     if dep.name in external_java_android_sdk_deps:
       list_of_deps = external_java_android_sdk_deps[dep.name]
@@ -766,40 +721,24 @@
 
       label.deps += [':' + get_bazel_label_name(dep.name)]
 
-<<<<<<< HEAD
-def gen_perfetto_android_library(target: GnParser.Target):
-  label = BazelLabel(get_bazel_label_name(target.name),
-                     'perfetto_android_library')
-=======
 
 def gen_perfetto_android_library(target: GnParser.Target):
   label = BazelLabel(
       get_bazel_label_name(target.name), 'perfetto_android_library')
->>>>>>> 6540d290
   label.comment = target.name
   label.srcs += (gn_utils.label_to_path(x) for x in target.sources)
   _populate_android_library_or_binary_deps(target, label)
   if target.manifest:
     label.manifest = gn_utils.label_to_path(target.manifest)
-<<<<<<< HEAD
-  label.tags += ['notap'] # This tag is needed to build in google3.
-=======
   label.tags += ['notap']  # This tag is needed to build in google3.
->>>>>>> 6540d290
   if target.testonly:
     label.testonly = True
   return [label]
 
-<<<<<<< HEAD
-def gen_perfetto_android_binary(target: GnParser.Target):
-  label = BazelLabel(get_bazel_label_name(target.name),
-                     'perfetto_android_binary')
-=======
 
 def gen_perfetto_android_binary(target: GnParser.Target):
   label = BazelLabel(
       get_bazel_label_name(target.name), 'perfetto_android_binary')
->>>>>>> 6540d290
   label.comment = target.name
   label.srcs += (gn_utils.label_to_path(x) for x in target.sources)
   _populate_android_library_or_binary_deps(target, label)
@@ -807,40 +746,26 @@
     label.manifest = gn_utils.label_to_path(target.manifest)
   if target.resource_files:
     label.resource_files = 'glob(["%s"])' % gn_utils.label_to_path(
-<<<<<<< HEAD
-      target.resource_files)
-=======
         target.resource_files)
->>>>>>> 6540d290
   if target.instruments:
     label.instruments = ':' + get_bazel_label_name(target.instruments)
   if target.testonly:
     label.testonly = True
   return [label]
 
-<<<<<<< HEAD
-def gen_perfetto_android_instrumentation_test(target: GnParser.Target):
-  label = BazelLabel(get_bazel_label_name(target.name),
-                     'perfetto_android_instrumentation_test')
-=======
 
 def gen_perfetto_android_instrumentation_test(target: GnParser.Target):
   label = BazelLabel(
       get_bazel_label_name(target.name),
       'perfetto_android_instrumentation_test')
->>>>>>> 6540d290
   label.comment = target.name
   label.app = get_bazel_label_name(target.a_i_t_app)
   label.test_app = get_bazel_label_name(target.a_i_t_test_app)
   return [label]
 
-<<<<<<< HEAD
-def gen_target_helper(gn_target: GnParser.Target, win_target: GnParser.Target = None):
-=======
 
 def gen_target_helper(gn_target: GnParser.Target,
                       win_target: GnParser.Target = None):
->>>>>>> 6540d290
   if gn_target.type == 'proto_library':
     return [gen_proto_label(gn_target)]
   elif gn_target.type == 'action':
@@ -910,31 +835,20 @@
   is_public = gn_target.name in public_targets
   is_public_for_allowlist = gn_target.name in allowlist_public_targets
   if is_public and is_public_for_allowlist:
-<<<<<<< HEAD
-    raise Error('Target %s in both public_targets and allowlist_public_targets', gn.target.name)
-=======
     raise Error('Target %s in both public_targets and allowlist_public_targets',
                 gn.target.name)
->>>>>>> 6540d290
   elif is_public:
     label.visibility = ['//visibility:public']
   elif is_public_for_allowlist:
     label.visibility = ALLOWLIST_PUBLIC_VISIBILITY
 
   if win_target:
-<<<<<<< HEAD
-    label.win_srcs = list(set(label.srcs) & {s[2:] for s in win_target.sources | win_target.inputs})
-
-  if bazel_type == 'perfetto_android_jni_library':
-    label.tags += ['notap'] # This tag is needed to build in google3.
-=======
     label.win_srcs = list(
         set(label.srcs)
         & {s[2:] for s in win_target.sources | win_target.inputs})
 
   if bazel_type == 'perfetto_android_jni_library':
     label.tags += ['notap']  # This tag is needed to build in google3.
->>>>>>> 6540d290
     label.binary_name = gn_target.binary_name()
     label.linkopts = gn_target.linkopts()
 
@@ -947,13 +861,9 @@
         label.hdrs += [name]
       else:
         if win_target:
-<<<<<<< HEAD
-          win_target_names = [target.name for target in win_target.transitive_source_set_deps()]
-=======
           win_target_names = [
               target.name for target in win_target.transitive_source_set_deps()
           ]
->>>>>>> 6540d290
           if trans_dep.name in win_target_names:
             label.win_srcs += [name]
 
@@ -971,13 +881,9 @@
       # not deps.
       if dep.custom_action_type == 'tp_tables':
         label_name = ':' + get_bazel_label_name(dep_name)
-<<<<<<< HEAD
-        win_target_names = [target.name for target in win_target.non_proto_or_source_set_deps()]
-=======
         win_target_names = [
             target.name for target in win_target.non_proto_or_source_set_deps()
         ]
->>>>>>> 6540d290
         if win_target and dep_name in win_target_names:
           label.win_srcs += [label_name]
         label.srcs += [label_name]
@@ -1015,20 +921,11 @@
     for key, add_val in target_overrides[gn_target.name].items():
       setattr(target, key, add_val)
   return targets
-<<<<<<< HEAD
-=======
-
->>>>>>> 6540d290
+
 
 def gen_target_str(gn_target, win_target: GnParser.Target = None):
   return ''.join(str(x) for x in gen_target(gn_target, win_target))
 
-<<<<<<< HEAD
-def gen_target_str(gn_target, win_target: GnParser.Target = None):
-  return ''.join(str(x) for x in gen_target(gn_target, win_target))
-
-=======
->>>>>>> 6540d290
 
 def generate_build(gn_desc, gn_desc_win, gn_desc_android, targets, extras):
   gn = gn_utils.GnParser(gn_desc)
@@ -1236,13 +1133,8 @@
   with open(args.extras, 'r') as extra_f:
     extras = extra_f.read()
 
-<<<<<<< HEAD
-  contents = generate_build(desc, desc_win, desc_android,
-                            args.targets or default_targets, extras)
-=======
   contents = generate_build(desc, desc_win, desc_android, args.targets or
                             default_targets, extras)
->>>>>>> 6540d290
   out_files.append(args.output + '.swp')
   with open(out_files[-1], 'w', newline='\n') as out_f:
     out_f.write(contents)
