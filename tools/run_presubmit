#!/usr/bin/env python3
# Copyright (C) 2025 The Android Open Source Project
#
# Licensed under the Apache License, Version 2.0 (the "License");
# you may not use this file except in compliance with the License.
# You may obtain a copy of the License at
#
#      http://www.apache.org/licenses/LICENSE-2.0
#
# Unless required by applicable law or agreed to in writing, software
# distributed under the License is distributed on an "AS IS" BASIS,
# WITHOUT WARRANTIES OR CONDITIONS OF ANY KIND, either express or implied.
# See the License for the specific language governing permissions and
# limitations under the License.

from __future__ import print_function
import fnmatch
import os
import re
import subprocess
import sys
import time
from typing import List, Callable, Optional, Tuple, Iterable

REPO_ROOT = os.path.dirname(os.path.dirname(os.path.abspath(__file__)))

# Check if we are inside a git hooks folder. If so go up one extra level.
if os.path.basename(REPO_ROOT) == '.git':
  REPO_ROOT = os.path.dirname(REPO_ROOT)


def RunAndReportIfLong(func, *args, **kargs):
  """Runs function, reports runtime if it exceeds a limit."""
  start = time.time()
  results = func(*args, **kargs)
  end = time.time()
  limit = 3.0  # seconds
  name = func.__name__
  runtime = end - start
  if runtime > limit:
    print(f"{name} took >{limit:.2f}s ({runtime:.2f}s)", file=sys.stderr)
  return results


def run_command(args: List[str],
                check: bool = True,
                **kwargs) -> subprocess.CompletedProcess:
  """Helper to run a subprocess. Handles capture_output conflict."""
  # Decide whether to use capture_output based on kwargs
  use_capture_output = 'stdout' not in kwargs and 'stderr' not in kwargs
  try:
    if use_capture_output:
      # Default case: capture stdout/stderr using capture_output
      return subprocess.run(
          args, capture_output=True, text=True, check=check, **kwargs)
    else:
      # Case where stdout or stderr is explicitly provided (e.g., DEVNULL)
      # Don't use capture_output=True. Ensure text=True if not overridden.
      kwargs.setdefault('text', True)
      # Filter out capture_output if it was somehow passed in kwargs
      kwargs.pop('capture_output', None)
      return subprocess.run(args, check=check, **kwargs)
  except FileNotFoundError:
    # Specific handling for command not found
    print(
        f"Error: Command '{args[0]}' not found. Please ensure it's installed "
        f"and in your PATH.",
        file=sys.stderr)
    sys.exit(1)
  except subprocess.CalledProcessError as e:
    # Reraise for caller to handle, or handle more specifically if needed
    raise e


def get_merge_base() -> Optional[str]:
<<<<<<< HEAD
  result = run_command(["git", "symbolic-ref", "--short", "HEAD"], check=True)
=======
  result = run_command(['git', 'symbolic-ref', '--short', 'HEAD'], check=True)
>>>>>>> 2768116a
  branch = result.stdout.strip()

  # First check if there's a tracking branch
  try:
    # More direct way to get the upstream branch
<<<<<<< HEAD
    args = ["git", "rev-parse", "--abbrev-ref", f"{branch}@{{upstream}}"]
=======
    args = ['git', 'rev-parse', '--abbrev-ref', f'{branch}@{{upstream}}']
>>>>>>> 2768116a
    tracking_result = run_command(args, check=True)
    tracking_branch = tracking_result.stdout.strip()

    # If we have a tracking branch, check if it's local
    if tracking_branch:
      # Check if this is a local branch by trying to get its ref in refs/heads/
      try:
        _ = run_command(
<<<<<<< HEAD
            ["git", "show-ref", "--verify", f"refs/heads/{tracking_branch}"],
=======
            ['git', 'show-ref', '--verify', f'refs/heads/{tracking_branch}'],
>>>>>>> 2768116a
            check=True)
        # If we get here without an exception, it's a local branch
        return tracking_branch
      except subprocess.CalledProcessError:
        # Not a local branch, continue to fallback
        pass
  except subprocess.CalledProcessError:
    # No tracking branch, continue to fallback
    pass

  # Fallback to origin/main
  try:
    # Check if origin/main exists
<<<<<<< HEAD
    _ = run_command(["git", "show-ref", "--verify", "refs/remotes/origin/main"],
                    check=True)
    return "origin/main"
=======
    _ = run_command(['git', 'show-ref', '--verify', 'refs/remotes/origin/main'],
                    check=True)
    return 'origin/main'
>>>>>>> 2768116a
  except subprocess.CalledProcessError:
    # origin/main doesn't exist, return None
    return None


def get_changed_files(merge_base: Optional[str]) -> List[str]:
  """Gets list of files changed since merge_base, or all relevant files if
  merge_base is None."""
  try:
    if merge_base:
      # Status checks modified/added files, diff checks files changed since
      # merge-base
      status_result = run_command(['git', 'status', '--porcelain'])
      # Ignore deleted
      staged_or_modified = [
          line.split()[-1]
          for line in status_result.stdout.splitlines()
          if not line.startswith(' D')
      ]

      diff_result = run_command(
          ['git', 'diff', '--name-only', f'{merge_base}...HEAD'])
      diff_files = diff_result.stdout.splitlines()

      # Combine and make unique, relative to repo root
      all_changed = set(staged_or_modified) | set(diff_files)

      # Normalize paths
      return sorted([os.path.normpath(f) for f in all_changed])
    else:
      # No merge base, get all tracked files
      result = run_command(['git', 'ls-files'])
      return sorted([os.path.normpath(f) for f in result.stdout.splitlines()])
  except (subprocess.CalledProcessError, FileNotFoundError) as e:
    print(f"Error getting changed files: {e}", file=sys.stderr)
    sys.exit(1)


def filter_files(files: List[str],
                 files_to_check: Optional[Iterable[str]] = None,
                 files_to_skip: Optional[Iterable[str]] = None) -> List[str]:
  """Filters a list of files based on include/exclude patterns (fnmatch)."""
  filtered = []
  # Use glob patterns (fnmatch) directly
  check_patterns = list(files_to_check) if files_to_check else [
      '*'
  ]  # Default: check all
  skip_patterns = list(files_to_skip) if files_to_skip else []

  # fnmatch generally works well with forward slashes even on Windows
  # No need to normalize patterns unless specific issues arise

  for f in files:
    # Use os.path.normpath for consistent separators in the file path being
    # checked
    norm_f = os.path.normpath(f)

    # Check skip patterns first
    if any(
        fnmatch.fnmatch(norm_f, pattern) or
        fnmatch.fnmatch(os.path.basename(norm_f), pattern)
        for pattern in skip_patterns):
      # Check against full path and just the filename for flexibility
      continue

    # Check include patterns
    if any(
        fnmatch.fnmatch(norm_f, pattern) or
        fnmatch.fnmatch(os.path.basename(norm_f), pattern)
        for pattern in check_patterns):
      filtered.append(f)  # Return original path 'f'

  return filtered


def read_file_content(filepath: str) -> Optional[List[str]]:
  """Reads a file's content, returns lines or None on error."""
  try:
    # Use absolute path for reading
    abs_path = os.path.join(REPO_ROOT, filepath)
    with open(abs_path, 'r', encoding='utf-8', errors='ignore') as f:
      return f.readlines()
  except FileNotFoundError:
    # This can happen if a file listed in diff was deleted or moved before
    # reading
    print(f"Warning: File not found during read {filepath}", file=sys.stderr)
    return None
  except Exception as e:
    print(f"Error reading file {filepath}: {e}", file=sys.stderr)
    return None


def get_git_file_content(ref: str, filepath: str) -> Optional[List[str]]:
  """Gets file content from a specific git ref."""
  try:
    # Use relative path for git show
    result = run_command(['git', 'show', f'{ref}:{filepath}'],
                         check=False)  # Don't fail if file didn't exist in ref
    if result.returncode == 0:
      return result.stdout.splitlines(keepends=True)
    return []  # File didn't exist or was deleted, treat as empty old content
  except (subprocess.CalledProcessError, FileNotFoundError) as e:
    print(
        f"Error getting git content for {ref}:{filepath}: {e}", file=sys.stderr)
    return None  # Indicate error


def get_commit_message() -> str:
  """Gets the commit message of the HEAD commit."""
  try:
    result = run_command(['git', 'log', '-1', '--pretty=%B'])
    return result.stdout
  except (subprocess.CalledProcessError, FileNotFoundError) as e:
    print(f"Error getting commit message: {e}", file=sys.stderr)
    return ""  # Return empty string on error


def CheckDoNotSubmit(changed_files: List[str]) -> List[str]:
  errors = []
  pattern = re.compile(r'DO NOT SUBMIT', re.IGNORECASE)
  files_to_check_list = filter_files(
      changed_files, files_to_skip=['tools/run_presubmit'])

  for f_path in files_to_check_list:
    content = read_file_content(f_path)
    if content:
      for i, line in enumerate(content):
        if pattern.search(line):
          errors.append(f"{f_path}:{i+1}: Found 'DO NOT SUBMIT'")
  return errors


def CheckChangeHasNoTabs(changed_files: List[str]) -> List[str]:
  errors = []
  # Basic filter: skip common binary/data files where tabs might be ok
  files_to_check_list = filter_files(
      changed_files, files_to_skip=['*.pb', '*.png', '*.jpg', '*/test/data/*'])

  for f_path in files_to_check_list:
    content = read_file_content(f_path)
    if content:
      for i, line in enumerate(content):
        if '\t' in line:
          errors.append(f"{f_path}:{i+1}: Found tab character")
          break  # Only report once per file
  return errors


def CheckPatchFormatted(changed_files: List[str],
                        check_js: bool = True) -> List[str]:
  errors = []
  # Determine files to format (apply JS/TS skip logic here)
  format_patterns = ['*.c', '*.cc', '*.cpp', '*.h', '*.hpp', '*.proto']
  if check_js:
    format_patterns.extend(['*.js',
                            '*.ts'])  # This script originally skipped JS

  files_to_format_paths = filter_files(
      changed_files, files_to_check=format_patterns)

  # Add common clang-format config file patterns if they changed
  clang_format_configs = filter_files(
      changed_files, files_to_check=['*clang-format*'])  # More robust pattern
  if clang_format_configs:
    print(
        "INFO: .clang-format file changed, checking all relevant files for "
        "formatting.",
        file=sys.stderr)
    # If config changes, check ALL relevant files in repo, not just changed ones
    all_relevant_files = get_changed_files(None)  # Get all files
    files_to_format_paths = filter_files(
        all_relevant_files, files_to_check=format_patterns)

  if not files_to_format_paths:
    return []

  # Get absolute paths for clang-format
  abs_files_to_format = [
      os.path.join(REPO_ROOT, f) for f in files_to_format_paths
  ]

  try:
    # Use --dry-run or -n, and -Werror to exit with error if changes are needed
    cmd = ['clang-format', '--dry-run', '-Werror'] + abs_files_to_format
    run_command(cmd)
  except FileNotFoundError:
    errors.append("clang-format not found. Please install or add to PATH.")
  except subprocess.CalledProcessError as e:
    # Provide relative paths in error message for clarity
    changed_files_str = "\n  ".join(files_to_format_paths)
    errors.append(
        f"clang-format check failed. Run 'clang-format -i <file>' on affected "
        f"files:\n---\n{e.stderr}\n---\nAffected files:\n  {changed_files_str}")
  return errors


def CheckGNFormatted(changed_files: List[str]) -> List[str]:
  errors = []
  # --- MODIFIED: Removed \ from patterns ---
  gn_files_paths = filter_files(changed_files, files_to_check=['*.gn', '*.gni'])
  if not gn_files_paths:
    return []

  # Get absolute paths for gn format
  abs_gn_files = [os.path.join(REPO_ROOT, f) for f in gn_files_paths]

  try:
    # Use --dry-run to check formatting without modifying files
    # gn format needs to run from the build root usually, but let's try repo
    # root first
    cmd = ['tools/gn', 'format', '--dry-run'] + abs_gn_files
    result = run_command(cmd, cwd=REPO_ROOT)  # Run from repo root
    # gn format --dry-run prints diff to stdout if changes needed
    if result.stdout or result.stderr:
      # Provide relative paths in error message
      files_str = "\n ".join(gn_files_paths)
      errors.append(
          f"GN formatting check failed. Run 'gn format <file>' on these files:"
          f"\n{result.stdout}{result.stderr}\nAffected files:\n {files_str}")
  except FileNotFoundError:
    errors.append("gn not found. Please install or add to PATH.")
  except subprocess.CalledProcessError as e:
    # Should be caught by stdout/stderr check above, but just in case
    errors.append(f"gn format check failed:\n{e.stdout}\n{e.stderr}")
  return errors


def CheckIncludeGuards(changed_files: List[str]) -> List[str]:
  if sys.platform == 'win32':
    return []
  tool_rel_path = 'tools/fix_include_guards'
  tool = os.path.join(REPO_ROOT, tool_rel_path)
  # Use fnmatch patterns
  files_to_check_list = filter_files(
      changed_files, files_to_check=['*.cc', '*.h', tool_rel_path])
  if not files_to_check_list:
    return []

  # Check if the tool itself changed
  tool_changed = tool_rel_path in [os.path.normpath(f) for f in changed_files]
  # Check if relevant source files changed
  source_files_changed = any(f != tool_rel_path for f in files_to_check_list)

  if not tool_changed and not source_files_changed:
    return []

  try:
    # Run the tool relative to the repo root
    run_command([sys.executable, tool, '--check-only'], cwd=REPO_ROOT)
  except FileNotFoundError:
    return [f"Tool not found: {tool}"]
  except subprocess.CalledProcessError:
    return [f'Please run python {tool} to fix include guards.']
  return []


def CheckIncludeViolations(changed_files: List[str]) -> List[str]:
  if sys.platform == 'win32':
    return []
  tool_rel_path = 'tools/check_include_violations'
  tool = os.path.join(REPO_ROOT, tool_rel_path)
  # Use fnmatch patterns
  files_to_check_list = filter_files(
      changed_files, files_to_check=['include/*.h', tool_rel_path])
  if not files_to_check_list:
    return []

  tool_changed = tool_rel_path in [os.path.normpath(f) for f in changed_files]
  source_files_changed = any(f != tool_rel_path for f in files_to_check_list)

  if not tool_changed and not source_files_changed:
    return []

  try:
    run_command([sys.executable, tool], cwd=REPO_ROOT)
  except FileNotFoundError:
    return [f"Tool not found: {tool}"]
  except subprocess.CalledProcessError:
    return [f'{tool} failed.']
  return []


def CheckIncludePaths(changed_files: List[str]) -> List[str]:
  # Uses fnmatch patterns
  files_to_check_list = filter_files(
      changed_files, files_to_check=['*.h', '*.cc'])
  error_lines = []

  pattern = re.compile(r'^#include "(.*\.h)"')

  for f_path in files_to_check_list:
    content = read_file_content(f_path)
    if not content:
      continue

    for i, line in enumerate(content):
      match = pattern.search(line)
      if not match:
        continue
      inc_hdr = match.group(1)
      # Normalize path separators for comparison
      norm_inc_hdr = os.path.normpath(inc_hdr)
      # Check if it starts with 'include/perfetto' or 'include\perfetto'
      if norm_inc_hdr.startswith(os.path.join('include', 'perfetto')):
        error_lines.append(
            f'  {f_path}:{i+1}: Redundant "include/" in #include path'
            f' "{inc_hdr}"')
      # Check for relative paths (no directory separator in the normalized path)
      # Exclude paths already starting with 'perfetto/' which is allowed
      # relative to include/
      has_no_os_sep = os.path.sep not in norm_inc_hdr
      has_no_fwd_slash = '/' not in norm_inc_hdr
      does_not_start_with_perfetto = not norm_inc_hdr.startswith('perfetto/')

      if has_no_os_sep and has_no_fwd_slash and does_not_start_with_perfetto:
        # Also allow includes relative to 'src/' for internal headers
        if not norm_inc_hdr.startswith('src/'):
          error_lines.append(
              f'  {f_path}:{i+1}: relative #include "{inc_hdr}" not allowed, '
              f'use full path from include dir (perfetto/...) or project root '
              f'(src/...) ')

  return [] if not error_lines else [
      'Invalid #include paths detected:\n' + '\n'.join(error_lines)
  ]


def CheckProtoComments(changed_files: List[str]) -> List[str]:
  if sys.platform == 'win32':
    return []
  tool_rel_path = 'tools/check_proto_comments'
  tool = os.path.join(REPO_ROOT, tool_rel_path)
  # Use fnmatch patterns
  files_to_check_list = filter_files(
      changed_files, files_to_check=['protos/perfetto/*.proto', tool_rel_path])
  if not files_to_check_list:
    return []

  tool_changed = tool_rel_path in [os.path.normpath(f) for f in changed_files]
  source_files_changed = any(f != tool_rel_path for f in files_to_check_list)

  if not tool_changed and not source_files_changed:
    return []

  try:
    run_command([sys.executable, tool], cwd=REPO_ROOT)
  except FileNotFoundError:
    return [f"Tool not found: {tool}"]
  except subprocess.CalledProcessError:
    return [f'{tool} failed']
  return []


def CheckBuild(changed_files: List[str]) -> List[str]:
  if sys.platform == 'win32':
    return []
  tool_rel_path = 'tools/gen_bazel'
  tool = os.path.join(REPO_ROOT, tool_rel_path)
  files_to_check_list = filter_files(
      changed_files,
      files_to_check=['*BUILD.gn', '*.gni', 'BUILD.extras', tool_rel_path])
  if not files_to_check_list:
    return []

  tool_changed = tool_rel_path in [os.path.normpath(f) for f in changed_files]
  source_files_changed = any(f != tool_rel_path for f in files_to_check_list)

  if not tool_changed and not source_files_changed:
    return []

  try:
    # Run the tool relative to the repo root
    run_command([sys.executable, tool, '--check-only'], cwd=REPO_ROOT)
  except FileNotFoundError:
    return [f"Tool not found: {tool}"]
  except subprocess.CalledProcessError:
    return [
        f'Bazel BUILD(s) are out of date. Run python {tool} to update them.'
    ]
  return []


def CheckAndroidBlueprint(changed_files: List[str]) -> List[str]:
  if sys.platform == 'win32':
    return []
  tool_rel_path = 'tools/gen_android_bp'
  tool = os.path.join(REPO_ROOT, tool_rel_path)
  # Use fnmatch patterns
  files_to_check_list = filter_files(
      changed_files,
      files_to_check=['*BUILD.gn', '*.gni', tool_rel_path],
      files_to_skip=['src/trace_processor/perfetto_sql/stdlib/chrome/BUILD.gn'])
  if not files_to_check_list:
    return []

  tool_changed = tool_rel_path in [os.path.normpath(f) for f in changed_files]
  source_files_changed = any(f != tool_rel_path for f in files_to_check_list)

  if not tool_changed and not source_files_changed:
    return []

  try:
    run_command([sys.executable, tool, '--check-only'], cwd=REPO_ROOT)
  except FileNotFoundError:
    return [f"Tool not found: {tool}"]
  except subprocess.CalledProcessError:
    return [
        f'Android build files are out of date. Run python {tool} to update '
        'them.'
    ]
  return []


def CheckBinaryDescriptors(changed_files: List[str]) -> List[str]:
  if sys.platform == 'win32':
    return []
  tool_rel_path = 'tools/gen_binary_descriptors'
  tool = os.path.join(REPO_ROOT, tool_rel_path)
  # Use fnmatch patterns
  files_to_check_list = filter_files(
      changed_files,
      files_to_check=['protos/perfetto/*.proto', '*.h', tool_rel_path])
  if not files_to_check_list:
    return []

  tool_changed = tool_rel_path in [os.path.normpath(f) for f in changed_files]
  source_files_changed = any(f != tool_rel_path for f in files_to_check_list)

  if not tool_changed and not source_files_changed:
    return []

  try:
    run_command([sys.executable, tool, '--check-only'], cwd=REPO_ROOT)
  except FileNotFoundError:
    return [f"Tool not found: {tool}"]
  except subprocess.CalledProcessError:
    return [f'Please run python {tool} to update binary descriptors.']
  return []


def CheckMergedTraceConfigProto(changed_files: List[str]) -> List[str]:
  if sys.platform == 'win32':
    return []
  tool_rel_path = 'tools/gen_merged_protos'
  tool = os.path.join(REPO_ROOT, tool_rel_path)
  # Use fnmatch patterns
  files_to_check_list = filter_files(
      changed_files, files_to_check=['protos/perfetto/*.proto', tool_rel_path])
  if not files_to_check_list:
    return []

  tool_changed = tool_rel_path in [os.path.normpath(f) for f in changed_files]
  source_files_changed = any(f != tool_rel_path for f in files_to_check_list)

  if not tool_changed and not source_files_changed:
    return []

  try:
    run_command([sys.executable, tool, '--check-only'], cwd=REPO_ROOT)
  except FileNotFoundError:
    return [f"Tool not found: {tool}"]
  except subprocess.CalledProcessError:
    return [
        'perfetto_config.proto or perfetto_trace.proto is out of ' +
        f'date. Please run python {tool} to update it.'
    ]
  return []


def CheckProtoEventList(changed_files: List[str],
                        merge_base: Optional[str]) -> List[str]:
  target_file = 'src/tools/ftrace_proto_gen/event_list'
  norm_target_file = os.path.normpath(target_file)

  if norm_target_file not in [os.path.normpath(f) for f in changed_files]:
    return []

  if not merge_base:
    print(
        f"Warning: Cannot check {target_file} history accurately without "
        f"merge-base.",
        file=sys.stderr)
    return []  # Skip check if we don't have history baseline

  old_content = get_git_file_content(merge_base, target_file)
  new_content = read_file_content(target_file)

  if old_content is None or new_content is None:
    return [f"Error reading old or new content for {target_file}"]

  # Allow adding lines or replacing lines with 'removed...'
  errors = []
  # Use zip_longest to handle lines added/removed at the end
  from itertools import zip_longest
  for i, (old_line_raw,
          new_line_raw) in enumerate(zip_longest(old_content, new_content)):
    old_line = old_line_raw.rstrip('\n\r') if old_line_raw is not None else None
    new_line = new_line_raw.rstrip('\n\r') if new_line_raw is not None else None

    if old_line == new_line:
      continue
    elif old_line is None and new_line is not None:
      # Line added - this is okay
      continue
    elif old_line is not None and new_line is None:
      # Line removed - check if it should have been replaced
      if old_line.strip() and not old_line.strip().startswith(
          '#'):  # Ignore empty/comment lines removal
        errors.append(
            f"{target_file}:{i+1}: Line removed without being replaced by "
            f"'removed': '{old_line}'")
    elif old_line is not None and new_line is not None:
      # Line changed - check if replacement is valid
      if not new_line.strip().startswith('removed'):
        errors.append(
            f"{target_file}:{i+1}: Invalid change. Only appending or replacing "
            f"with 'removed' is allowed. Got '{new_line}' from '{old_line}'")

  if errors:
    return [
        f'{target_file} only has two supported changes: '
        f'appending a new line, and replacing a line content starting with '
        f'"removed".\n' + "\n".join(errors)
    ]

  return []


def CheckBannedCpp(changed_files: List[str]) -> List[str]:
  bad_cpp: List[Tuple[str, str]] = [
      (r'\bstd::stoi\b',
       'std::stoi throws exceptions prefer base::StringToInt32()'),
      (r'\bstd::stol\b',
       'std::stoull throws exceptions prefer base::StringToInt32()'),
      (r'\bstd::stoul\b',
       'std::stoull throws exceptions prefer base::StringToUint32()'),
      (r'\bstd::stoll\b',
       'std::stoull throws exceptions prefer base::StringToInt64()'),
      (r'\bstd::stoull\b',
       'std::stoull throws exceptions prefer base::StringToUint64()'),
      (r'\bstd::stof\b',
       'std::stof throws exceptions prefer base::StringToDouble()'),
      (r'\bstd::stod\b',
       'std::stod throws exceptions prefer base::StringToDouble()'),
      (r'\bstd::stold\b',
       'std::stold throws exceptions prefer base::StringToDouble()'),
      (r'\bstrncpy\b',
       'strncpy does not null-terminate if src > dst. Use base::StringCopy'),
      (r'[(=]\s*snprintf\(',
       'snprintf can return > dst_size. Use base::SprintfTrunc'),
      (r'//.*\bDNS\b',
       '// DNS (Do Not Ship) found. Did you mean to remove some testing code?'),
      (r'\bPERFETTO_EINTR\(close\(',
       'close(2) must not be retried on EINTR on Linux and other OSes '
       'that we run on, as the fd will be closed.'),
      (r'^#include <inttypes.h>', 'Use <cinttypes> rather than <inttypes.h>. ' +
       'See https://github.com/google/perfetto/issues/146'),
  ]

  # Use fnmatch patterns for filtering files
  files_to_check_list = filter_files(
      changed_files, files_to_check=['*.h', '*.cc'])
  errors = []
  comment_pattern = re.compile(r'^\s*//')  # Regex is fine here

  for f_path in files_to_check_list:
    content = read_file_content(f_path)
    if content:
      for i, line in enumerate(content):
        if comment_pattern.search(line):
          continue  # Skip comments
        for regex_str, message in bad_cpp:
          # Use re.search for checking content
          if re.search(regex_str, line):
            errors.append(f'Banned pattern:\n  {f_path}:{i+1}: {message}')
  return errors


def CheckBadCppPatterns(changed_files: List[str]) -> List[str]:
  # File Regex (for filtering), Code Regex (for checking), Message tuple
  # File pattern needs to be fnmatch compatible
  bad_patterns: List[Tuple[str, str, str]] = [
      (
          '*/tracing_service_impl.cc',
          r'\btrigger_config\(\)',  # fnmatch pattern
          'Use GetTriggerMode(session->config) rather than .trigger_config()'),
  ]
  errors = []
  comment_pattern = re.compile(r'^\s*//')  # Regex is fine here

  for file_pattern, code_regex_str, message in bad_patterns:
    # Filter files using fnmatch pattern
    files_to_check_list = filter_files(
        changed_files, files_to_check=[file_pattern])
    for f_path in files_to_check_list:
      content = read_file_content(f_path)
      if content:
        for i, line in enumerate(content):
          if comment_pattern.search(line):
            continue  # Skip comments
          # Check content using re.search
          if re.search(code_regex_str, line):
            errors.append(f'{f_path}:{i+1}: {message}')
  return errors


def CheckSqlModules(changed_files: List[str]) -> List[str]:
  if sys.platform == 'win32':
    return []
  tool_rel_path = 'tools/check_sql_modules.py'
  tool = os.path.join(REPO_ROOT, tool_rel_path)
  # Use fnmatch patterns
  files_to_check_list = filter_files(
      changed_files,
      files_to_check=[
          'src/trace_processor/perfetto_sql/stdlib/*.sql', tool_rel_path
      ])
  if not files_to_check_list:
    return []

  tool_changed = tool_rel_path in [os.path.normpath(f) for f in changed_files]
  source_files_changed = any(f != tool_rel_path for f in files_to_check_list)

  if not tool_changed and not source_files_changed:
    return []

  try:
    run_command([sys.executable, tool], cwd=REPO_ROOT)
  except FileNotFoundError:
    return [f"Tool not found: {tool}"]
  except subprocess.CalledProcessError:
    return [f'{tool} failed']
  return []


def CheckSqlMetrics(changed_files: List[str]) -> List[str]:
  if sys.platform == 'win32':
    return []
  tool_rel_path = 'tools/check_sql_metrics.py'
  tool = os.path.join(REPO_ROOT, tool_rel_path)
  # Use fnmatch patterns
  files_to_check_list = filter_files(
      changed_files,
      files_to_check=['src/trace_processor/metrics/*.sql', tool_rel_path])
  if not files_to_check_list:
    return []

  tool_changed = tool_rel_path in [os.path.normpath(f) for f in changed_files]
  source_files_changed = any(f != tool_rel_path for f in files_to_check_list)

  if not tool_changed and not source_files_changed:
    return []

  try:
    run_command([sys.executable, tool], cwd=REPO_ROOT)
  except FileNotFoundError:
    return [f"Tool not found: {tool}"]
  except subprocess.CalledProcessError:
    return [f'{tool} failed']
  return []


def CheckTestData(_: List[str]) -> List[str]:
  tool_rel_path = 'tools/test_data'
  tool = os.path.join(REPO_ROOT, tool_rel_path)
  try:
    # Assume tool needs execution permissions or use sys.executable
    run_command([sys.executable, tool, 'status', '--quiet'], cwd=REPO_ROOT)
  except FileNotFoundError:
    # Try without sys.executable if it's meant to be directly executable
    try:
      run_command([tool, 'status', '--quiet'], cwd=REPO_ROOT)
    except FileNotFoundError:
      return [f"Tool not found: {tool}"]
    except subprocess.CalledProcessError:
      # Fall through to error message
      pass
    else:
      return []  # Succeeded without sys.executable
  except subprocess.CalledProcessError:
    # Fall through to error message
    pass
  else:  # If try block succeeded
    return []

  # If we reached here, it failed
  return [
      f'//test/data is out of sync. Run `{tool} status` for more.\n'
      f'If you rebaselined UI tests or added a new test trace, run: `{tool} '
      f'upload`.\n'
      f'Otherwise run `tools/install-build-deps` or `{tool} download '
      f'--overwrite` to sync local test_data'
  ]


def CheckChromeStdlib(changed_files: List[str]) -> List[str]:
  # Use fnmatch patterns
  stdlib_paths_patterns = ("src/trace_processor/perfetto_sql/stdlib/chrome/*",
                           "test/data/chrome/*",
                           "test/trace_processor/diff_tests/stdlib/chrome/*")

  chrome_stdlib_files = filter_files(
      changed_files, files_to_check=stdlib_paths_patterns)

  if not chrome_stdlib_files:
    return []

  # Check commit message for exceptions
  commit_message = get_commit_message()
  # Use regex for more robust check in commit message
  if re.search(r'COPYBARA_IMPORT', commit_message, re.IGNORECASE):
    print(
        "INFO: COPYBARA_IMPORT detected, skipping CheckChromeStdlib.",
        file=sys.stderr)
    return []
  if re.search(r'CHROME_STDLIB_MANUAL_ROLL', commit_message, re.IGNORECASE):
    print(
        "INFO: CHROME_STDLIB_MANUAL_ROLL detected, skipping CheckChromeStdlib.",
        file=sys.stderr)
    return []

  # If files changed and no exception found, return error
  # Use relative paths from patterns for message
  paths_str = ', '.join(p.replace('*', '') for p in stdlib_paths_patterns)
  message = (
      f'Files under {paths_str} '
      'are rolled from the Chromium repository by a '
      'Copybara service.\nYou should not modify these in '
      'the Perfetto repository, please make your changes '
      'in Chromium instead.\n'
      'Affected files:\n' +
      "\n".join([f"  - {f}" for f in chrome_stdlib_files]) + "\n"
      'If you want to do a manual roll, you must specify '
      'CHROME_STDLIB_MANUAL_ROLL=<reason> in the CL description/commit message.'
  )
  return [message]


def CheckAmalgamatedPythonTools(changed_files: List[str]) -> List[str]:
  if sys.platform == 'win32':
    return []
  tool_rel_path = 'tools/gen_amalgamated_python_tools'
  tool = os.path.join(REPO_ROOT, tool_rel_path)
  # Use fnmatch patterns
  files_to_check_list = filter_files(
      changed_files, files_to_check=['python/*', tool_rel_path])
  if not files_to_check_list:
    return []

  tool_changed = tool_rel_path in [os.path.normpath(f) for f in changed_files]
  source_files_changed = any(f != tool_rel_path for f in files_to_check_list)

  if not tool_changed and not source_files_changed:
    return []

  try:
    run_command([sys.executable, tool, '--check-only'], cwd=REPO_ROOT)
  except FileNotFoundError:
    return [f"Tool not found: {tool}"]
  except subprocess.CalledProcessError:
    return [
        f'amalgamated python tools/ are out of date. Run python {tool} to '
        f'update them.'
    ]
  return []


def CheckAbsolutePathsInGn(changed_files: List[str]) -> List[str]:
  # Use fnmatch patterns for filtering
  files_to_check_list = filter_files(
      changed_files,
      files_to_check=['*.gni', '*.gn'],  # Simplified include
      files_to_skip=[
          '.gn',  # Skip root .gn file by name
          'gn/*',  # Skip files in root gn/ directory
          'buildtools/*',  # Skip files in root buildtools/ directory
      ])

  error_lines = []
  # Pattern to find "//" inside quotes. Regex is fine here.
  abs_path_pattern = re.compile(r'"//[^"]')
  nogncheck_pattern = re.compile(r'#\s*nogncheck', re.IGNORECASE)
  comment_pattern = re.compile(r'^\s*#')

  for f_path in files_to_check_list:
    content = read_file_content(f_path)
    if content:
      for i, line in enumerate(content):
        if nogncheck_pattern.search(line) or comment_pattern.match(line):
          continue  # Skip comments and '# nogncheck' lines
        if abs_path_pattern.search(line):
          error_lines.append(f'  {f_path}:{i+1}: {line.strip()}')

  if not error_lines:
    return []
  return [
      'Use relative paths in GN rather than absolute ("//..."): Check these '
      'lines:\n' + '\n'.join(error_lines)
  ]


def CheckStdlibFormatting(changed_files: List[str]) -> List[str]:
  tool_rel_path = 'tools/format_stdlib'
  tool = os.path.join(REPO_ROOT, tool_rel_path)
  # Use fnmatch patterns
  files_to_check_list = filter_files(
      changed_files,
      files_to_check=[
          'src/trace_processor/perfetto_sql/stdlib/*', tool_rel_path
      ])
  if not files_to_check_list:
    return []

  tool_changed = tool_rel_path in [os.path.normpath(f) for f in changed_files]
  source_files_changed = any(f != tool_rel_path for f in files_to_check_list)

  if not tool_changed and not source_files_changed:
    return []

  try:
    run_command([sys.executable, tool, '--check-only'], cwd=REPO_ROOT)
  except FileNotFoundError:
    return [f"Tool not found: {tool}"]
  except subprocess.CalledProcessError:
    return [
        f'PerfettoSQL stdlib is not formatted correctly. Run python {tool} to '
        f'format it.'
    ]
  return []


def main():
  # 1. Determine files to check
  merge_base = get_merge_base()
  if not merge_base:
    print("No upstream branch found. Ensure that an upstream tracking branch "
          "has been set.")
    sys.exit(1)

  changed_files = get_changed_files(merge_base)

  if not changed_files:
    print("No changed files detected relative to upstream or in working dir.")
    sys.exit(0)

  print(f"Checking {len(changed_files)} files...")  # Optional verbosity

  def long_line_sources_filter(files):
    return filter_files(
        files,
        files_to_check=['*'],  # Check all initially
        files_to_skip=[
            'Android.bp',
            "buildtools/grpc/BUILD.gn",
            '*.json',
            '*.sql',
            '*.out',
            'test/trace_processor/*/tests*',
            '*BUILD',
            'WORKSPACE',
            '*/Makefile',
            '*/perfetto_build_flags.h',
            "infra/luci/*",
            "ui/*.[jt]s",
            "ui/pnpm-lock.yaml",
            'tools/install-build-deps',
        ])

  # 3. Run all checks
  all_results = []

  # Use RunAndReportIfLong for all checks
  checks_to_run = [
      (CheckDoNotSubmit, [changed_files]),
      (CheckChangeHasNoTabs, [changed_files]),
      (CheckPatchFormatted, [changed_files, False]),  # check_js=False
      (CheckGNFormatted, [changed_files]),
      (CheckIncludeGuards, [changed_files]),
      (CheckIncludeViolations, [changed_files]),
      (CheckIncludePaths, [changed_files]),
      (CheckProtoComments, [changed_files]),
      (CheckBuild, [changed_files]),
      (CheckAndroidBlueprint, [changed_files]),
      (CheckBinaryDescriptors, [changed_files]),
      (CheckMergedTraceConfigProto, [changed_files]),
      (CheckProtoEventList, [changed_files, merge_base]),  # Needs merge_base
      (CheckBannedCpp, [changed_files]),
      (CheckBadCppPatterns, [changed_files]),
      (CheckSqlModules, [changed_files]),
      (CheckSqlMetrics, [changed_files]),
      (CheckTestData, [changed_files
                      ]),  # Doesn't need specific files list but pass anyway
      (CheckAmalgamatedPythonTools, [changed_files]),
      (CheckChromeStdlib, [changed_files]),  # Checks commit msg
      (CheckAbsolutePathsInGn, [changed_files]),
      (CheckStdlibFormatting, [changed_files]),
  ]

  for func, args in checks_to_run:
    all_results.extend(RunAndReportIfLong(func, *args))

  # 4. Report results
  if all_results:
    print("\n--- Presubmit Errors Found ---", file=sys.stderr)
    # Filter out potential None results if any check returns None on error
    for error in filter(None, all_results):
      print(f"- {error}", file=sys.stderr)
    print("\n--- Presubmit Failed ---", file=sys.stderr)
    sys.exit(1)
  else:
    print("\n--- Presubmit Succeeded ---")
    sys.exit(0)


if __name__ == '__main__':
  # Ensure we run from repo root for consistent paths
  os.chdir(REPO_ROOT)
  main()<|MERGE_RESOLUTION|>--- conflicted
+++ resolved
@@ -73,21 +73,13 @@
 
 
 def get_merge_base() -> Optional[str]:
-<<<<<<< HEAD
-  result = run_command(["git", "symbolic-ref", "--short", "HEAD"], check=True)
-=======
   result = run_command(['git', 'symbolic-ref', '--short', 'HEAD'], check=True)
->>>>>>> 2768116a
   branch = result.stdout.strip()
 
   # First check if there's a tracking branch
   try:
     # More direct way to get the upstream branch
-<<<<<<< HEAD
-    args = ["git", "rev-parse", "--abbrev-ref", f"{branch}@{{upstream}}"]
-=======
     args = ['git', 'rev-parse', '--abbrev-ref', f'{branch}@{{upstream}}']
->>>>>>> 2768116a
     tracking_result = run_command(args, check=True)
     tracking_branch = tracking_result.stdout.strip()
 
@@ -96,11 +88,7 @@
       # Check if this is a local branch by trying to get its ref in refs/heads/
       try:
         _ = run_command(
-<<<<<<< HEAD
-            ["git", "show-ref", "--verify", f"refs/heads/{tracking_branch}"],
-=======
             ['git', 'show-ref', '--verify', f'refs/heads/{tracking_branch}'],
->>>>>>> 2768116a
             check=True)
         # If we get here without an exception, it's a local branch
         return tracking_branch
@@ -114,15 +102,9 @@
   # Fallback to origin/main
   try:
     # Check if origin/main exists
-<<<<<<< HEAD
-    _ = run_command(["git", "show-ref", "--verify", "refs/remotes/origin/main"],
-                    check=True)
-    return "origin/main"
-=======
     _ = run_command(['git', 'show-ref', '--verify', 'refs/remotes/origin/main'],
                     check=True)
     return 'origin/main'
->>>>>>> 2768116a
   except subprocess.CalledProcessError:
     # origin/main doesn't exist, return None
     return None
