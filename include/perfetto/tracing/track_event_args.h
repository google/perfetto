/*
 * Copyright (C) 2021 The Android Open Source Project
 *
 * Licensed under the Apache License, Version 2.0 (the "License");
 * you may not use this file except in compliance with the License.
 * You may obtain a copy of the License at
 *
 *      http://www.apache.org/licenses/LICENSE-2.0
 *
 * Unless required by applicable law or agreed to in writing, software
 * distributed under the License is distributed on an "AS IS" BASIS,
 * WITHOUT WARRANTIES OR CONDITIONS OF ANY KIND, either express or implied.
 * See the License for the specific language governing permissions and
 * limitations under the License.
 */

#ifndef INCLUDE_PERFETTO_TRACING_TRACK_EVENT_ARGS_H_
#define INCLUDE_PERFETTO_TRACING_TRACK_EVENT_ARGS_H_

#include "perfetto/tracing/event_context.h"
#include "perfetto/tracing/track.h"

namespace perfetto {
namespace internal {

// A helper to add |flow_id| as a non-terminating flow id to TRACE_EVENT
// inline: TRACE_EVENT(..., perfetto::Flow::ProcessScoped(42));
template <class Traits>
class FlowImpl {
 public:
  // |flow_id| which is local within a given process (e.g. atomic counter xor'ed
  // with feature-specific value). This value is xor'ed with Perfetto's internal
  // process track id to attempt to ensure that it's globally-unique.
  static PERFETTO_ALWAYS_INLINE inline FlowImpl ProcessScoped(
      uint64_t flow_id) {
    return Global(flow_id ^ Track::process_uuid);
  }

  // Same as above, but combines the flow id with an extra `named_scope`'s hash.
  static PERFETTO_ALWAYS_INLINE inline FlowImpl ProcessScoped(
      uint64_t flow_id,
      const char* named_scope) {
    return Global(flow_id, named_scope);
  }

  // Same as above, but construct an id from a pointer.
  // NOTE: After the object is destroyed, the value of |ptr| can be reused for a
  // different object (in particular if the object is allocated on a stack).
  // Please ensure that you emit a trace event with the flow id of
  // perfetto::TerminatingFlow::FromPointer(this) from the destructor of the
  // object to avoid accidental conflicts.
  static PERFETTO_ALWAYS_INLINE inline FlowImpl FromPointer(void* ptr) {
    return ProcessScoped(reinterpret_cast<uintptr_t>(ptr));
  }

  // Same as above, but combines the flow id with an extra `named_scope`'s hash.
  static PERFETTO_ALWAYS_INLINE inline FlowImpl FromPointer(
      void* ptr,
      const char* named_scope) {
    return ProcessScoped(reinterpret_cast<uintptr_t>(ptr), named_scope);
  }

  // Add the |flow_id|. The caller is responsible for ensuring that it's
  // globally-unique (e.g. by generating a random value). This should be used
  // only for flow events which cross the process boundary (e.g. IPCs).
  static PERFETTO_ALWAYS_INLINE inline FlowImpl Global(uint64_t flow_id) {
    return FlowImpl(flow_id);
<<<<<<< HEAD
  }

  // Same as above, but combines the flow id with an extra `named_scope`'s hash.
  static PERFETTO_ALWAYS_INLINE inline FlowImpl Global(
      uint64_t flow_id,
      const char* named_scope) {
    return FlowImpl(flow_id, internal::Fnv1a(named_scope));
=======
>>>>>>> 3d900dd0
  }

  // TODO(altimin): Remove once converting a single usage in Chromium.
  explicit constexpr FlowImpl(uint64_t flow_id) : flow_id_(flow_id) {}

  void operator()(EventContext& ctx) const {
    Traits::EmitFlowId(ctx, flow_id_);
  }

 private:
  uint64_t flow_id_;
};

struct DefaultFlowTraits {
  static void EmitFlowId(EventContext& ctx, uint64_t flow_id) {
    ctx.event()->add_flow_ids(flow_id);
  }
};

struct TerminatingFlowTraits {
  static void EmitFlowId(EventContext& ctx, uint64_t flow_id) {
    ctx.event()->add_terminating_flow_ids(flow_id);
  }
};

}  // namespace internal

using Flow = internal::FlowImpl<internal::DefaultFlowTraits>;
using TerminatingFlow = internal::FlowImpl<internal::TerminatingFlowTraits>;

}  // namespace perfetto

#endif  // INCLUDE_PERFETTO_TRACING_TRACK_EVENT_ARGS_H_<|MERGE_RESOLUTION|>--- conflicted
+++ resolved
@@ -65,16 +65,13 @@
   // only for flow events which cross the process boundary (e.g. IPCs).
   static PERFETTO_ALWAYS_INLINE inline FlowImpl Global(uint64_t flow_id) {
     return FlowImpl(flow_id);
-<<<<<<< HEAD
   }
 
   // Same as above, but combines the flow id with an extra `named_scope`'s hash.
   static PERFETTO_ALWAYS_INLINE inline FlowImpl Global(
       uint64_t flow_id,
       const char* named_scope) {
-    return FlowImpl(flow_id, internal::Fnv1a(named_scope));
-=======
->>>>>>> 3d900dd0
+    return FlowImpl(flow_id ^ internal::Fnv1a(named_scope));
   }
 
   // TODO(altimin): Remove once converting a single usage in Chromium.
