--- conflicted
+++ resolved
@@ -115,16 +115,9 @@
   // when it's stopped.
   bool will_notify_on_stop = false;
 
-<<<<<<< HEAD
-  // The consumer wanted behavior when a TraceWriter runs out of space in the
-  // shared memory buffer. This is honored only when the data source is
-  // registered with BufferExhaustedPolicy::kConfigured.
-  BufferExhaustedPolicy buf_policy_from_config = BufferExhaustedPolicy::kDrop;
-=======
   // The wanted behavior for this data source instance when a TraceWriter runs
   // out of space in the shared memory buffer.
   BufferExhaustedPolicy buffer_exhausted_policy = BufferExhaustedPolicy::kDrop;
->>>>>>> 5d2eed77
 
   // Incremented whenever incremental state should be reset for this instance of
   // this data source.
