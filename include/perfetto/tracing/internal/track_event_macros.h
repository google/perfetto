--- conflicted
+++ resolved
@@ -133,11 +133,6 @@
   do {                                                                         \
     ::perfetto::internal::ValidateEventNameType<decltype(name)>();             \
     namespace tns = PERFETTO_TRACK_EVENT_NAMESPACE;                            \
-<<<<<<< HEAD
-    /* Compute the category index outside the lambda to work around a */       \
-    /* GCC 7 bug */                                                            \
-    PERFETTO_INTERNAL_STATIC_FOR_MSVC constexpr auto PERFETTO_UID(             \
-=======
     /* Compute the category index outside the lambda to work around a GCC 7 */ \
     /* bug. */                                                                 \
     /* This is more efficient as a non-static because it's passed into */      \
@@ -145,7 +140,6 @@
     /* Taking the address of a variable with static storage duration, held */  \
     /* in .rodata, is more expensive than the address of a local. */           \
     PERFETTO_INTERNAL_STATIC_FOR_MSVC constexpr size_t PERFETTO_UID(           \
->>>>>>> aaad9625
         kCatIndex_ADD_TO_PERFETTO_DEFINE_CATEGORIES_IF_FAILS_) =               \
         PERFETTO_GET_CATEGORY_INDEX(category);                                 \
     if (::PERFETTO_TRACK_EVENT_NAMESPACE::internal::IsDynamicCategory(         \
