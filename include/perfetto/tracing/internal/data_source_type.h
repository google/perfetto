--- conflicted
+++ resolved
@@ -197,14 +197,9 @@
       uint32_t instance_index) {
     // Recreate incremental state data if it has been reset by the service.
     if (tls_inst->incremental_state_generation !=
-<<<<<<< HEAD
-        static_state()->GetUnsafe(instance_index)->incremental_state_generation.load(
-            std::memory_order_relaxed)) {
-=======
         static_state()
             ->GetUnsafe(instance_index)
             ->incremental_state_generation.load(std::memory_order_relaxed)) {
->>>>>>> 6540d290
       tls_inst->incremental_state.reset();
       CreateIncrementalState(tls_inst, instance_index);
     }
@@ -223,14 +218,9 @@
     tls_inst->incremental_state =
         create_incremental_state_fn_(tls_inst, instance_index, user_arg_);
     tls_inst->incremental_state_generation =
-<<<<<<< HEAD
-        static_state()->GetUnsafe(instance_index)->incremental_state_generation.load(
-            std::memory_order_relaxed);
-=======
         static_state()
             ->GetUnsafe(instance_index)
             ->incremental_state_generation.load(std::memory_order_relaxed);
->>>>>>> 6540d290
   }
 
   void PopulateTlsInst(DataSourceInstanceThreadLocalState* tls_inst,
