--- conflicted
+++ resolved
@@ -75,11 +75,8 @@
   // How to behave when running out of shared memory buffer space.
   enum PerfettoDsBufferExhaustedPolicy buffer_exhausted_policy;
 
-<<<<<<< HEAD
-=======
   bool buffer_exhausted_policy_configurable;
 
->>>>>>> 3a84f0d3
   // When true the data source is expected to ack the stop request through the
   // NotifyDataSourceStopped() IPC.
   bool will_notify_on_stop;
@@ -97,10 +94,7 @@
                                  PERFETTO_NULL,
                                  PERFETTO_NULL,
                                  PERFETTO_DS_BUFFER_EXHAUSTED_POLICY_DROP,
-<<<<<<< HEAD
-=======
                                  false,
->>>>>>> 3a84f0d3
                                  true};
   return ret;
 }
@@ -147,7 +141,6 @@
   }
   if (params.on_stop_cb) {
     PerfettoDsSetOnStopCallback(ds_impl, params.on_stop_cb);
-<<<<<<< HEAD
   }
   if (params.on_destroy_cb) {
     PerfettoDsSetOnDestroyCallback(ds_impl, params.on_destroy_cb);
@@ -173,36 +166,9 @@
   if (params.buffer_exhausted_policy !=
       PERFETTO_DS_BUFFER_EXHAUSTED_POLICY_DROP) {
     PerfettoDsSetBufferExhaustedPolicy(ds_impl, params.buffer_exhausted_policy);
-=======
-  }
-  if (params.on_destroy_cb) {
-    PerfettoDsSetOnDestroyCallback(ds_impl, params.on_destroy_cb);
-  }
-  if (params.on_flush_cb) {
-    PerfettoDsSetOnFlushCallback(ds_impl, params.on_flush_cb);
-  }
-  if (params.on_create_tls_cb) {
-    PerfettoDsSetOnCreateTls(ds_impl, params.on_create_tls_cb);
-  }
-  if (params.on_delete_tls_cb) {
-    PerfettoDsSetOnDeleteTls(ds_impl, params.on_delete_tls_cb);
-  }
-  if (params.on_create_incr_cb) {
-    PerfettoDsSetOnCreateIncr(ds_impl, params.on_create_incr_cb);
-  }
-  if (params.on_delete_incr_cb) {
-    PerfettoDsSetOnDeleteIncr(ds_impl, params.on_delete_incr_cb);
-  }
-  if (params.user_arg) {
-    PerfettoDsSetCbUserArg(ds_impl, params.user_arg);
-  }
-  if (params.buffer_exhausted_policy !=
-      PERFETTO_DS_BUFFER_EXHAUSTED_POLICY_DROP) {
-    PerfettoDsSetBufferExhaustedPolicy(ds_impl, params.buffer_exhausted_policy);
   }
   if (params.buffer_exhausted_policy_configurable) {
     PerfettoDsSetBufferExhaustedPolicyConfigurable(ds_impl, true);
->>>>>>> 3a84f0d3
   }
 
   success = PerfettoDsImplRegister(ds_impl, &ds->enabled, desc_buf, desc_size);
