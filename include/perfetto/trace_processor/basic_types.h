/*
 * Copyright (C) 2018 The Android Open Source Project
 *
 * Licensed under the Apache License, Version 2.0 (the "License");
 * you may not use this file except in compliance with the License.
 * You may obtain a copy of the License at
 *
 *      http://www.apache.org/licenses/LICENSE-2.0
 *
 * Unless required by applicable law or agreed to in writing, software
 * distributed under the License is distributed on an "AS IS" BASIS,
 * WITHOUT WARRANTIES OR CONDITIONS OF ANY KIND, either express or implied.
 * See the License for the specific language governing permissions and
 * limitations under the License.
 */

#ifndef INCLUDE_PERFETTO_TRACE_PROCESSOR_BASIC_TYPES_H_
#define INCLUDE_PERFETTO_TRACE_PROCESSOR_BASIC_TYPES_H_

#include <cassert>
#include <cstdarg>
#include <cstddef>
#include <cstdint>

#include <optional>
#include <string>
#include <unordered_map>
#include <utility>
#include <vector>

#include "perfetto/base/export.h"
#include "perfetto/base/logging.h"

namespace perfetto::trace_processor {

// All metrics protos are in this directory. When loading metric extensions, the
// protos are mounted onto a virtual path inside this directory.
constexpr char kMetricProtoRoot[] = "protos/perfetto/metrics/";

// Enum which encodes how trace processor should parse the ingested data.
enum class ParsingMode {
  // This option causes trace processor to tokenize the raw trace bytes, sort
  // the events into timestamp order and parse the events into tables.
  //
  // This is the default mode.
  kDefault = 0,

  // This option causes trace processor to skip the sorting and parsing
  // steps of ingesting a trace, only retaining any information which could be
  // gathered during tokenization of the trace files.
  //
  // Note the exact information available with this option is left intentionally
  // undefined as it relies heavily on implementation details of trace
  // processor. It is mainly intended for use by the Perfetto UI which
  // integrates very closely with trace processor. General users should use
  // `kDefault` unless they know what they are doing.
  kTokenizeOnly = 1,

  // This option causes trace processor to skip the parsing step of ingesting
  // a trace.
  //
  // Note this option does not offer any visible benefits over `kTokenizeOnly`
  // but has the downside of being slower. It mainly exists for use by
  // developers debugging performance of trace processor.
  kTokenizeAndSort = 2,
};

// Enum which encodes how trace processor should try to sort the ingested data.
enum class SortingMode {
  // This option allows trace processor to use built-in heuristics about how to
  // sort the data. Generally, this option is correct for most embedders as
  // trace processor reads information from the trace to make the best decision.
  //
  // The exact heuristics are implementation details but will ensure that all
  // relevant tables are sorted by timestamp.
  //
  // This is the default mode.
  kDefaultHeuristics = 0,

  // This option forces trace processor to wait for all events to be passed to
  // it before doing a full sort of all the events. This causes any
  // heuristics trace processor would normally use to ingest partially sorted
  // data to be skipped.
  kForceFullSort = 1,
};

// Enum which encodes which event (if any) should be used to drop ftrace data
// from before this timestamp of that event.
enum class DropFtraceDataBefore {
  // Drops ftrace data before timestmap specified by the
  // TracingServiceEvent::tracing_started packet. If this packet is not in the
  // trace, no data is dropped. If preserve_ftrace_buffer (from the trace
  // config) is set, no data is dropped.
  // Note: this event was introduced in S+ so no data will be dropped on R-
  // traces.
  // This is the default approach.
  kTracingStarted = 0,

  // Retains all ftrace data regardless of timestamp and other events.
  kNoDrop = 1,

  // Drops ftrace data before timestmap specified by the
  // TracingServiceEvent::all_data_sources_started. If this packet is not in the
  // trace, no data is dropped.
  // This option can be used in cases where R- traces are being considered and
  // |kTracingStart| cannot be used because the event was not present.
  kAllDataSourcesStarted = 2
};

// Specifies whether the ftrace data should be "soft-dropped" until a given
// global timestamp, meaning we'll still populate the |ftrace_events| table
// and some other internal storage, but won't persist derived info such as
// slices. See also |DropFtraceDataBefore| above.
// Note: this might behave in surprising ways for traces using >1 tracefs
// instances, but those aren't seen in practice at the time of writing.
enum class SoftDropFtraceDataBefore {
  // Drop until the earliest timestamp covered by all per-cpu event bundles.
  // In other words, the maximum of all per-cpu "valid from" timestamps.
  // Important for correct parsing of traces where the ftrace data is written
  // into a central perfetto buffer in ring-buffer mode (as opposed to discard
  // mode).
  kAllPerCpuBuffersValid = 0,

  // Keep all events (though DropFtraceDataBefore still applies).
  kNoDrop = 1
};

// Enum which encodes which timestamp source (if any) should be used to drop
// track event data before this timestamp.
enum class DropTrackEventDataBefore {
  // Retain all track events. This is the default approach.
  kNoDrop = 0,

  // Drops track events before the timestamp specified by the
  // TrackEventRangeOfInterest trace packet. No data is dropped if this packet
  // is not present in the trace.
  kTrackEventRangeOfInterest = 1,
};

// Struct for configuring a TraceProcessor instance (see trace_processor.h).
struct PERFETTO_EXPORT_COMPONENT Config {
  // Indicates the parsing mode trace processor should use to extract
  // information from the raw trace bytes. See the enum documentation for more
  // details.
  ParsingMode parsing_mode = ParsingMode::kDefault;

  // Indicates the sortinng mode that trace processor should use on the
  // passed trace packets. See the enum documentation for more details.
  SortingMode sorting_mode = SortingMode::kDefaultHeuristics;

  // When set to false, this option makes the trace processor not include ftrace
  // events in the ftrace_event table; this makes converting events back to the
  // systrace text format impossible. On the other hand, it also saves ~50% of
  // memory usage of trace processor. For reference, Studio intends to use this
  // option.
<<<<<<< HEAD
  //
  // Note: "generic" ftrace events will be parsed into the ftrace_event table
  // even if this flag is false.
  //
=======
  //
  // Note: "generic" ftrace events will be parsed into the ftrace_event table
  // even if this flag is false.
  //
>>>>>>> aaad9625
  // Note: this option should really be named
  // `ingest_ftrace_in_ftrace_event_table` as the use of the `raw` table is
  // deprecated.
  bool ingest_ftrace_in_raw_table = true;

  // Indicates the event which should be used as a marker to drop ftrace data in
  // the trace before that event. See the enum documentation for more details.
  DropFtraceDataBefore drop_ftrace_data_before =
      DropFtraceDataBefore::kTracingStarted;

  // Specifies whether the ftrace data should be "soft-dropped" until a given
  // global timestamp.
  SoftDropFtraceDataBefore soft_drop_ftrace_data_before =
      SoftDropFtraceDataBefore::kAllPerCpuBuffersValid;

  // Indicates the source of timestamp before which track events should be
  // dropped. See the enum documentation for more details.
  DropTrackEventDataBefore drop_track_event_data_before =
      DropTrackEventDataBefore::kNoDrop;

  // Any built-in metric proto or sql files matching these paths are skipped
  // during trace processor metric initialization.
  std::vector<std::string> skip_builtin_metric_paths;

  // When set to true, the trace processor analyzes trace proto content, and
  // exports the field path -> total size mapping into an SQL table.
  //
  // The analysis feature is hidden behind the flag so that the users who don't
  // need this feature don't pay the performance costs.
  //
  // The flag has no impact on non-proto traces.
  bool analyze_trace_proto_content = false;

  // When set to true, trace processor will be augmented with a bunch of helpful
  // features for local development such as extra SQL fuctions.
  //
  // Note that the features behind this flag are subject to breakage without
  // backward compability guarantees at any time.
  bool enable_dev_features = false;

  // Sets developer-only flags to the provided values. Does not have any affect
  // unless |enable_dev_features| = true.
  std::unordered_map<std::string, std::string> dev_flags;

  // When set to true, trace processor will perform additional runtime checks
  // to catch additional classes of SQL errors.
  bool enable_extra_checks = false;
<<<<<<< HEAD
=======

  // A list of additional protobuf descriptors used to extend trace processor's
  // parsing capabilities at runtime, for instance to parse custom Android
  // statsd atoms.
  //
  // Each string in this vector should be a raw, serialized
  // `proto2::FileDescriptorSet` proto.
  //
  // When provided, these descriptors allow trace processor to parse custom
  // protobuf messages that are not compiled into Perfetto
  std::vector<std::string> extra_parsing_descriptors;
>>>>>>> aaad9625
};

// Represents a dynamically typed value returned by SQL.
struct PERFETTO_EXPORT_COMPONENT SqlValue {
  // Represents the type of the value.
  enum Type {
    kNull = 0,
    kLong,
    kDouble,
    kString,
    kBytes,
    kLastType = kBytes,
  };

  SqlValue() = default;

  static SqlValue Long(int64_t v) {
    SqlValue value;
    value.long_value = v;
    value.type = Type::kLong;
    return value;
  }

  static SqlValue Double(double v) {
    SqlValue value;
    value.double_value = v;
    value.type = Type::kDouble;
    return value;
  }

  static SqlValue String(const char* v) {
    SqlValue value;
    value.string_value = v;
    value.type = Type::kString;
    return value;
  }

  static SqlValue Bytes(const void* v, size_t size) {
    SqlValue value;
    value.bytes_value = v;
    value.bytes_count = size;
    value.type = Type::kBytes;
    return value;
  }

  double AsDouble() const {
    PERFETTO_CHECK(type == kDouble);
    return double_value;
  }
  int64_t AsLong() const {
    PERFETTO_CHECK(type == kLong);
    return long_value;
  }
  const char* AsString() const {
    PERFETTO_CHECK(type == kString);
    return string_value;
  }
  const void* AsBytes() const {
    PERFETTO_CHECK(type == kBytes);
    return bytes_value;
  }

  bool is_null() const { return type == Type::kNull; }

  // Up to 1 of these fields can be accessed depending on |type|.
  union {
    // This string will be owned by the iterator that returned it and is valid
    // as long until the subsequent call to Next().
    const char* string_value;
    int64_t long_value;
    double double_value;
    const void* bytes_value;
  };
  // The size of bytes_value. Only valid when |type == kBytes|.
  size_t bytes_count = 0;
  Type type = kNull;
};

// Data used to register a new SQL package.
struct SqlPackage {
  // Must be unique among package, or can be used to override existing package
  // if |allow_override| is set.
  std::string name;

  // Pairs of strings mapping from the name of the module used by `INCLUDE
  // PERFETTO MODULE` statements to the contents of SQL files being executed.
  // Module names should only contain alphanumeric characters and '.', where
  // string before the first dot must be the package name.
  //
  // It is encouraged that include key should be the path to the SQL file being
  // run, with slashes replaced by dots and without the SQL extension. For
  // example, 'android/camera/jank.sql' would be included by
  // 'android.camera.jank'. This conforms to user expectations of how modules
  // behave in other languages (e.g. Java, Python etc).
  std::vector<std::pair<std::string, std::string>> modules;

  // If true, will allow overriding a package which already exists with `name.
  // Can only be set if enable_dev_features (in the TraceProcessorConfig object
  // when creating TraceProcessor) is true. Otherwise, this option will throw an
  // error.
  bool allow_override = false;
};

// Struct which defines how the trace should be summarized by
// `TraceProcessor::Summarize`.
struct TraceSummaryComputationSpec {
  // The set of metric ids which should be computed and returned in the
  // `TraceSummary` proto.
  // If `nullopt`, all metrics will be computed.
  // If empty, no metrics will be computed.
  std::optional<std::vector<std::string>> v2_metric_ids;

  // The id of the query (which must exist in the `query` field of one of the
  // TraceSummary specs) which will be used to populate the `metadata` field of
  // the TraceSummary proto. This query *must* output exactly two string columns
  // `key` and `value` which will be used to populate the `metadata` field of
  // the output proto.
  std::optional<std::string> metadata_query_id;
};

// A struct which defines the how the TraceSummary output proto should be
// formatted.
struct TraceSummaryOutputSpec {
  // The file format of the output returned from the trace summary functions.
  enum class Format : uint8_t {
    // Indicates that the ouput is `TraceSummary` encoded as a binary protobuf.
    kBinaryProto,
    // Indicates that the ouput is `TraceSummary` encoded as a text protobuf.
    kTextProto,
  };
<<<<<<< HEAD
  Format format;
=======
  enum class Compression : uint8_t {
    // Indicates that the output is not compressed.
    kNone,
    // Indicates that the output is compressed using zlib.
    kZlib,
  };
  Format format;
  Compression compression = Compression::kNone;
>>>>>>> aaad9625
};

// A struct wrapping the bytes of a `TraceSummarySpec` instance.
struct TraceSummarySpecBytes {
  // The pointer to the contents of `TraceSummarySpec`
  const uint8_t* ptr;

  // The number of bytes of the `TraceSummarySpec.
  size_t size;

  // The format of the data located at the pointer above.
  enum class Format : uint8_t {
    // Indicates that the spec is `TraceSummarySpec` encoded as a binary
    // protobuf.
    kBinaryProto,
    // Indicates that the spec is `TraceSummarySpec` encoded as a text
    // protobuf.
    kTextProto,
  };
  Format format;
};
<<<<<<< HEAD

// A struct wrapping the bytes of a `StructuredQuery` instance.
struct StructuredQueryBytes {
  // The pointer to the contents of `StructuredQuery`
  const uint8_t* ptr;

  // The number of bytes of the `StructuredQuery.
  size_t size;

  // The format of the data located at the pointer above.
  enum class Format : uint8_t {
    // Indicates that the spec is `StructuredQuery` encoded as a binary
    // protobuf.
    kBinaryProto,
    // Indicates that the spec is `StructuredQuery` encoded as a text
    // protobuf.
    kTextProto,
  };
  Format format;
};

=======

// A struct wrapping the bytes of a `StructuredQuery` instance.
struct StructuredQueryBytes {
  // The pointer to the contents of `StructuredQuery`
  const uint8_t* ptr;

  // The number of bytes of the `StructuredQuery.
  size_t size;

  // The format of the data located at the pointer above.
  enum class Format : uint8_t {
    // Indicates that the spec is `StructuredQuery` encoded as a binary
    // protobuf.
    kBinaryProto,
    // Indicates that the spec is `StructuredQuery` encoded as a text
    // protobuf.
    kTextProto,
  };
  Format format;
};

>>>>>>> aaad9625
// Experimental. Not considered part of Trace Processor API and shouldn't be
// used.
struct AnalyzedStructuredQuery {
  std::string sql;
  std::string textproto;

  // Modules referenced by sql
  std::vector<std::string> modules;
  // Preambles referenced by sql
  std::vector<std::string> preambles;
  // Columns output by sql
  std::vector<std::string> columns;
};

// Deprecated. Please use `RegisterSqlPackage` and `SqlPackage` instead.
struct SqlModule {
  std::string name;
  std::vector<std::pair<std::string, std::string>> files;
  bool allow_module_override = false;
};

}  // namespace perfetto::trace_processor

#endif  // INCLUDE_PERFETTO_TRACE_PROCESSOR_BASIC_TYPES_H_<|MERGE_RESOLUTION|>--- conflicted
+++ resolved
@@ -153,17 +153,10 @@
   // systrace text format impossible. On the other hand, it also saves ~50% of
   // memory usage of trace processor. For reference, Studio intends to use this
   // option.
-<<<<<<< HEAD
   //
   // Note: "generic" ftrace events will be parsed into the ftrace_event table
   // even if this flag is false.
   //
-=======
-  //
-  // Note: "generic" ftrace events will be parsed into the ftrace_event table
-  // even if this flag is false.
-  //
->>>>>>> aaad9625
   // Note: this option should really be named
   // `ingest_ftrace_in_ftrace_event_table` as the use of the `raw` table is
   // deprecated.
@@ -211,8 +204,6 @@
   // When set to true, trace processor will perform additional runtime checks
   // to catch additional classes of SQL errors.
   bool enable_extra_checks = false;
-<<<<<<< HEAD
-=======
 
   // A list of additional protobuf descriptors used to extend trace processor's
   // parsing capabilities at runtime, for instance to parse custom Android
@@ -224,7 +215,6 @@
   // When provided, these descriptors allow trace processor to parse custom
   // protobuf messages that are not compiled into Perfetto
   std::vector<std::string> extra_parsing_descriptors;
->>>>>>> aaad9625
 };
 
 // Represents a dynamically typed value returned by SQL.
@@ -355,9 +345,6 @@
     // Indicates that the ouput is `TraceSummary` encoded as a text protobuf.
     kTextProto,
   };
-<<<<<<< HEAD
-  Format format;
-=======
   enum class Compression : uint8_t {
     // Indicates that the output is not compressed.
     kNone,
@@ -366,7 +353,6 @@
   };
   Format format;
   Compression compression = Compression::kNone;
->>>>>>> aaad9625
 };
 
 // A struct wrapping the bytes of a `TraceSummarySpec` instance.
@@ -388,7 +374,6 @@
   };
   Format format;
 };
-<<<<<<< HEAD
 
 // A struct wrapping the bytes of a `StructuredQuery` instance.
 struct StructuredQueryBytes {
@@ -410,29 +395,6 @@
   Format format;
 };
 
-=======
-
-// A struct wrapping the bytes of a `StructuredQuery` instance.
-struct StructuredQueryBytes {
-  // The pointer to the contents of `StructuredQuery`
-  const uint8_t* ptr;
-
-  // The number of bytes of the `StructuredQuery.
-  size_t size;
-
-  // The format of the data located at the pointer above.
-  enum class Format : uint8_t {
-    // Indicates that the spec is `StructuredQuery` encoded as a binary
-    // protobuf.
-    kBinaryProto,
-    // Indicates that the spec is `StructuredQuery` encoded as a text
-    // protobuf.
-    kTextProto,
-  };
-  Format format;
-};
-
->>>>>>> aaad9625
 // Experimental. Not considered part of Trace Processor API and shouldn't be
 // used.
 struct AnalyzedStructuredQuery {
