/*
 * Copyright (C) 2018 The Android Open Source Project
 *
 * Licensed under the Apache License, Version 2.0 (the "License");
 * you may not use this file except in compliance with the License.
 * You may obtain a copy of the License at
 *
 *      http://www.apache.org/licenses/LICENSE-2.0
 *
 * Unless required by applicable law or agreed to in writing, software
 * distributed under the License is distributed on an "AS IS" BASIS,
 * WITHOUT WARRANTIES OR CONDITIONS OF ANY KIND, either express or implied.
 * See the License for the specific language governing permissions and
 * limitations under the License.
 */

#ifndef INCLUDE_PERFETTO_EXT_BASE_STRING_UTILS_H_
#define INCLUDE_PERFETTO_EXT_BASE_STRING_UTILS_H_

#include <stdarg.h>
#include <stdlib.h>
#include <string.h>

#include <charconv>
#include <cinttypes>
#include <optional>
#include <string>
#include <system_error>
#include <vector>

#include "perfetto/ext/base/string_view.h"

namespace perfetto {
namespace base {

inline char Lowercase(char c) {
  return ('A' <= c && c <= 'Z') ? static_cast<char>(c - ('A' - 'a')) : c;
}

inline char Uppercase(char c) {
  return ('a' <= c && c <= 'z') ? static_cast<char>(c + ('A' - 'a')) : c;
}

inline std::optional<uint32_t> CStringToUInt32(const char* s, int base = 10) {
  char* endptr = nullptr;
  auto value = static_cast<uint32_t>(strtoul(s, &endptr, base));
  return (*s && !*endptr) ? std::make_optional(value) : std::nullopt;
}

inline std::optional<int32_t> CStringToInt32(const char* s, int base = 10) {
  char* endptr = nullptr;
  auto value = static_cast<int32_t>(strtol(s, &endptr, base));
  return (*s && !*endptr) ? std::make_optional(value) : std::nullopt;
}

// Note: it saturates to 7fffffffffffffff if parsing a hex number >= 0x8000...
inline std::optional<int64_t> CStringToInt64(const char* s, int base = 10) {
  char* endptr = nullptr;
  auto value = static_cast<int64_t>(strtoll(s, &endptr, base));
  return (*s && !*endptr) ? std::make_optional(value) : std::nullopt;
}

inline std::optional<uint64_t> CStringToUInt64(const char* s, int base = 10) {
  char* endptr = nullptr;
  auto value = static_cast<uint64_t>(strtoull(s, &endptr, base));
  return (*s && !*endptr) ? std::make_optional(value) : std::nullopt;
}

double StrToD(const char* nptr, char** endptr);

inline std::optional<double> CStringToDouble(const char* s) {
  char* endptr = nullptr;
  double value = StrToD(s, &endptr);
  std::optional<double> result(std::nullopt);
  if (*s != '\0' && *endptr == '\0')
    result = value;
  return result;
}

inline std::optional<uint32_t> StringToUInt32(const std::string& s,
                                              int base = 10) {
  return CStringToUInt32(s.c_str(), base);
}

inline std::optional<int32_t> StringToInt32(const std::string& s,
                                            int base = 10) {
  return CStringToInt32(s.c_str(), base);
}

inline std::optional<uint64_t> StringToUInt64(const std::string& s,
                                              int base = 10) {
  return CStringToUInt64(s.c_str(), base);
}

inline std::optional<int64_t> StringToInt64(const std::string& s,
                                            int base = 10) {
  return CStringToInt64(s.c_str(), base);
}

inline std::optional<double> StringToDouble(const std::string& s) {
  return CStringToDouble(s.c_str());
}

template <typename T>
inline std::optional<T> StringViewToNumber(const base::StringView& sv,
                                           int base = 10) {
  // std::from_chars() does not regonize the leading '+' character and only
  // recognizes '-' so remove the '+' if it exists to avoid errors and match
  // the behavior of the other string conversion utilities above.
  size_t start_offset = !sv.empty() && sv.at(0) == '+' ? 1 : 0;
  T value;
  auto result =
      std::from_chars(sv.begin() + start_offset, sv.end(), value, base);
  if (result.ec == std::errc() && result.ptr == sv.end()) {
    return value;
  } else {
    return std::nullopt;
  }
}

inline std::optional<uint32_t> StringViewToUInt32(const base::StringView& sv,
                                                  int base = 10) {
  // std::from_chars() does not recognize the leading '-' character for
  // unsigned conversions, but strtol does. To Mimic the behavior of strtol,
  // attempt a signed converion if we see a leading '-', and then cast the
  // result back to unsigned.
  if (sv.size() > 0 && sv.at(0) == '-') {
    return static_cast<std::optional<uint32_t> >(
        StringViewToNumber<int32_t>(sv, base));
  } else {
    return StringViewToNumber<uint32_t>(sv, base);
  }
}

inline std::optional<int32_t> StringViewToInt32(const base::StringView& sv,
                                                int base = 10) {
  return StringViewToNumber<int32_t>(sv, base);
}

inline std::optional<uint64_t> StringViewToUInt64(const base::StringView& sv,
                                                  int base = 10) {
  // std::from_chars() does not recognize the leading '-' character for
  // unsigned conversions, but strtol does. To Mimic the behavior of strtol,
  // attempt a signed converion if we see a leading '-', and then cast the
  // result back to unsigned.
  if (sv.size() > 0 && sv.at(0) == '-') {
    return static_cast<std::optional<uint64_t> >(
        StringViewToNumber<int64_t>(sv, base));
  } else {
    return StringViewToNumber<uint64_t>(sv, base);
  }
}

inline std::optional<int64_t> StringViewToInt64(const base::StringView& sv,
                                                int base = 10) {
  return StringViewToNumber<int64_t>(sv, base);
}

// TODO: As of Clang 19.0 std::from_chars is unimplemented for type double
// despite being part of C++17 standard, and already being supported by GCC and
// MSVC. Enable this once we have double support in Clang.
// inline std::optional<double> StringViewToDouble(const base::StringView& sv) {
//   return StringViewToNumber<double>(sv);
// }

bool StartsWith(const std::string& str, const std::string& prefix);
bool EndsWith(const std::string& str, const std::string& suffix);
bool StartsWithAny(const std::string& str,
                   const std::vector<std::string>& prefixes);
bool Contains(const std::string& haystack, const std::string& needle);
bool Contains(const std::string& haystack, char needle);
size_t Find(const StringView& needle, const StringView& haystack);
bool CaseInsensitiveEqual(const std::string& first, const std::string& second);
std::string Join(const std::vector<std::string>& parts,
                 const std::string& delim);
std::vector<std::string> SplitString(const std::string& text,
                                     const std::string& delimiter);
std::string StripPrefix(const std::string& str, const std::string& prefix);
std::string StripSuffix(const std::string& str, const std::string& suffix);
std::string TrimWhitespace(const std::string& str);
std::string ToLower(const std::string& str);
std::string ToUpper(const std::string& str);
std::string StripChars(const std::string& str,
                       const std::string& chars,
                       char replacement);
std::string ToHex(const char* data, size_t size);
inline std::string ToHex(const std::string& s) {
  return ToHex(s.c_str(), s.size());
}
std::string IntToHexString(uint32_t number);
std::string Uint64ToHexString(uint64_t number);
std::string Uint64ToHexStringNoPrefix(uint64_t number);
std::string ReplaceAll(std::string str,
                       const std::string& to_replace,
                       const std::string& replacement);

<<<<<<< HEAD
#if PERFETTO_BUILDFLAG(PERFETTO_OS_WIN)
bool WideToUTF8(const std::wstring& source, std::string& output);
bool UTF8ToWide(const std::string& source, std::wstring& output);
#endif // PERFETTO_BUILDFLAG(PERFETTO_OS_WIN)
=======
// Checks if all characters in the input string view `str` are ASCII.
//
// If so, the function returns true and `output` is not modified.
// If `str` contains non-ASCII characters, the function returns false,
// removes invalid UTF-8 characters from `str`, and stores the result in
// `output`.
bool CheckAsciiAndRemoveInvalidUTF8(base::StringView str, std::string& output);

#if PERFETTO_BUILDFLAG(PERFETTO_OS_WIN)
bool WideToUTF8(const std::wstring& source, std::string& output);
bool UTF8ToWide(const std::string& source, std::wstring& output);
#endif  // PERFETTO_BUILDFLAG(PERFETTO_OS_WIN)
>>>>>>> 6540d290

// A BSD-style strlcpy without the return value.
// Copies at most |dst_size|-1 characters. Unlike strncpy, it always \0
// terminates |dst|, as long as |dst_size| is not 0.
// Unlike strncpy and like strlcpy it does not zero-pad the rest of |dst|.
// Returns nothing. The BSD strlcpy returns the size of |src|, which might
// be > |dst_size|. Anecdotal experience suggests people assume the return value
// is the number of bytes written in |dst|. That assumption can lead to
// dangerous bugs.
// In order to avoid being subtly uncompliant with strlcpy AND avoid misuse,
// the choice here is to return nothing.
inline void StringCopy(char* dst, const char* src, size_t dst_size) {
  for (size_t i = 0; i < dst_size; ++i) {
    if ((dst[i] = src[i]) == '\0') {
      return;  // We hit and copied the null terminator.
    }
  }

  // We were left off at dst_size. We over copied 1 byte. Null terminate.
  if (PERFETTO_LIKELY(dst_size > 0))
    dst[dst_size - 1] = 0;
}

// Like snprintf() but returns the number of chars *actually* written (without
// counting the null terminator) NOT "the number of chars which would have been
// written to the final string if enough  space had been available".
// This should be used in almost all cases when the caller uses the return value
// of snprintf(). If the return value is not used, there is no benefit in using
// this wrapper, as this just calls snprintf() and mangles the return value.
// It always null-terminates |dst| (even in case of errors), unless
// |dst_size| == 0.
// Examples:
//   SprintfTrunc(x, 4, "123whatever"): returns 3 and writes "123\0".
//   SprintfTrunc(x, 4, "123"): returns 3 and writes "123\0".
//   SprintfTrunc(x, 3, "123"): returns 2 and writes "12\0".
//   SprintfTrunc(x, 2, "123"): returns 1 and writes "1\0".
//   SprintfTrunc(x, 1, "123"): returns 0 and writes "\0".
//   SprintfTrunc(x, 0, "123"): returns 0 and writes nothing.
// NOTE: This means that the caller has no way to tell when truncation happens
//   vs the edge case of *just* fitting in the buffer.
size_t SprintfTrunc(char* dst, size_t dst_size, const char* fmt, ...)
    PERFETTO_PRINTF_FORMAT(3, 4);

// Line number starts from 1
struct LineWithOffset {
  base::StringView line;
  uint32_t line_offset;
  uint32_t line_num;
};

// For given string and offset Pfinds a line with character for
// which offset points, what number is this line (starts from 1), and the offset
// inside this line. returns std::nullopt if the offset points to
// line break character or exceeds string length.
std::optional<LineWithOffset> FindLineWithOffset(base::StringView str,
                                                 uint32_t offset);

// A helper class to facilitate construction and usage of write-once stack
// strings.
// Example usage:
//   StackString<32> x("format %d %s", 42, string_arg);
//   TakeString(x.c_str() | x.string_view() | x.ToStdString());
// Rather than char x[32] + sprintf.
// Advantages:
// - Avoids useless zero-fills caused by people doing `char buf[32] {}` (mainly
//   by fearing unknown snprintf failure modes).
// - Makes the code more robust in case of snprintf truncations (len() and
//  string_view() will return the truncated length, unlike snprintf).
template <size_t N>
class StackString {
 public:
  explicit PERFETTO_PRINTF_FORMAT(/* 1=this */ 2, 3)
      StackString(const char* fmt, ...) {
    buf_[0] = '\0';
    va_list args;
    va_start(args, fmt);
    int res = vsnprintf(buf_, sizeof(buf_), fmt, args);
    va_end(args);
    buf_[sizeof(buf_) - 1] = '\0';
    len_ = res < 0 ? 0 : std::min(static_cast<size_t>(res), sizeof(buf_) - 1);
  }

  StringView string_view() const { return StringView(buf_, len_); }
  std::string ToStdString() const { return std::string(buf_, len_); }
  const char* c_str() const { return buf_; }
  size_t len() const { return len_; }
  char* mutable_data() { return buf_; }

 private:
  char buf_[N];
  size_t len_ = 0;  // Does not include the \0.
};

}  // namespace base
}  // namespace perfetto

#endif  // INCLUDE_PERFETTO_EXT_BASE_STRING_UTILS_H_<|MERGE_RESOLUTION|>--- conflicted
+++ resolved
@@ -194,12 +194,6 @@
                        const std::string& to_replace,
                        const std::string& replacement);
 
-<<<<<<< HEAD
-#if PERFETTO_BUILDFLAG(PERFETTO_OS_WIN)
-bool WideToUTF8(const std::wstring& source, std::string& output);
-bool UTF8ToWide(const std::string& source, std::wstring& output);
-#endif // PERFETTO_BUILDFLAG(PERFETTO_OS_WIN)
-=======
 // Checks if all characters in the input string view `str` are ASCII.
 //
 // If so, the function returns true and `output` is not modified.
@@ -212,7 +206,6 @@
 bool WideToUTF8(const std::wstring& source, std::string& output);
 bool UTF8ToWide(const std::string& source, std::wstring& output);
 #endif  // PERFETTO_BUILDFLAG(PERFETTO_OS_WIN)
->>>>>>> 6540d290
 
 // A BSD-style strlcpy without the return value.
 // Copies at most |dst_size|-1 characters. Unlike strncpy, it always \0
