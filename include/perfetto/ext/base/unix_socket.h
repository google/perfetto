/*
 * Copyright (C) 2017 The Android Open Source Project
 *
 * Licensed under the Apache License, Version 2.0 (the "License");
 * you may not use this file except in compliance with the License.
 * You may obtain a copy of the License at
 *
 *      http://www.apache.org/licenses/LICENSE-2.0
 *
 * Unless required by applicable law or agreed to in writing, software
 * distributed under the License is distributed on an "AS IS" BASIS,
 * WITHOUT WARRANTIES OR CONDITIONS OF ANY KIND, either express or implied.
 * See the License for the specific language governing permissions and
 * limitations under the License.
 */

#ifndef INCLUDE_PERFETTO_EXT_BASE_UNIX_SOCKET_H_
#define INCLUDE_PERFETTO_EXT_BASE_UNIX_SOCKET_H_

#include <stdint.h>
#include <sys/types.h>

#include <memory>
#include <string>
#include <utility>

#include "perfetto/base/build_config.h"
#include "perfetto/base/compiler.h"
#include "perfetto/base/export.h"
#include "perfetto/base/logging.h"
#include "perfetto/base/platform_handle.h"
#include "perfetto/ext/base/scoped_file.h"
#include "perfetto/ext/base/utils.h"
#include "perfetto/ext/base/weak_ptr.h"

struct msghdr;

namespace perfetto {
namespace base {

// Define the ScopedSocketHandle type.

#if PERFETTO_BUILDFLAG(PERFETTO_OS_WIN)
int CloseSocket(SocketHandle);  // A wrapper around ::closesocket().
using ScopedSocketHandle =
    ScopedResource<SocketHandle, CloseSocket, static_cast<SocketHandle>(-1)>;
#else
using ScopedSocketHandle = ScopedFile;
#endif

class TaskRunner;

// Use arbitrarily high values to avoid that some code accidentally ends up
// assuming that these enum values match the sysroot's SOCK_xxx defines rather
// than using MkSockType() / MkSockFamily().
enum class SockType { kStream = 100, kDgram, kSeqPacket };
enum class SockFamily { kUnspec = 0, kUnix = 200, kInet, kInet6, kVsock };

// Controls the getsockopt(SO_PEERCRED) behavior, which allows to obtain the
// peer credentials.
enum class SockPeerCredMode {
  // Obtain the peer credentials immediately after connection and cache them.
  kReadOnConnect = 0,

  // Don't read peer credentials at all. Calls to peer_uid()/peer_pid() will
  // hit a DCHECK and return kInvalidUid/Pid in release builds.
  kIgnore = 1,

#if PERFETTO_BUILDFLAG(PERFETTO_OS_WIN) || \
    PERFETTO_BUILDFLAG(PERFETTO_OS_FUCHSIA)
  kDefault = kIgnore,
#else
  kDefault = kReadOnConnect,
#endif
};

// Returns the socket family from the full address that perfetto uses.
// Addr can be:
// - /path/to/socket : for linked AF_UNIX sockets.
// - @abstract_name  : for abstract AF_UNIX sockets.
// - 1.2.3.4:8080    : for Inet sockets.
// - [::1]:8080      : for Inet6 sockets.
// - vsock://-1:3000 : for VM sockets.
SockFamily GetSockFamily(const char* addr);

<<<<<<< HEAD
=======
// NetAddrInfo is a wrapper for a full address and it's family
// and type.
struct NetAddrInfo {
  NetAddrInfo(std::string _ip_port, SockFamily _family, SockType _type)
      : ip_port(std::move(_ip_port)), family(_family), type(_type) {}
  std::string ip_port;  // full address with ip and port
  SockFamily family;    // socket family
  SockType type;        // socket type
};

// Returns a list of NetAddrInfo from ip and port which
// ip can be an ipv4 or an ipv6 or a domain.
// 127.0.0.1    : ipv4 address
// localhost    : domain
// ::1          : ipv6 address
// port is a normal tcp port as string.
std::vector<NetAddrInfo> GetNetAddrInfo(const std::string& ip,
                                        const std::string& port);

>>>>>>> 6540d290
// Returns whether inter-process shared memory is supported for the socket.
inline bool SockShmemSupported(SockFamily sock_family) {
#if !PERFETTO_BUILDFLAG(PERFETTO_OS_WIN)
  return sock_family == SockFamily::kUnix;
#else
  base::ignore_result(sock_family);
  // On Windows shm is negotiated by sharing an unguessable token
  // over TCP sockets. In theory works on any socket type, in practice
  // we need to tell the difference between a local and a remote
  // connection. For now we assume everything is local.
  // See comments on r.android.com/2951909 .
  return true;
#endif
}
inline bool SockShmemSupported(const char* addr) {
  return SockShmemSupported(GetSockFamily(addr));
}

// UnixSocketRaw is a basic wrapper around sockets. It exposes wrapper
// methods that take care of most common pitfalls (e.g., marking fd as
// O_CLOEXEC, avoiding SIGPIPE, properly handling partial writes). It is used as
// a building block for the more sophisticated UnixSocket class which depends
// on base::TaskRunner.
class UnixSocketRaw {
 public:
  // Creates a new unconnected unix socket.
  static UnixSocketRaw CreateMayFail(SockFamily family, SockType type);

#if !PERFETTO_BUILDFLAG(PERFETTO_OS_WIN)
  // Crates a pair of connected sockets.
  static std::pair<UnixSocketRaw, UnixSocketRaw> CreatePairPosix(SockFamily,
                                                                 SockType);
#endif

  // Creates an uninitialized unix socket.
  UnixSocketRaw();

  // Creates a unix socket adopting an existing file descriptor. This is
  // typically used to inherit fds from init via environment variables.
  UnixSocketRaw(ScopedSocketHandle, SockFamily, SockType);

  ~UnixSocketRaw() = default;
  UnixSocketRaw(UnixSocketRaw&&) noexcept = default;
  UnixSocketRaw& operator=(UnixSocketRaw&&) = default;

  bool Bind(const std::string& socket_name);
  bool Listen();
  bool Connect(const std::string& socket_name);
  bool SetTxTimeout(uint32_t timeout_ms);
  bool SetRxTimeout(uint32_t timeout_ms);
  void Shutdown();
  void SetBlocking(bool);
  void DcheckIsBlocking(bool expected) const;  // No-op on release and Win.
  void SetRetainOnExec(bool retain);
  std::string GetSockAddr() const;
  SockType type() const { return type_; }
  SockFamily family() const { return family_; }
  SocketHandle fd() const { return *fd_; }
  explicit operator bool() const { return !!fd_; }

  // This is the handle that passed to TaskRunner.AddFileDescriptorWatch().
  // On UNIX this is just the socket FD. On Windows, we need to create a
  // dedicated event object.
  PlatformHandle watch_handle() const {
#if PERFETTO_BUILDFLAG(PERFETTO_OS_WIN)
    return *event_handle_;
#else
    return *fd_;
#endif
  }

  ScopedSocketHandle ReleaseFd() { return std::move(fd_); }

  // |send_fds| and |num_fds| are ignored on Windows.
  ssize_t Send(const void* msg,
               size_t len,
               const int* send_fds = nullptr,
               size_t num_fds = 0);

  ssize_t SendStr(const std::string& str) {
    return Send(str.data(), str.size());
  }

  // |fd_vec| and |max_files| are ignored on Windows.
  ssize_t Receive(void* msg,
                  size_t len,
                  ScopedFile* fd_vec = nullptr,
                  size_t max_files = 0);

#if !PERFETTO_BUILDFLAG(PERFETTO_OS_WIN)
  // UNIX-specific helpers to deal with SCM_RIGHTS.

  // Re-enter sendmsg until all the data has been sent or an error occurs.
  // TODO(fmayer): Figure out how to do timeouts here for heapprofd.
  ssize_t SendMsgAllPosix(struct msghdr* msg);

  // Exposed for testing only.
  // Update msghdr so subsequent sendmsg will send data that remains after n
  // bytes have already been sent.
  static void ShiftMsgHdrPosix(size_t n, struct msghdr* msg);
#endif

 private:
  UnixSocketRaw(SockFamily, SockType);

  UnixSocketRaw(const UnixSocketRaw&) = delete;
  UnixSocketRaw& operator=(const UnixSocketRaw&) = delete;

  ScopedSocketHandle fd_;
#if PERFETTO_BUILDFLAG(PERFETTO_OS_WIN)
  ScopedPlatformHandle event_handle_;
#endif
  SockFamily family_ = SockFamily::kUnix;
  SockType type_ = SockType::kStream;
  uint32_t tx_timeout_ms_ = 0;
};

// A non-blocking UNIX domain socket. Allows also to transfer file descriptors.
// None of the methods in this class are blocking.
// The main design goal is making strong guarantees on the EventListener
// callbacks, in order to avoid ending in some undefined state.
// In case of any error it will aggressively just shut down the socket and
// notify the failure with OnConnect(false) or OnDisconnect() depending on the
// state of the socket (see below).
// EventListener callbacks stop happening as soon as the instance is destroyed.
//
// Lifecycle of a client socket:
//
//                           Connect()
//                               |
//            +------------------+------------------+
//            | (success)                           | (failure or Shutdown())
//            V                                     V
//     OnConnect(true)                         OnConnect(false)
//            |
//            V
//    OnDataAvailable()
//            |
//            V
//     OnDisconnect()  (failure or shutdown)
//
//
// Lifecycle of a server socket:
//
//                          Listen()  --> returns false in case of errors.
//                             |
//                             V
//              OnNewIncomingConnection(new_socket)
//
//          (|new_socket| inherits the same EventListener)
//                             |
//                             V
//                     OnDataAvailable()
//                             | (failure or Shutdown())
//                             V
//                       OnDisconnect()
class PERFETTO_EXPORT_COMPONENT UnixSocket {
 public:
  class EventListener {
   public:
    EventListener() = default;
    virtual ~EventListener();

    EventListener(const EventListener&) = delete;
    EventListener& operator=(const EventListener&) = delete;

    EventListener(EventListener&&) noexcept = default;
    EventListener& operator=(EventListener&&) noexcept = default;

    // After Listen().
    // |self| may be null if the connection was not accepted via a listen
    // socket.
    virtual void OnNewIncomingConnection(
        UnixSocket* self,
        std::unique_ptr<UnixSocket> new_connection);

    // After Connect(), whether successful or not.
    virtual void OnConnect(UnixSocket* self, bool connected);

    // After a successful Connect() or OnNewIncomingConnection(). Either the
    // other endpoint did disconnect or some other error happened.
    virtual void OnDisconnect(UnixSocket* self);

    // Whenever there is data available to Receive(). Note that spurious FD
    // watch events are possible, so it is possible that Receive() soon after
    // OnDataAvailable() returns 0 (just ignore those).
    virtual void OnDataAvailable(UnixSocket* self);
  };

  enum class State {
    kDisconnected = 0,  // Failed connection, peer disconnection or Shutdown().
    kConnecting,  // Soon after Connect(), before it either succeeds or fails.
    kConnected,   // After a successful Connect().
    kListening    // After Listen(), until Shutdown().
  };

  // Creates a socket and starts listening. If SockFamily::kUnix and
  // |socket_name| starts with a '@', an abstract UNIX dmoain socket will be
  // created instead of a filesystem-linked UNIX socket (Linux/Android only).
  // If SockFamily::kInet, |socket_name| is host:port (e.g., "1.2.3.4:8000").
  // If SockFamily::kInet6, |socket_name| is [host]:port (e.g., "[::1]:8000").
  // Returns nullptr if the socket creation or bind fails. If listening fails,
  // (e.g. if another socket with the same name is already listening) the
  // returned socket will have is_listening() == false.
  static std::unique_ptr<UnixSocket> Listen(const std::string& socket_name,
                                            EventListener*,
                                            TaskRunner*,
                                            SockFamily,
                                            SockType);

  // Attaches to a pre-existing socket. The socket must have been created in
  // SOCK_STREAM mode and the caller must have called bind() on it.
  static std::unique_ptr<UnixSocket> Listen(ScopedSocketHandle,
                                            EventListener*,
                                            TaskRunner*,
                                            SockFamily,
                                            SockType);

  // Creates a Unix domain socket and connects to the listening endpoint.
  // Returns always an instance. EventListener::OnConnect(bool success) will
  // be called always, whether the connection succeeded or not.
  static std::unique_ptr<UnixSocket> Connect(
      const std::string& socket_name,
      EventListener*,
      TaskRunner*,
      SockFamily,
      SockType,
      SockPeerCredMode = SockPeerCredMode::kDefault);

  // Constructs a UnixSocket using the given connected socket.
  static std::unique_ptr<UnixSocket> AdoptConnected(
      ScopedSocketHandle,
      EventListener*,
      TaskRunner*,
      SockFamily,
      SockType,
      SockPeerCredMode = SockPeerCredMode::kDefault);

  UnixSocket(const UnixSocket&) = delete;
  UnixSocket& operator=(const UnixSocket&) = delete;
  // Cannot be easily moved because of tasks from the FileDescriptorWatch.
  UnixSocket(UnixSocket&&) = delete;
  UnixSocket& operator=(UnixSocket&&) = delete;

  // This class gives the hard guarantee that no callback is called on the
  // passed EventListener immediately after the object has been destroyed.
  // Any queued callback will be silently dropped.
  ~UnixSocket();

  // Shuts down the current connection, if any. If the socket was Listen()-ing,
  // stops listening. The socket goes back to kNotInitialized state, so it can
  // be reused with Listen() or Connect().
  void Shutdown(bool notify);

  void SetTxTimeout(uint32_t timeout_ms) {
    PERFETTO_CHECK(sock_raw_.SetTxTimeout(timeout_ms));
  }
  void SetRxTimeout(uint32_t timeout_ms) {
    PERFETTO_CHECK(sock_raw_.SetRxTimeout(timeout_ms));
  }

  std::string GetSockAddr() const { return sock_raw_.GetSockAddr(); }

  // Returns true is the message was queued, false if there was no space in the
  // output buffer, in which case the client should retry or give up.
  // If any other error happens the socket will be shutdown and
  // EventListener::OnDisconnect() will be called.
  // If the socket is not connected, Send() will just return false.
  // Does not append a null string terminator to msg in any case.
  bool Send(const void* msg, size_t len, const int* send_fds, size_t num_fds);

  inline bool Send(const void* msg, size_t len, int send_fd = -1) {
    if (send_fd != -1)
      return Send(msg, len, &send_fd, 1);
    return Send(msg, len, nullptr, 0);
  }

  inline bool SendStr(const std::string& msg) {
    return Send(msg.data(), msg.size(), -1);
  }

  // Returns the number of bytes (<= |len|) written in |msg| or 0 if there
  // is no data in the buffer to read or an error occurs (in which case a
  // EventListener::OnDisconnect() will follow).
  // If the ScopedFile pointer is not null and a FD is received, it moves the
  // received FD into that. If a FD is received but the ScopedFile pointer is
  // null, the FD will be automatically closed.
  size_t Receive(void* msg, size_t len, ScopedFile*, size_t max_files = 1);

  inline size_t Receive(void* msg, size_t len) {
    return Receive(msg, len, nullptr, 0);
  }

  // Only for tests. This is slower than Receive() as it requires a heap
  // allocation and a copy for the std::string. Guarantees that the returned
  // string is null terminated even if the underlying message sent by the peer
  // is not.
  std::string ReceiveString(size_t max_length = 1024);

  bool is_connected() const { return state_ == State::kConnected; }
  bool is_listening() const { return state_ == State::kListening; }
  SocketHandle fd() const { return sock_raw_.fd(); }
  SockFamily family() const { return sock_raw_.family(); }

  // User ID of the peer, as returned by the kernel. If the client disconnects
  // and the socket goes into the kDisconnected state, it retains the uid of
  // the last peer.
#if !PERFETTO_BUILDFLAG(PERFETTO_OS_WIN) && \
    !PERFETTO_BUILDFLAG(PERFETTO_OS_FUCHSIA)
  uid_t peer_uid_posix(bool skip_check_for_testing = false) const {
    PERFETTO_DCHECK((!is_listening() && peer_uid_ != kInvalidUid) ||
                    skip_check_for_testing);

    return peer_uid_;
  }
#endif

#if PERFETTO_BUILDFLAG(PERFETTO_OS_LINUX_BUT_NOT_QNX) || \
    PERFETTO_BUILDFLAG(PERFETTO_OS_ANDROID)
  // Process ID of the peer, as returned by the kernel. If the client
  // disconnects and the socket goes into the kDisconnected state, it
  // retains the pid of the last peer.
  //
  // This is only available on Linux / Android.
  pid_t peer_pid_linux(bool skip_check_for_testing = false) const {
    PERFETTO_DCHECK((!is_listening() && peer_pid_ != kInvalidPid) ||
                    skip_check_for_testing);
    return peer_pid_;
  }
#endif

  // This makes the UnixSocket unusable.
  UnixSocketRaw ReleaseSocket();

 private:
  UnixSocket(EventListener*,
             TaskRunner*,
             SockFamily,
             SockType,
             SockPeerCredMode);
  UnixSocket(EventListener*,
             TaskRunner*,
             ScopedSocketHandle,
             State,
             SockFamily,
             SockType,
             SockPeerCredMode);

  // Called once by the corresponding public static factory methods.
  void DoConnect(const std::string& socket_name);

#if !PERFETTO_BUILDFLAG(PERFETTO_OS_WIN)
  void ReadPeerCredentialsPosix();
#endif

  void OnEvent();
  void NotifyConnectionState(bool success);

  UnixSocketRaw sock_raw_;
  State state_ = State::kDisconnected;
  SockPeerCredMode peer_cred_mode_ = SockPeerCredMode::kDefault;

#if !PERFETTO_BUILDFLAG(PERFETTO_OS_WIN) && \
    !PERFETTO_BUILDFLAG(PERFETTO_OS_FUCHSIA)
  uid_t peer_uid_ = kInvalidUid;
#endif
#if PERFETTO_BUILDFLAG(PERFETTO_OS_LINUX) || \
    PERFETTO_BUILDFLAG(PERFETTO_OS_ANDROID)
  pid_t peer_pid_ = kInvalidPid;
#endif
  EventListener* const event_listener_;
  TaskRunner* const task_runner_;
  WeakPtrFactory<UnixSocket> weak_ptr_factory_;  // Keep last.
};

}  // namespace base
}  // namespace perfetto

#endif  // INCLUDE_PERFETTO_EXT_BASE_UNIX_SOCKET_H_<|MERGE_RESOLUTION|>--- conflicted
+++ resolved
@@ -83,8 +83,6 @@
 // - vsock://-1:3000 : for VM sockets.
 SockFamily GetSockFamily(const char* addr);
 
-<<<<<<< HEAD
-=======
 // NetAddrInfo is a wrapper for a full address and it's family
 // and type.
 struct NetAddrInfo {
@@ -104,7 +102,6 @@
 std::vector<NetAddrInfo> GetNetAddrInfo(const std::string& ip,
                                         const std::string& port);
 
->>>>>>> 6540d290
 // Returns whether inter-process shared memory is supported for the socket.
 inline bool SockShmemSupported(SockFamily sock_family) {
 #if !PERFETTO_BUILDFLAG(PERFETTO_OS_WIN)
