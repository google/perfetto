/*
 * Copyright (C) 2017 The Android Open Source Project
 *
 * Licensed under the Apache License, Version 2.0 (the "License");
 * you may not use this file except in compliance with the License.
 * You may obtain a copy of the License at
 *
 *      http://www.apache.org/licenses/LICENSE-2.0
 *
 * Unless required by applicable law or agreed to in writing, software
 * distributed under the License is distributed on an "AS IS" BASIS,
 * WITHOUT WARRANTIES OR CONDITIONS OF ANY KIND, either express or implied.
 * See the License for the specific language governing permissions and
 * limitations under the License.
 */

#ifndef INCLUDE_PERFETTO_EXT_TRACING_CORE_SHARED_MEMORY_H_
#define INCLUDE_PERFETTO_EXT_TRACING_CORE_SHARED_MEMORY_H_

#include <stddef.h>

#include <memory>
#include <utility>

#include "perfetto/base/export.h"
#include "perfetto/base/platform_handle.h"

namespace perfetto {

// An abstract interface that models the shared memory region shared between
// Service and Producer. The concrete implementation of this is up to the
// transport layer. This can be as simple as a malloc()-ed buffer, if both
// Producer and Service are hosted in the same process, or some posix shared
// memory for the out-of-process case (see src/unix_rpc).
// Both this class and the Factory are subclassed by the transport layer, which
// will attach platform specific fields to it (e.g., a unix file descriptor).
class PERFETTO_EXPORT_COMPONENT SharedMemory {
 public:
  class PERFETTO_EXPORT_COMPONENT Factory {
   public:
    virtual ~Factory();
    virtual std::unique_ptr<SharedMemory> CreateSharedMemory(size_t) = 0;
  };

  // The transport layer is expected to tear down the resource associated to
  // this object region when destroyed.
  virtual ~SharedMemory();

  // Read/write and read-only access to underlying buffer. The non-const method
  // is implemented in terms of the const one so subclasses need only provide a
  // single implementation; implementing in the opposite order would be unsafe
  // since subclasses could effectively mutate state from inside a const method.
  //
  // N.B. This signature implements "deep const" that ties the constness of this
  // object to the constness of the underlying buffer, as opposed to "shallow
  // const" that would have the signature `void* start() const;`; this is less
  // flexible for callers but prevents corner cases where it's transitively
  // possible to change this object's state via the controlled memory.
  void* start() { return const_cast<void*>(std::as_const(*this).start()); }
  virtual const void* start() const = 0;

<<<<<<< HEAD

=======
>>>>>>> 6540d290
  virtual size_t size() const = 0;
};

}  // namespace perfetto

#endif  // INCLUDE_PERFETTO_EXT_TRACING_CORE_SHARED_MEMORY_H_<|MERGE_RESOLUTION|>--- conflicted
+++ resolved
@@ -59,10 +59,6 @@
   void* start() { return const_cast<void*>(std::as_const(*this).start()); }
   virtual const void* start() const = 0;
 
-<<<<<<< HEAD
-
-=======
->>>>>>> 6540d290
   virtual size_t size() const = 0;
 };
 
