/*
 * Copyright (C) 2017 The Android Open Source Project
 *
 * Licensed under the Apache License, Version 2.0 (the "License");
 * you may not use this file except in compliance with the License.
 * You may obtain a copy of the License at
 *
 *      http://www.apache.org/licenses/LICENSE-2.0
 *
 * Unless required by applicable law or agreed to in writing, software
 * distributed under the License is distributed on an "AS IS" BASIS,
 * WITHOUT WARRANTIES OR CONDITIONS OF ANY KIND, either express or implied.
 * See the License for the specific language governing permissions and
 * limitations under the License.
 */

#ifndef INCLUDE_PERFETTO_EXT_TRACING_CORE_TRACE_PACKET_H_
#define INCLUDE_PERFETTO_EXT_TRACING_CORE_TRACE_PACKET_H_

#include <stddef.h>
#include <memory>
#include <optional>
#include <tuple>

#include "perfetto/base/export.h"
#include "perfetto/base/logging.h"
#include "perfetto/ext/tracing/core/slice.h"

namespace perfetto {

// A wrapper around a byte buffer that contains a protobuf-encoded TracePacket
// (see trace_packet.proto). The TracePacket is decoded only if the Consumer
// requests that. This is to allow Consumer(s) to just stream the packet over
// the network or save it to a file without wasting time decoding it and without
// needing to depend on libprotobuf or the trace_packet.pb.h header.
// If the packets are saved / streamed and not just consumed locally, consumers
// should ensure to preserve the unknown fields in the proto. A consumer, in
// fact, might have an older version .proto which is newer on the producer.
class PERFETTO_EXPORT_COMPONENT TracePacket {
 public:
  using const_iterator = Slices::const_iterator;

  // The field id of protos::Trace::packet, static_assert()-ed in the unittest.
  static constexpr uint32_t kPacketFieldNumber = 1;

  // Maximum size of the preamble returned by GetProtoPreamble().
  static constexpr size_t kMaxPreambleBytes = 8;

  TracePacket();
  ~TracePacket();
  TracePacket(TracePacket&&) noexcept;
  TracePacket& operator=(TracePacket&&);

  // Accesses all the raw slices in the packet, for saving them to file/network.
  const Slices& slices() const { return slices_; }

  // Mutator, used only by the service and tests.
  void AddSlice(Slice);

  // Does not copy / take ownership of the memory of the slice. The TracePacket
  // will be valid only as long as the original buffer is valid.
  void AddSlice(const void* start, size_t size);

  // Total size of all slices.
  size_t size() const { return size_; }

  // Generates a protobuf preamble suitable to represent this packet as a
  // repeated field within a root trace.proto message.
  // Returns a pointer to a buffer, owned by this class, containing the preamble
  // and its size.
  std::tuple<char*, size_t> GetProtoPreamble();

  // Returns the raw protobuf bytes of the slices, all stitched together into
  // a string. Only for testing.
  std::string GetRawBytesForTesting();

  // Remembers the buffer index where this packet was taken from. This is
  // usually populated for packets from a TraceBuffer, not synthetic ones.
  std::optional<uint32_t> buffer_index_for_stats() const {
    if (buffer_index_for_stats_ == 0)
      return std::nullopt;
    return buffer_index_for_stats_ - 1;
  }
  void set_buffer_index_for_stats(uint32_t v) {
    buffer_index_for_stats_ = v + 1;
  }

 private:
  TracePacket(const TracePacket&) = delete;
  TracePacket& operator=(const TracePacket&) = delete;

<<<<<<< HEAD
  Slices slices_;     // Not owned.
  size_t size_ = 0;   // SUM(slice.size for slice in slices_).
=======
  Slices slices_;    // Not owned.
  size_t size_ = 0;  // SUM(slice.size for slice in slices_).
>>>>>>> 6540d290

  // Internally we store index+1, and use 0 for the "not set" case.
  uint32_t buffer_index_for_stats_ = 0;
  char preamble_[kMaxPreambleBytes];  // Deliberately not initialized.

  // Remember to update the move operators and their unittest if adding new
  // fields. ConsumerIPCClientImpl::OnReadBuffersResponse() relies on
  // std::move(TracePacket) to clear up the moved-from instance.
};

}  // namespace perfetto

#endif  // INCLUDE_PERFETTO_EXT_TRACING_CORE_TRACE_PACKET_H_<|MERGE_RESOLUTION|>--- conflicted
+++ resolved
@@ -89,13 +89,8 @@
   TracePacket(const TracePacket&) = delete;
   TracePacket& operator=(const TracePacket&) = delete;
 
-<<<<<<< HEAD
-  Slices slices_;     // Not owned.
-  size_t size_ = 0;   // SUM(slice.size for slice in slices_).
-=======
   Slices slices_;    // Not owned.
   size_t size_ = 0;  // SUM(slice.size for slice in slices_).
->>>>>>> 6540d290
 
   // Internally we store index+1, and use 0 for the "not set" case.
   uint32_t buffer_index_for_stats_ = 0;
