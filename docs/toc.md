--- conflicted
+++ resolved
@@ -47,10 +47,7 @@
   * [PerfettoSQL](#)
     * [Standard Library](analysis/stdlib-docs.autogen)
     * [Syntax](analysis/perfetto-sql-syntax.md)
-<<<<<<< HEAD
-=======
     * [Style Guide](analysis/style-guide.md)
->>>>>>> 883878f1
     * [Prelude tables](analysis/sql-tables.autogen)
     * [Built-ins](analysis/builtin.md)
     * [Backwards Compatibility](analysis/perfetto-sql-backcompat.md)
