--- conflicted
+++ resolved
@@ -126,10 +126,7 @@
 
     - [Single Trace Analysis](#)
 
-<<<<<<< HEAD
-=======
       - [Trace summary](analysis/trace-summary.md)
->>>>>>> 9f7bb693
       - [Trace-based Metrics](analysis/metrics.md)
 
     - [Multi Trace Analysis](#)
