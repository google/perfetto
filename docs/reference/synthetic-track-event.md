--- conflicted
+++ resolved
@@ -1,29 +1,3 @@
-<<<<<<< HEAD
-# Writing TrackEvent Protos Synthetically
-
-This page acts as a reference guide to synthetically generate TrackEvent,
-Perfetto's native protobuf based tracing format. This allows using Perfetto's
-analysis and visualization without using collecting traces using the Perfetto
-SDK.
-
-TrackEvent protos can be manually written using the
-[official protobuf library](https://protobuf.dev/reference/) or any other
-protobuf-compatible library. To be language-agnostic, the rest of this page will
-show examples using the
-[text format](https://protobuf.dev/reference/protobuf/textformat-spec/)
-representation of protobufs.
-
-The root container of the protobuf-based traces is the
-[Trace](https://cs.android.com/android/platform/superproject/main/+/main:external/perfetto/protos/perfetto/trace/trace.proto)
-message which itself is simply a repeated field of
-[TracePacket](https://cs.android.com/android/platform/superproject/main/+/main:external/perfetto/protos/perfetto/trace/trace_packet.proto)
-messages.
-
-## Thread-scoped (sync) slices
-
-NOTE: in the legacy JSON tracing format, this section correspond to B/E/I/X
-events with the associated M (metadata) events.
-=======
 # Writing synthetic traces using TrackEvent protobufs
 
 This page acts as a reference guide to synthetically generate TrackEvent,
@@ -55,7 +29,6 @@
 NOTE: in the [legacy JSON tracing format](https://docs.google.com/document/d/1CvAClvFfyA5R-PhYUmn5OOQtYMH4h6I0nSsKchNAySU/preview),
 this section correspond to B/E/I/X events with the associated M (metadata)
 events.
->>>>>>> 6540d290
 
 Thread scoped slices are used to trace execution of functions on a single
 thread. As only one function runs on a single thread over time, this requires
@@ -544,11 +517,7 @@
 
 ## Flows
 
-<<<<<<< HEAD
-NOTE: in the legacy JSON tracing format, this section correspond to s/t/f
-=======
 NOTE: in the legacy JSON tracing format, this section corresponds to s/t/f
->>>>>>> 6540d290
 events.
 
 Flows allow connecting any number of slices with arrows. The semantic meaning of
