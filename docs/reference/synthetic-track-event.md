# Advanced Guide to Programmatic Trace Generation

This page serves as an advanced reference for programmatically creating Perfetto
trace files. It builds upon the foundational concepts and examples presented in
"[Converting arbitrary timestamped data to Perfetto](/docs/getting-started/converting.md)".

We assume you are familiar with:

- The basic structure of Perfetto traces (a `Trace` message containing a stream
  of `TracePacket` messages).
- Using the `TrackEvent` payload within `TracePacket` to create custom tracks
  with various types of slices (simple, nested, asynchronous), counters, and
  flows.
- The Python script template (`trace_converter_template.py`) for generating
  traces, and that the Python examples provided here are intended to be used
  within its `populate_packets(builder)` function.

This guide will currently focus on advanced `TrackEvent` features, such as:

- Associating your timeline data with operating system (OS) processes and
  threads for richer integration.
- Explicit track sorting and data interning for optimizing trace size and
  detail.

While `TrackEvent` is a primary method for representing timeline data,
`TracePacket` is a versatile container. In the future, this guide may expand to
cover other `TracePacket` payloads useful for synthetic trace generation.

The examples will continue to use Python, but the principles apply to any
language with Protocol Buffer support. For complete definitions of all available
fields, always refer to the official Perfetto protobuf sources, particularly
[TracePacket](https://source.chromium.org/chromium/chromium/src/+/main:third_party/perfetto/protos/perfetto/trace/trace_packet.proto)
and its various sub-messages, including
[TrackEvent](https://source.chromium.org/chromium/chromium/src/+/main:third_party/perfetto/protos/perfetto/trace/track_event/track_event.proto).

## Associating Tracks with Operating System Concepts

While the
"[Converting arbitrary timestamped data to Perfetto](/docs/getting-started/converting.md)"
guide demonstrated creating generic custom tracks, you can provide more specific
context to Perfetto by associating your tracks with operating system (OS)
processes and threads. This allows Perfetto's UI and analysis tools to offer
richer integration and better correlation with other system-wide data.

### Associating Tracks with Processes

You can create a top-level track that represents an OS process. Any other custom
tracks (which might contain slices or counters) can then be parented to this
process track. This helps in:

- **UI Grouping:** Your custom tracks will appear under the specified process
  name and PID in the Perfetto UI, alongside any other data collected for that
  process (e.g., CPU scheduling, memory counters).
- **Correlation:** Events on your custom tracks can be more easily correlated
  with system-level activity related to that process.
- **Clear Identification:** Explicitly naming the process and providing its PID
  makes it unambiguous which process your custom data pertains to.

To define a process track, you populate the `process` field within its
`TrackDescriptor`. At a minimum, you should provide a `pid` and ideally a
`process_name`.

It is also recommended to add a `timestamp` to the `TracePacket` containing the
process's `TrackDescriptor`. This is especially important when the trace
contains data from other sources (e.g. scheduling information from the kernel).
Unlike with "global" tracks, these track types may interact with other data
sources and as such having a timestamp makes sure that Trace Processor can
accurately sort the descriptor into the right place.

#### Python Example

Let's say you want to emit a custom counter (e.g. "Active DB Connections") and
have it appear under a specific process named "MyDatabaseService" with PID 1234.

Copy the following Python code into the `populate_packets(builder)` function in
your `trace_converter_template.py` script.

<details>
<summary><b>Click to expand/collapse Python code</b></summary>

```python
    TRUSTED_PACKET_SEQUENCE_ID = 8008

    # --- Define OS Process ---
    PROCESS_ID = 1234
    PROCESS_NAME = "MyDatabaseService"

    # Define a UUID for the process track
    process_track_uuid = uuid.uuid4().int & ((1 << 63) - 1)

    # 1. Define the Process Track
    # This packet establishes "MyDatabaseService (1234)" in the trace.
    packet = builder.add_packet()
    # It's good practice to timestamp the descriptor to be before the first
    # event.
    packet.timestamp = 9999
    desc = packet.track_descriptor
    desc.uuid = process_track_uuid
    desc.process.pid = PROCESS_ID
    desc.process.process_name = PROCESS_NAME
    # This track itself usually doesn't have events, it serves as a parent.

    # --- Define a Custom Counter Track parented to the Process ---
    db_connections_counter_track_uuid = uuid.uuid4().int & ((1 << 63) - 1)

    packet = builder.add_packet()
    desc = packet.track_descriptor
    desc.uuid = db_connections_counter_track_uuid
    desc.parent_uuid = process_track_uuid # Link to the process track
    desc.name = "Active DB Connections"
    # Mark this track as a counter track
    desc.counter.unit_name = "connections" # Optional: specify units

    # Helper to add a counter event
    def add_counter_event(ts, value, counter_track_uuid):
        packet = builder.add_packet()
        packet.timestamp = ts
        packet.track_event.type = TrackEvent.TYPE_COUNTER
        packet.track_event.track_uuid = counter_track_uuid
        packet.track_event.counter_value = value
        packet.trusted_packet_sequence_id = TRUSTED_PACKET_SEQUENCE_ID

    # 3. Emit counter values on the custom counter track
    add_counter_event(ts=10000, value=5, counter_track_uuid=db_connections_counter_track_uuid)
    add_counter_event(ts=10100, value=7, counter_track_uuid=db_connections_counter_track_uuid)
    add_counter_event(ts=10200, value=6, counter_track_uuid=db_connections_counter_track_uuid)
<<<<<<< HEAD
=======
```

</details>

![Associating Tracks with Processes](/docs/images/synthetic-track-event-process-counter.png)

You can query process-associated counter data using SQL in the Perfetto UI's Query tab or with [Trace Processor](/docs/analysis/getting-started.md):
```sql
SELECT counter.ts, counter.value, process.name AS process_name 
FROM counter 
JOIN process_counter_track ON counter.track_id = process_counter_track.id
JOIN process USING(upid)
WHERE process.pid = 1234;
```

Once you have defined a process track, you can parent various other kinds of
tracks to it. This includes tracks for specific threads within that process (see
next section), as well as custom tracks for process-wide counters (as shown
above) or groups of asynchronous operations related to this process (using the
techniques for asynchronous slices described in the
"[Converting arbitrary timestamped data to Perfetto](/docs/getting-started/converting.md)"
guide).

### Associating Tracks with Threads

You can create tracks that are explicitly associated with specific threads
within an OS process. This is the most common way to represent thread-specific
activity, such as function call stacks or thread-local counters.

**Benefits:**

- **Correct UI Placement:** When a thread track's `pid` and `tid` are specified
  in its `TrackDescriptor`, the Perfetto UI typically groups it under the
  corresponding process (identified by that `pid`). This helps organize the
  trace.
- **Correlation with System Data:** Perfetto can automatically correlate events
  on your thread track with system-level data for that thread, such as CPU
  scheduling slices.
- **Clear Naming:** You can provide a human-readable name for your thread.

To define a thread track:

1.  Create a `TrackDescriptor` for the thread.
2.  Populate its `thread` field, providing the `pid` of the process this thread
    belongs to and the unique `tid` of the thread. You should also set
    `thread_name`.
3.  Optionally and encouraged, you can also define a separate `TrackDescriptor`
    for the parent process itself (using its `process` field and `pid`), though
    it's not strictly required for the thread track to be recognized _as a
    thread of that PID_. The UI often infers process groupings from PIDs present
    in thread tracks.

Similarly to process tracks, it is also recommended to add a `timestamp` to the
`TracePacket` containing the thread's `TrackDescriptor`. This is especially
important when the trace contains data from other sources (e.g. scheduling
information from the kernel). Unlike with "global" tracks, these track types may
interact with other data sources and as such having a timestamp makes sure that
Trace Processor can accurately sort the descriptor into the right place.

**Python Example: Thread-Specific Slices**

This example defines a thread "MainWorkLoop" (TID 5678) belonging to process
"MyApplication" (PID 1234). It then emits a couple of slices directly onto this
thread's track. We also define a track for the process itself for clarity,
though the thread track's association is primarily through its `pid` and `tid`
fields.

Copy the following Python code into the `populate_packets(builder)` function in
your `trace_converter_template.py` script.

<details>
<summary><b>Click to expand/collapse Python code</b></summary>

```python
    TRUSTED_PACKET_SEQUENCE_ID = 8009

    # --- Define OS Process and Thread IDs and Names ---
    APP_PROCESS_ID = 1234
    APP_PROCESS_NAME = "MyApplication"
    MAIN_THREAD_ID = 5678
    MAIN_THREAD_NAME = "MainWorkLoop"

    # --- Define UUIDs for the tracks ---
    # While not strictly necessary to parent a thread track to a process track
    # for the UI to group them by PID, defining a process track can be good practice
    # if you want to name the process explicitly or attach process-scoped tracks later.
    app_process_track_uuid = uuid.uuid4().int & ((1 << 63) - 1)
    main_thread_track_uuid = uuid.uuid4().int & ((1 << 63) - 1)

    # 1. Define the Process Track (Optional, but good for naming the process)
    packet = builder.add_packet()
    packet.timestamp = 14998
    desc = packet.track_descriptor
    desc.uuid = app_process_track_uuid
    desc.process.pid = APP_PROCESS_ID
    desc.process.process_name = APP_PROCESS_NAME

    # 2. Define the Thread Track
    # The .thread.pid field associates it with the process.
    # No parent_uuid is set here; UI will group by PID.
    packet = builder.add_packet()
    packet.timestamp = 14999
    desc = packet.track_descriptor
    desc.uuid = main_thread_track_uuid
    # desc.parent_uuid = app_process_track_uuid # This line is NOT used
    desc.thread.pid = APP_PROCESS_ID
    desc.thread.tid = MAIN_THREAD_ID
    desc.thread.thread_name = MAIN_THREAD_NAME

    # Helper to add a slice event to a specific track
    def add_slice_event(ts, event_type, event_track_uuid, name=None):
        packet = builder.add_packet()
        packet.timestamp = ts
        packet.track_event.type = event_type
        packet.track_event.track_uuid = event_track_uuid
        if name:
            packet.track_event.name = name
        packet.trusted_packet_sequence_id = TRUSTED_PACKET_SEQUENCE_ID

    # 3. Emit slices on the main_thread_track_uuid
    add_slice_event(ts=15000, event_type=TrackEvent.TYPE_SLICE_BEGIN,
                    event_track_uuid=main_thread_track_uuid, name="ProcessInputEvent")
    # Nested slice
    add_slice_event(ts=15050, event_type=TrackEvent.TYPE_SLICE_BEGIN,
                    event_track_uuid=main_thread_track_uuid, name="UpdateState")
    add_slice_event(ts=15150, event_type=TrackEvent.TYPE_SLICE_END, # Ends UpdateState
                    event_track_uuid=main_thread_track_uuid)
    add_slice_event(ts=15200, event_type=TrackEvent.TYPE_SLICE_END, # Ends ProcessInputEvent
                    event_track_uuid=main_thread_track_uuid)

    add_slice_event(ts=16000, event_type=TrackEvent.TYPE_SLICE_BEGIN,
                    event_track_uuid=main_thread_track_uuid, name="RenderFrame")
    add_slice_event(ts=16500, event_type=TrackEvent.TYPE_SLICE_END,
                    event_track_uuid=main_thread_track_uuid)
```

</details>

![Associating Tracks with Threads](/docs/images/synthetic-track-event-thread-slice.png)

You can query thread-specific slices using SQL in the Perfetto UI's Query tab or with [Trace Processor](/docs/analysis/getting-started.md):
```sql
INCLUDE PERFETTO MODULE slices.with_context;

SELECT ts, dur, name, thread_name
FROM thread_slice 
WHERE tid = 5678;
```

## Advanced Track Customization

Beyond associating tracks with OS concepts, Perfetto offers ways to fine-tune
how your tracks are presented and how data is encoded.

### Controlling Track Sorting Order

By default, the Perfetto UI applies its own heuristics to sort tracks (e.g.,
alphabetically by name, or by track UUID). However, for complex custom traces,
you might want to explicitly define the order in which sibling tracks appear
under a parent. This is achieved using the `child_ordering` field on the parent
`TrackDescriptor` and, for `EXPLICIT` ordering, the `sibling_order_rank` on the
child `TrackDescriptor`s.

This `child_ordering` setting on a parent track only affects its direct
children.

Available `child_ordering` modes (defined in
`TrackDescriptor.ChildTracksOrdering`):

- `ORDERING_UNSPECIFIED`: The default. The UI will use its own heuristics.
- `LEXICOGRAPHIC`: Child tracks are sorted alphabetically by their `name`.
- `CHRONOLOGICAL`: Child tracks are sorted based on the timestamp of the
  earliest `TrackEvent` that occurs on each of them. Tracks with earlier events
  appear first.
- `EXPLICIT`: Child tracks are sorted based on the `sibling_order_rank` field
  set in their respective `TrackDescriptor`s. Lower ranks appear first. If ranks
  are equal, or if `sibling_order_rank` is not set, the tie-breaking order is
  undefined.

**Note:** The UI treats these as strong hints. While it generally respects these
orderings, there are contexts in which the UI reserves the right _not_ to show
them in this order; generally this would be if the user explicitly requested
this or if the UI has some special handling for these tracks.

**Python Example: Demonstrating All Sorting Types**

This example defines three parent tracks, each demonstrating a different
`child_ordering` mode.

Copy the following Python code into the `populate_packets(builder)` function in
your `trace_converter_template.py` script.

<details>
<summary><b>Click to expand/collapse Python code</b></summary>

```python
    TRUSTED_PACKET_SEQUENCE_ID = 9000

    # Helper to define a TrackDescriptor
    def define_custom_track(track_uuid, name, parent_track_uuid=None, child_ordering_mode=None, order_rank=None):
        packet = builder.add_packet()
        desc = packet.track_descriptor
        desc.uuid = track_uuid
        desc.name = name
        if parent_track_uuid:
            desc.parent_uuid = parent_track_uuid
        if child_ordering_mode:
            desc.child_ordering = child_ordering_mode
        if order_rank is not None:
            desc.sibling_order_rank = order_rank

    # Helper to add a simple instant event
    def add_instant_event(ts, track_uuid, event_name):
        packet = builder.add_packet()
        packet.timestamp = ts
        packet.track_event.type = TrackEvent.TYPE_INSTANT
        packet.track_event.track_uuid = track_uuid
        packet.track_event.name = event_name
        packet.trusted_packet_sequence_id = TRUSTED_PACKET_SEQUENCE_ID

    # --- 1. Lexicographical Sorting Example ---
    parent_lex_uuid = uuid.uuid4().int & ((1 << 63) - 1)
    define_custom_track(parent_lex_uuid, "Lexicographic Parent",
                        child_ordering_mode=TrackDescriptor.LEXICOGRAPHIC)

    child_c_lex_uuid = uuid.uuid4().int & ((1 << 63) - 1)
    child_a_lex_uuid = uuid.uuid4().int & ((1 << 63) - 1)
    child_b_lex_uuid = uuid.uuid4().int & ((1 << 63) - 1)

    define_custom_track(child_c_lex_uuid, "C-Item (Lex)", parent_track_uuid=parent_lex_uuid)
    define_custom_track(child_a_lex_uuid, "A-Item (Lex)", parent_track_uuid=parent_lex_uuid)
    define_custom_track(child_b_lex_uuid, "B-Item (Lex)", parent_track_uuid=parent_lex_uuid)

    add_instant_event(ts=100, track_uuid=child_c_lex_uuid, event_name="Event C")
    add_instant_event(ts=100, track_uuid=child_a_lex_uuid, event_name="Event A")
    add_instant_event(ts=100, track_uuid=child_b_lex_uuid, event_name="Event B")
    # Expected UI order under "Lexicographic Parent": A-Item, B-Item, C-Item

    # --- 2. Chronological Sorting Example ---
    parent_chrono_uuid = uuid.uuid4().int & ((1 << 63) - 1)
    define_custom_track(parent_chrono_uuid, "Chronological Parent",
                        child_ordering_mode=TrackDescriptor.CHRONOLOGICAL)

    child_late_uuid = uuid.uuid4().int & ((1 << 63) - 1)
    child_early_uuid = uuid.uuid4().int & ((1 << 63) - 1)
    child_middle_uuid = uuid.uuid4().int & ((1 << 63) - 1)

    define_custom_track(child_late_uuid, "Late Event Track", parent_track_uuid=parent_chrono_uuid)
    define_custom_track(child_early_uuid, "Early Event Track", parent_track_uuid=parent_chrono_uuid)
    define_custom_track(child_middle_uuid, "Middle Event Track", parent_track_uuid=parent_chrono_uuid)

    add_instant_event(ts=2000, track_uuid=child_late_uuid, event_name="Late Event")
    add_instant_event(ts=1000, track_uuid=child_early_uuid, event_name="Early Event")
    add_instant_event(ts=1500, track_uuid=child_middle_uuid, event_name="Middle Event")
    # Expected UI order under "Chronological Parent": Early, Middle, Late Event Track

    # --- 3. Explicit Sorting Example ---
    parent_explicit_uuid = uuid.uuid4().int & ((1 << 63) - 1)
    define_custom_track(parent_explicit_uuid, "Explicit Parent",
                        child_ordering_mode=TrackDescriptor.EXPLICIT)

    child_rank10_uuid = uuid.uuid4().int & ((1 << 63) - 1)
    child_rank_neg5_uuid = uuid.uuid4().int & ((1 << 63) - 1)
    child_rank0_uuid = uuid.uuid4().int & ((1 << 63) - 1)

    define_custom_track(child_rank10_uuid, "Explicit Rank 10",
                        parent_track_uuid=parent_explicit_uuid, order_rank=10)
    define_custom_track(child_rank_neg5_uuid, "Explicit Rank -5",
                        parent_track_uuid=parent_explicit_uuid, order_rank=-5)
    define_custom_track(child_rank0_uuid, "Explicit Rank 0",
                        parent_track_uuid=parent_explicit_uuid, order_rank=0)

    add_instant_event(ts=3000, track_uuid=child_rank10_uuid, event_name="Event Rank 10")
    add_instant_event(ts=3000, track_uuid=child_rank_neg5_uuid, event_name="Event Rank -5")
    add_instant_event(ts=3000, track_uuid=child_rank0_uuid, event_name="Event Rank 0")
    # Expected UI order under "Explicit Parent": Rank -5, Rank 0, Rank 10
```

</details>

![Controlling Track Sorting Order](/docs/images/synthetic-track-event-sorting.png)

### Sharing Y-Axis Between Counters

When visualizing multiple counter tracks, it is often useful to have them share
the same Y-axis range. This allows for easy comparison of their values. Perfetto
supports this feature through the `y_axis_share_key` field in the
`CounterDescriptor`.

All counter tracks that have the same `y_axis_share_key` and the same parent
track will share their Y-axis range in the UI.

**Python Example: Sharing Y-Axis**

In this example, we create two counter tracks with the same `y_axis_share_key`.
This will cause them to be rendered with the same Y-axis range in the Perfetto
UI.

<details>
<summary><b>Click to expand/collapse Python code</b></summary>

```python
    TRUSTED_PACKET_SEQUENCE_ID = 9005

    # --- Define Track UUIDs ---
    counter1_uuid = 1
    counter2_uuid = 2

    # Helper to define a Counter TrackDescriptor
    def define_counter_track(track_uuid, name, share_key=None):
        packet = builder.add_packet()
        desc = packet.track_descriptor
        desc.uuid = track_uuid
        desc.name = name
        if share_key:
            desc.counter.y_axis_share_key = share_key

    # 1. Define the counter tracks with the same share key
    define_counter_track(counter1_uuid, "Counter 1", "group1")
    define_counter_track(counter2_uuid, "Counter 2", "group1")

    # Helper to add a counter event
    def add_counter_event(ts, value, counter_track_uuid):
        packet = builder.add_packet()
        packet.timestamp = ts
        packet.track_event.type = TrackEvent.TYPE_COUNTER
        packet.track_event.track_uuid = counter_track_uuid
        packet.track_event.counter_value = value
        packet.trusted_packet_sequence_id = TRUSTED_PACKET_SEQUENCE_ID

    # 2. Add events to the tracks
    add_counter_event(ts=1000, value=100, counter_track_uuid=counter1_uuid)
    add_counter_event(ts=2000, value=200, counter_track_uuid=counter1_uuid)

    add_counter_event(ts=1000, value=300, counter_track_uuid=counter2_uuid)
    add_counter_event(ts=2000, value=400, counter_track_uuid=counter2_uuid)
>>>>>>> aaad9625
```

</details>

<<<<<<< HEAD
![Associating Tracks with Processes](/docs/images/synthetic-track-event-process-counter.png)

Once you have defined a process track, you can parent various other kinds of
tracks to it. This includes tracks for specific threads within that process (see
next section), as well as custom tracks for process-wide counters (as shown
above) or groups of asynchronous operations related to this process (using the
techniques for asynchronous slices described in the
"[Converting arbitrary timestamped data to Perfetto](/docs/getting-started/converting.md)"
guide).

### Associating Tracks with Threads

You can create tracks that are explicitly associated with specific threads
within an OS process. This is the most common way to represent thread-specific
activity, such as function call stacks or thread-local counters.

**Benefits:**

- **Correct UI Placement:** When a thread track's `pid` and `tid` are specified
  in its `TrackDescriptor`, the Perfetto UI typically groups it under the
  corresponding process (identified by that `pid`). This helps organize the
  trace.
- **Correlation with System Data:** Perfetto can automatically correlate events
  on your thread track with system-level data for that thread, such as CPU
  scheduling slices.
- **Clear Naming:** You can provide a human-readable name for your thread.

To define a thread track:

1.  Create a `TrackDescriptor` for the thread.
2.  Populate its `thread` field, providing the `pid` of the process this thread
    belongs to and the unique `tid` of the thread. You should also set
    `thread_name`.
3.  Optionally and encouraged, you can also define a separate `TrackDescriptor`
    for the parent process itself (using its `process` field and `pid`), though
    it's not strictly required for the thread track to be recognized _as a
    thread of that PID_. The UI often infers process groupings from PIDs present
    in thread tracks.

Similarly to process tracks, it is also recommended to add a `timestamp` to the
`TracePacket` containing the thread's `TrackDescriptor`. This is especially
important when the trace contains data from other sources (e.g. scheduling
information from the kernel). Unlike with "global" tracks, these track types may
interact with other data sources and as such having a timestamp makes sure that
Trace Processor can accurately sort the descriptor into the right place.

**Python Example: Thread-Specific Slices**

This example defines a thread "MainWorkLoop" (TID 5678) belonging to process
"MyApplication" (PID 1234). It then emits a couple of slices directly onto this
thread's track. We also define a track for the process itself for clarity,
though the thread track's association is primarily through its `pid` and `tid`
fields.
=======
![Sharing Y-Axis](/docs/images/synthetic-track-event-share-y-axis.png)

### Adding a Track Description

You can add a human-readable description to any track to provide more context
about the data it contains. In the Perfetto UI, this description appears in a
popup when the user clicks the help icon next to the track's name. This is
useful for explaining what a track represents, the meaning of its events, or how
it should be interpreted, especially in complex custom traces.

To add a description, you simply set the optional `description` field in the
track's `TrackDescriptor`.

#### Python Example

This example defines two tracks: one with a `description` field set and one
without, to illustrate the difference in the UI.
>>>>>>> aaad9625

Copy the following Python code into the `populate_packets(builder)` function in
your `trace_converter_template.py` script.

<details>
<summary><b>Click to expand/collapse Python code</b></summary>

```python
<<<<<<< HEAD
    TRUSTED_PACKET_SEQUENCE_ID = 8009

    # --- Define OS Process and Thread IDs and Names ---
    APP_PROCESS_ID = 1234
    APP_PROCESS_NAME = "MyApplication"
    MAIN_THREAD_ID = 5678
    MAIN_THREAD_NAME = "MainWorkLoop"

    # --- Define UUIDs for the tracks ---
    # While not strictly necessary to parent a thread track to a process track
    # for the UI to group them by PID, defining a process track can be good practice
    # if you want to name the process explicitly or attach process-scoped tracks later.
    app_process_track_uuid = uuid.uuid4().int & ((1 << 63) - 1)
    main_thread_track_uuid = uuid.uuid4().int & ((1 << 63) - 1)

    # 1. Define the Process Track (Optional, but good for naming the process)
    packet = builder.add_packet()
    packet.timestamp = 14998
    desc = packet.track_descriptor
    desc.uuid = app_process_track_uuid
    desc.process.pid = APP_PROCESS_ID
    desc.process.process_name = APP_PROCESS_NAME

    # 2. Define the Thread Track
    # The .thread.pid field associates it with the process.
    # No parent_uuid is set here; UI will group by PID.
    packet = builder.add_packet()
    packet.timestamp = 14999
    desc = packet.track_descriptor
    desc.uuid = main_thread_track_uuid
    # desc.parent_uuid = app_process_track_uuid # This line is NOT used
    desc.thread.pid = APP_PROCESS_ID
    desc.thread.tid = MAIN_THREAD_ID
    desc.thread.thread_name = MAIN_THREAD_NAME

    # Helper to add a slice event to a specific track
=======
    TRUSTED_PACKET_SEQUENCE_ID = 9005

    # --- Define Track UUID ---
    described_track_uuid = uuid.uuid4().int & ((1 << 63) - 1)
    undescribed_track_uuid = uuid.uuid4().int & ((1 << 63) - 1)

    # --- 1. Define two tracks, one with a description and one without ---
    # Track WITH description
    packet = builder.add_packet()
    desc = packet.track_descriptor
    desc.uuid = described_track_uuid
    desc.name = "Track With Description"
    desc.description = "This track shows the processing stages for incoming user requests. Click the (?) icon to see this text."

    # Track WITHOUT description
    packet = builder.add_packet()
    desc = packet.track_descriptor
    desc.uuid = undescribed_track_uuid
    desc.name = "Track Without Description"
    # The 'description' field is simply not set.

    # Helper to add a slice event to the track
>>>>>>> aaad9625
    def add_slice_event(ts, event_type, event_track_uuid, name=None):
        packet = builder.add_packet()
        packet.timestamp = ts
        packet.track_event.type = event_type
        packet.track_event.track_uuid = event_track_uuid
        if name:
            packet.track_event.name = name
        packet.trusted_packet_sequence_id = TRUSTED_PACKET_SEQUENCE_ID

<<<<<<< HEAD
    # 3. Emit slices on the main_thread_track_uuid
    add_slice_event(ts=15000, event_type=TrackEvent.TYPE_SLICE_BEGIN,
                    event_track_uuid=main_thread_track_uuid, name="ProcessInputEvent")
    # Nested slice
    add_slice_event(ts=15050, event_type=TrackEvent.TYPE_SLICE_BEGIN,
                    event_track_uuid=main_thread_track_uuid, name="UpdateState")
    add_slice_event(ts=15150, event_type=TrackEvent.TYPE_SLICE_END, # Ends UpdateState
                    event_track_uuid=main_thread_track_uuid)
    add_slice_event(ts=15200, event_type=TrackEvent.TYPE_SLICE_END, # Ends ProcessInputEvent
                    event_track_uuid=main_thread_track_uuid)

    add_slice_event(ts=16000, event_type=TrackEvent.TYPE_SLICE_BEGIN,
                    event_track_uuid=main_thread_track_uuid, name="RenderFrame")
    add_slice_event(ts=16500, event_type=TrackEvent.TYPE_SLICE_END,
                    event_track_uuid=main_thread_track_uuid)
=======
    # --- 2. Emit some events on both tracks ---
    # Events for the described track
    add_slice_event(ts=1000, event_type=TrackEvent.TYPE_SLICE_BEGIN,
                    event_track_uuid=described_track_uuid, name="Request #123")
    add_slice_event(ts=1200, event_type=TrackEvent.TYPE_SLICE_END,
                    event_track_uuid=described_track_uuid)

    # Events for the undescribed track
    add_slice_event(ts=1300, event_type=TrackEvent.TYPE_SLICE_BEGIN,
                    event_track_uuid=undescribed_track_uuid, name="Some Other Task")
    add_slice_event(ts=1500, event_type=TrackEvent.TYPE_SLICE_END,
                    event_track_uuid=undescribed_track_uuid)
>>>>>>> aaad9625
```

</details>

<<<<<<< HEAD
![Associating Tracks with Threads](/docs/images/synthetic-track-event-thread-slice.png)

## Advanced Track Customization

Beyond associating tracks with OS concepts, Perfetto offers ways to fine-tune
how your tracks are presented and how data is encoded.

### Controlling Track Sorting Order

By default, the Perfetto UI applies its own heuristics to sort tracks (e.g.,
alphabetically by name, or by track UUID). However, for complex custom traces,
you might want to explicitly define the order in which sibling tracks appear
under a parent. This is achieved using the `child_ordering` field on the parent
`TrackDescriptor` and, for `EXPLICIT` ordering, the `sibling_order_rank` on the
child `TrackDescriptor`s.

This `child_ordering` setting on a parent track only affects its direct
children.

Available `child_ordering` modes (defined in
`TrackDescriptor.ChildTracksOrdering`):

- `ORDERING_UNSPECIFIED`: The default. The UI will use its own heuristics.
- `LEXICOGRAPHIC`: Child tracks are sorted alphabetically by their `name`.
- `CHRONOLOGICAL`: Child tracks are sorted based on the timestamp of the
  earliest `TrackEvent` that occurs on each of them. Tracks with earlier events
  appear first.
- `EXPLICIT`: Child tracks are sorted based on the `sibling_order_rank` field
  set in their respective `TrackDescriptor`s. Lower ranks appear first. If ranks
  are equal, or if `sibling_order_rank` is not set, the tie-breaking order is
  undefined.

**Note:** The UI treats these as strong hints. While it generally respects these
orderings, there are contexts in which the UI reserves the right _not_ to show
them in this order; generally this would be if the user explicitly requested
this or if the UI has some special handling for these tracks.

**Python Example: Demonstrating All Sorting Types**

This example defines three parent tracks, each demonstrating a different
`child_ordering` mode.
=======
![Adding a Track Description](/docs/images/synthetic-track-event-description.png)

## Advanced Event Writing

This section covers advanced TrackEvent features for specialized use cases,
including data optimization techniques and event linking mechanisms.

### Interning Data for Trace Size Optimization

Interning is a technique used to reduce the size of trace files by emitting
frequently repeated strings (like event names or categories) only once in the
trace. Subsequent references to these strings use a compact integer identifier
(an "interning ID" or `iid`). This is particularly useful when you have many
events that share the same name or other string-based attributes.

**How it works:**

1.  **Define Interned Data:** In a `TracePacket`, you include an `interned_data`
    message. Inside this, you map your strings to `iid`s. For example, you can
    define `event_names` where each entry has an `iid` (a non-zero integer you
    choose) and a `name` string. This packet _establishes_ the mapping.
2.  **Reference by IID:** In subsequent `TrackEvent`s (within the same
    `trusted_packet_sequence_id` and before the interned state is cleared),
    instead of setting the `name` field directly, you set the corresponding
    `name_iid` field to the integer `iid` you defined.
3.  **Sequence Flags:** The `TracePacket.sequence_flags` field is crucial:

    - `SEQ_INCREMENTAL_STATE_CLEARED` (value 1): Set this on a packet if the
      interning dictionary (and other incremental state) for this sequence
      should be considered reset _before_ processing this packet's
      `interned_data`. This is often used on the first packet of a sequence that
      defines interned entries.
    - `SEQ_NEEDS_INCREMENTAL_STATE` (value 2): Set this on any packet that
      _either defines new interned data entries OR uses iids_ that were defined
      in previous packets (within the current valid state of the sequence).

    A typical packet that _initializes_ the interning dictionary for a sequence
    will set both flags:
    `TracePacket.SEQ_INCREMENTAL_STATE_CLEARED | TracePacket.SEQ_NEEDS_INCREMENTAL_STATE`.
    Packets that _use_ these established interned entries (or add more entries
    to the existing valid dictionary) will set
    `TracePacket.SEQ_NEEDS_INCREMENTAL_STATE`.

**Python Example: Interning Event Names**

This example shows how to define an interned string for an event name and then
use it multiple times.
>>>>>>> aaad9625

Copy the following Python code into the `populate_packets(builder)` function in
your `trace_converter_template.py` script.

<details>
<summary><b>Click to expand/collapse Python code</b></summary>

```python
<<<<<<< HEAD
    TRUSTED_PACKET_SEQUENCE_ID = 9000

    # Helper to define a TrackDescriptor
    def define_custom_track(track_uuid, name, parent_track_uuid=None, child_ordering_mode=None, order_rank=None):
        packet = builder.add_packet()
        desc = packet.track_descriptor
        desc.uuid = track_uuid
        desc.name = name
        if parent_track_uuid:
            desc.parent_uuid = parent_track_uuid
        if child_ordering_mode:
            desc.child_ordering = child_ordering_mode
        if order_rank is not None:
            desc.sibling_order_rank = order_rank

    # Helper to add a simple instant event
    def add_instant_event(ts, track_uuid, event_name):
        packet = builder.add_packet()
        packet.timestamp = ts
        packet.track_event.type = TrackEvent.TYPE_INSTANT
        packet.track_event.track_uuid = track_uuid
        packet.track_event.name = event_name
        packet.trusted_packet_sequence_id = TRUSTED_PACKET_SEQUENCE_ID

    # --- 1. Lexicographical Sorting Example ---
    parent_lex_uuid = uuid.uuid4().int & ((1 << 63) - 1)
    define_custom_track(parent_lex_uuid, "Lexicographic Parent",
                        child_ordering_mode=TrackDescriptor.LEXICOGRAPHIC)

    child_c_lex_uuid = uuid.uuid4().int & ((1 << 63) - 1)
    child_a_lex_uuid = uuid.uuid4().int & ((1 << 63) - 1)
    child_b_lex_uuid = uuid.uuid4().int & ((1 << 63) - 1)

    define_custom_track(child_c_lex_uuid, "C-Item (Lex)", parent_track_uuid=parent_lex_uuid)
    define_custom_track(child_a_lex_uuid, "A-Item (Lex)", parent_track_uuid=parent_lex_uuid)
    define_custom_track(child_b_lex_uuid, "B-Item (Lex)", parent_track_uuid=parent_lex_uuid)

    add_instant_event(ts=100, track_uuid=child_c_lex_uuid, event_name="Event C")
    add_instant_event(ts=100, track_uuid=child_a_lex_uuid, event_name="Event A")
    add_instant_event(ts=100, track_uuid=child_b_lex_uuid, event_name="Event B")
    # Expected UI order under "Lexicographic Parent": A-Item, B-Item, C-Item

    # --- 2. Chronological Sorting Example ---
    parent_chrono_uuid = uuid.uuid4().int & ((1 << 63) - 1)
    define_custom_track(parent_chrono_uuid, "Chronological Parent",
                        child_ordering_mode=TrackDescriptor.CHRONOLOGICAL)

    child_late_uuid = uuid.uuid4().int & ((1 << 63) - 1)
    child_early_uuid = uuid.uuid4().int & ((1 << 63) - 1)
    child_middle_uuid = uuid.uuid4().int & ((1 << 63) - 1)

    define_custom_track(child_late_uuid, "Late Event Track", parent_track_uuid=parent_chrono_uuid)
    define_custom_track(child_early_uuid, "Early Event Track", parent_track_uuid=parent_chrono_uuid)
    define_custom_track(child_middle_uuid, "Middle Event Track", parent_track_uuid=parent_chrono_uuid)

    add_instant_event(ts=2000, track_uuid=child_late_uuid, event_name="Late Event")
    add_instant_event(ts=1000, track_uuid=child_early_uuid, event_name="Early Event")
    add_instant_event(ts=1500, track_uuid=child_middle_uuid, event_name="Middle Event")
    # Expected UI order under "Chronological Parent": Early, Middle, Late Event Track

    # --- 3. Explicit Sorting Example ---
    parent_explicit_uuid = uuid.uuid4().int & ((1 << 63) - 1)
    define_custom_track(parent_explicit_uuid, "Explicit Parent",
                        child_ordering_mode=TrackDescriptor.EXPLICIT)

    child_rank10_uuid = uuid.uuid4().int & ((1 << 63) - 1)
    child_rank_neg5_uuid = uuid.uuid4().int & ((1 << 63) - 1)
    child_rank0_uuid = uuid.uuid4().int & ((1 << 63) - 1)

    define_custom_track(child_rank10_uuid, "Explicit Rank 10",
                        parent_track_uuid=parent_explicit_uuid, order_rank=10)
    define_custom_track(child_rank_neg5_uuid, "Explicit Rank -5",
                        parent_track_uuid=parent_explicit_uuid, order_rank=-5)
    define_custom_track(child_rank0_uuid, "Explicit Rank 0",
                        parent_track_uuid=parent_explicit_uuid, order_rank=0)

    add_instant_event(ts=3000, track_uuid=child_rank10_uuid, event_name="Event Rank 10")
    add_instant_event(ts=3000, track_uuid=child_rank_neg5_uuid, event_name="Event Rank -5")
    add_instant_event(ts=3000, track_uuid=child_rank0_uuid, event_name="Event Rank 0")
    # Expected UI order under "Explicit Parent": Rank -5, Rank 0, Rank 10
=======
    TRUSTED_PACKET_SEQUENCE_ID = 9002

    # --- Define Track UUID ---
    interning_track_uuid = uuid.uuid4().int & ((1 << 63) - 1)

    # Helper to define a TrackDescriptor
    def define_custom_track(track_uuid, name):
        packet = builder.add_packet()
        desc = packet.track_descriptor
        desc.uuid = track_uuid
        desc.name = name

    # 1. Define the track
    define_custom_track(interning_track_uuid, "Interning Demo Track")

    # --- Define Interned Event Name ---
    INTERNED_EVENT_NAME_IID = 1 # Choose a unique iid (non-zero)
    VERY_LONG_EVENT_NAME = "MyFrequentlyRepeatedLongEventNameThatTakesUpSpace"

    # Helper to add a TrackEvent packet, managing interning and sequence flags
    def add_slice_with_interning(ts, event_type, name_iid=None, name_literal=None, define_new_internment=False, new_intern_iid=None, new_intern_name=None):
        packet = builder.add_packet()
        packet.timestamp = ts
        tev = packet.track_event
        tev.type = event_type
        tev.track_uuid = interning_track_uuid

        if name_iid:
            tev.name_iid = name_iid
        elif name_literal and event_type != TrackEvent.TYPE_SLICE_END:
            tev.name = name_literal

        if define_new_internment:
            # This packet defines new interned data.
            # We'll also clear any prior state for this sequence.
            if new_intern_iid and new_intern_name:
                entry = packet.interned_data.event_names.add()
                entry.iid = new_intern_iid
                entry.name = new_intern_name
            packet.sequence_flags = TracePacket.SEQ_INCREMENTAL_STATE_CLEARED | TracePacket.SEQ_NEEDS_INCREMENTAL_STATE
        else:
            # This packet uses existing interned data (or has no interned fields)
            # but is part of a sequence that relies on incremental state.
            packet.sequence_flags = TracePacket.SEQ_NEEDS_INCREMENTAL_STATE

        packet.trusted_packet_sequence_id = TRUSTED_PACKET_SEQUENCE_ID
        return packet

    # --- Packet 1: Define the interned name and start a slice using it ---
    add_slice_with_interning(
        ts=1000,
        event_type=TrackEvent.TYPE_SLICE_BEGIN,
        name_iid=INTERNED_EVENT_NAME_IID,
        define_new_internment=True, # This packet defines/resets internment
        new_intern_iid=INTERNED_EVENT_NAME_IID,
        new_intern_name=VERY_LONG_EVENT_NAME
    )

    # End the first slice
    add_slice_with_interning(
        ts=1100,
        event_type=TrackEvent.TYPE_SLICE_END
        # No name_iid needed for END, uses existing interned state context
    )

    # --- Packet 2: Use the Interned Event Name Again ---
    add_slice_with_interning(
        ts=1200,
        event_type=TrackEvent.TYPE_SLICE_BEGIN,
        name_iid=INTERNED_EVENT_NAME_IID # Re-use the iid
        # define_new_internment is False by default, so this uses existing state
    )

    # End the second slice
    add_slice_with_interning(
        ts=1300,
        event_type=TrackEvent.TYPE_SLICE_END
    )
>>>>>>> aaad9625
```

</details>

<<<<<<< HEAD
![Controlling Track Sorting Order](/docs/images/synthetic-track-event-sorting.png)

### Sharing Y-Axis Between Counters

When visualizing multiple counter tracks, it is often useful to have them share the same Y-axis range. This allows for easy comparison of their values. Perfetto supports this feature through the `y_axis_share_key` field in the `CounterDescriptor`.

All counter tracks that have the same `y_axis_share_key` and the same parent track will share their Y-axis range in the UI.

**Python Example: Sharing Y-Axis**

In this example, we create two counter tracks with the same `y_axis_share_key`. This will cause them to be rendered with the same Y-axis range in the Perfetto UI.
=======
![Interning Data for Trace Size Optimization](/docs/images/synthetic-track-event-interning.png)

### Linking Related Events with Correlation IDs

Correlation IDs provide a way to visually link slices that are part of the same
logical operation, even when they are not causally connected. Unlike flows,
which represent direct cause-and-effect relationships, correlation IDs group
events that share a common context or belong to the same high-level operation.

**Common use cases:**

- **GPU rendering**: Link all slices involved in rendering the same frame across
  different GPU stages
- **Distributed systems**: Group all slices related to the same RPC request as
  it moves through different services
- **Network processing**: Connect all slices involved in processing the same
  network request through different kernel stages

**Visual benefits:** The Perfetto UI can use correlation IDs to assign
consistent colors to related slices or highlight the entire correlated set when
one slice is hovered, making it easier to track related operations across
different tracks.

**Relationship to flows:**

- Use **flows** when events have a direct causal relationship (A triggers B)
- Use **correlation IDs** when events are part of the same logical operation but
  not directly connected
- You can use both together: flows for causal connections within a correlated
  group

Perfetto supports three types of correlation identifiers:

- `correlation_id`: A 64-bit unsigned integer (most efficient, recommended for
  most cases)
- `correlation_id_str`: A string value (most flexible, human-readable)
- `correlation_id_str_iid`: An interned string ID (see
  [Interning Data for Trace Size Optimization](#interning-data-for-trace-size-optimization)
  above for details on interning)

#### Python Example

This example demonstrates correlation IDs using integer identifiers by
simulating different stages of processing for two separate requests across
multiple service tracks.

Copy the following Python code into the `populate_packets(builder)` function in
your `trace_converter_template.py` script.
>>>>>>> aaad9625

<details>
<summary><b>Click to expand/collapse Python code</b></summary>

```python
<<<<<<< HEAD
    TRUSTED_PACKET_SEQUENCE_ID = 9005

    # --- Define Track UUIDs ---
    counter1_uuid = 1
    counter2_uuid = 2

    # Helper to define a Counter TrackDescriptor
    def define_counter_track(track_uuid, name, share_key=None):
=======
    TRUSTED_PACKET_SEQUENCE_ID = 9010

    # --- Define Track UUIDs ---
    frontend_track_uuid = uuid.uuid4().int & ((1 << 63) - 1)
    auth_track_uuid = uuid.uuid4().int & ((1 << 63) - 1)
    database_track_uuid = uuid.uuid4().int & ((1 << 63) - 1)
    cache_track_uuid = uuid.uuid4().int & ((1 << 63) - 1)

    # Helper to define a TrackDescriptor
    def define_custom_track(track_uuid, name):
>>>>>>> aaad9625
        packet = builder.add_packet()
        desc = packet.track_descriptor
        desc.uuid = track_uuid
        desc.name = name
<<<<<<< HEAD
        if share_key:
            desc.counter.y_axis_share_key = share_key

    # 1. Define the counter tracks with the same share key
    define_counter_track(counter1_uuid, "Counter 1", "group1")
    define_counter_track(counter2_uuid, "Counter 2", "group1")

    # Helper to add a counter event
    def add_counter_event(ts, value, counter_track_uuid):
        packet = builder.add_packet()
        packet.timestamp = ts
        packet.track_event.type = TrackEvent.TYPE_COUNTER
        packet.track_event.track_uuid = counter_track_uuid
        packet.track_event.counter_value = value
        packet.trusted_packet_sequence_id = TRUSTED_PACKET_SEQUENCE_ID

    # 2. Add events to the tracks
    add_counter_event(ts=1000, value=100, counter_track_uuid=counter1_uuid)
    add_counter_event(ts=2000, value=200, counter_track_uuid=counter1_uuid)

    add_counter_event(ts=1000, value=300, counter_track_uuid=counter2_uuid)
    add_counter_event(ts=2000, value=400, counter_track_uuid=counter2_uuid)
=======

    # 1. Define the tracks
    define_custom_track(frontend_track_uuid, "Frontend Service")
    define_custom_track(auth_track_uuid, "Auth Service")
    define_custom_track(database_track_uuid, "Database Service")
    define_custom_track(cache_track_uuid, "Cache Service")

    # Helper to add slice with correlation ID
    def add_correlated_slice(ts_start, ts_end, track_uuid, slice_name, correlation_id):
        # Start slice
        packet = builder.add_packet()
        packet.timestamp = ts_start
        packet.track_event.type = TrackEvent.TYPE_SLICE_BEGIN
        packet.track_event.track_uuid = track_uuid
        packet.track_event.name = slice_name
        packet.track_event.correlation_id = correlation_id
        packet.trusted_packet_sequence_id = TRUSTED_PACKET_SEQUENCE_ID

        # End slice
        packet = builder.add_packet()
        packet.timestamp = ts_end
        packet.track_event.type = TrackEvent.TYPE_SLICE_END
        packet.track_event.track_uuid = track_uuid
        packet.trusted_packet_sequence_id = TRUSTED_PACKET_SEQUENCE_ID

    # --- Request #42: All slices with correlation_id = 42 ---
    REQUEST_42_ID = 42
    add_correlated_slice(1000, 1200, frontend_track_uuid, "Handle Request #42", REQUEST_42_ID)
    add_correlated_slice(1100, 1400, auth_track_uuid, "Authenticate Request #42", REQUEST_42_ID)
    add_correlated_slice(1350, 1600, database_track_uuid, "Query for Request #42", REQUEST_42_ID)

    # --- Request #123: All slices with correlation_id = 123 ---
    REQUEST_123_ID = 123
    add_correlated_slice(2000, 2300, frontend_track_uuid, "Handle Request #123", REQUEST_123_ID)
    add_correlated_slice(2100, 2500, database_track_uuid, "Query for Request #123", REQUEST_123_ID)
    add_correlated_slice(2400, 2600, cache_track_uuid, "Cache Request #123", REQUEST_123_ID)
>>>>>>> aaad9625
```

</details>

<<<<<<< HEAD
![Sharing Y-Axis](/docs/images/synthetic-track-event-share-y-axis.png)

### Interning Data for Trace Size Optimization

Interning is a technique used to reduce the size of trace files by emitting
frequently repeated strings (like event names or categories) only once in the
trace. Subsequent references to these strings use a compact integer identifier
(an "interning ID" or `iid`). This is particularly useful when you have many
events that share the same name or other string-based attributes.

**How it works:**

1.  **Define Interned Data:** In a `TracePacket`, you include an `interned_data`
    message. Inside this, you map your strings to `iid`s. For example, you can
    define `event_names` where each entry has an `iid` (a non-zero integer you
    choose) and a `name` string. This packet _establishes_ the mapping.
2.  **Reference by IID:** In subsequent `TrackEvent`s (within the same
    `trusted_packet_sequence_id` and before the interned state is cleared),
    instead of setting the `name` field directly, you set the corresponding
    `name_iid` field to the integer `iid` you defined.
3.  **Sequence Flags:** The `TracePacket.sequence_flags` field is crucial:

    - `SEQ_INCREMENTAL_STATE_CLEARED` (value 1): Set this on a packet if the
      interning dictionary (and other incremental state) for this sequence
      should be considered reset _before_ processing this packet's
      `interned_data`. This is often used on the first packet of a sequence that
      defines interned entries.
    - `SEQ_NEEDS_INCREMENTAL_STATE` (value 2): Set this on any packet that
      _either defines new interned data entries OR uses iids_ that were defined
      in previous packets (within the current valid state of the sequence).

    A typical packet that _initializes_ the interning dictionary for a sequence
    will set both flags:
    `TracePacket.SEQ_INCREMENTAL_STATE_CLEARED | TracePacket.SEQ_NEEDS_INCREMENTAL_STATE`.
    Packets that _use_ these established interned entries (or add more entries
    to the existing valid dictionary) will set
    `TracePacket.SEQ_NEEDS_INCREMENTAL_STATE`.

**Python Example: Interning Event Names**

This example shows how to define an interned string for an event name and then
use it multiple times.

Copy the following Python code into the `populate_packets(builder)` function in
your `trace_converter_template.py` script.

<details>
<summary><b>Click to expand/collapse Python code</b></summary>

```python
    TRUSTED_PACKET_SEQUENCE_ID = 9002

    # --- Define Track UUID ---
    interning_track_uuid = uuid.uuid4().int & ((1 << 63) - 1)

    # Helper to define a TrackDescriptor
    def define_custom_track(track_uuid, name):
        packet = builder.add_packet()
        desc = packet.track_descriptor
        desc.uuid = track_uuid
        desc.name = name

    # 1. Define the track
    define_custom_track(interning_track_uuid, "Interning Demo Track")

    # --- Define Interned Event Name ---
    INTERNED_EVENT_NAME_IID = 1 # Choose a unique iid (non-zero)
    VERY_LONG_EVENT_NAME = "MyFrequentlyRepeatedLongEventNameThatTakesUpSpace"

    # Helper to add a TrackEvent packet, managing interning and sequence flags
    def add_slice_with_interning(ts, event_type, name_iid=None, name_literal=None, define_new_internment=False, new_intern_iid=None, new_intern_name=None):
        packet = builder.add_packet()
        packet.timestamp = ts
        tev = packet.track_event
        tev.type = event_type
        tev.track_uuid = interning_track_uuid

        if name_iid:
            tev.name_iid = name_iid
        elif name_literal and event_type != TrackEvent.TYPE_SLICE_END:
            tev.name = name_literal

        if define_new_internment:
            # This packet defines new interned data.
            # We'll also clear any prior state for this sequence.
            if new_intern_iid and new_intern_name:
                entry = packet.interned_data.event_names.add()
                entry.iid = new_intern_iid
                entry.name = new_intern_name
            packet.sequence_flags = TracePacket.SEQ_INCREMENTAL_STATE_CLEARED | TracePacket.SEQ_NEEDS_INCREMENTAL_STATE
        else:
            # This packet uses existing interned data (or has no interned fields)
            # but is part of a sequence that relies on incremental state.
            packet.sequence_flags = TracePacket.SEQ_NEEDS_INCREMENTAL_STATE

        packet.trusted_packet_sequence_id = TRUSTED_PACKET_SEQUENCE_ID
        return packet

    # --- Packet 1: Define the interned name and start a slice using it ---
    add_slice_with_interning(
        ts=1000,
        event_type=TrackEvent.TYPE_SLICE_BEGIN,
        name_iid=INTERNED_EVENT_NAME_IID,
        define_new_internment=True, # This packet defines/resets internment
        new_intern_iid=INTERNED_EVENT_NAME_IID,
        new_intern_name=VERY_LONG_EVENT_NAME
    )

    # End the first slice
    add_slice_with_interning(
        ts=1100,
        event_type=TrackEvent.TYPE_SLICE_END
        # No name_iid needed for END, uses existing interned state context
    )

    # --- Packet 2: Use the Interned Event Name Again ---
    add_slice_with_interning(
        ts=1200,
        event_type=TrackEvent.TYPE_SLICE_BEGIN,
        name_iid=INTERNED_EVENT_NAME_IID # Re-use the iid
        # define_new_internment is False by default, so this uses existing state
    )

    # End the second slice
    add_slice_with_interning(
        ts=1300,
        event_type=TrackEvent.TYPE_SLICE_END
    )
```

</details>

![Interning Data for Trace Size Optimization](/docs/images/synthetic-track-event-interning.png)

### Adding a Track Description

You can add a human-readable description to any track to provide more context
about the data it contains. In the Perfetto UI, this description appears in a
popup when the user clicks the help icon next to the track's name. This is
useful for explaining what a track represents, the meaning of its events, or how
it should be interpreted, especially in complex custom traces.

To add a description, you simply set the optional `description` field in the
track's `TrackDescriptor`.

#### Python Example

This example defines two tracks: one with a `description` field set and one
without, to illustrate the difference in the UI.

Copy the following Python code into the `populate_packets(builder)` function in
your `trace_converter_template.py` script.

<details>
<summary><b>Click to expand/collapse Python code</b></summary>

```python
    TRUSTED_PACKET_SEQUENCE_ID = 9005

    # --- Define Track UUID ---
    described_track_uuid = uuid.uuid4().int & ((1 << 63) - 1)
    undescribed_track_uuid = uuid.uuid4().int & ((1 << 63) - 1)

    # --- 1. Define two tracks, one with a description and one without ---
    # Track WITH description
    packet = builder.add_packet()
    desc = packet.track_descriptor
    desc.uuid = described_track_uuid
    desc.name = "Track With Description"
    desc.description = "This track shows the processing stages for incoming user requests. Click the (?) icon to see this text."

    # Track WITHOUT description
    packet = builder.add_packet()
    desc = packet.track_descriptor
    desc.uuid = undescribed_track_uuid
    desc.name = "Track Without Description"
    # The 'description' field is simply not set.

    # Helper to add a slice event to the track
    def add_slice_event(ts, event_type, event_track_uuid, name=None):
        packet = builder.add_packet()
        packet.timestamp = ts
        packet.track_event.type = event_type
        packet.track_event.track_uuid = event_track_uuid
        if name:
            packet.track_event.name = name
        packet.trusted_packet_sequence_id = TRUSTED_PACKET_SEQUENCE_ID

    # --- 2. Emit some events on both tracks ---
    # Events for the described track
    add_slice_event(ts=1000, event_type=TrackEvent.TYPE_SLICE_BEGIN,
                    event_track_uuid=described_track_uuid, name="Request #123")
    add_slice_event(ts=1200, event_type=TrackEvent.TYPE_SLICE_END,
                    event_track_uuid=described_track_uuid)

    # Events for the undescribed track
    add_slice_event(ts=1300, event_type=TrackEvent.TYPE_SLICE_BEGIN,
                    event_track_uuid=undescribed_track_uuid, name="Some Other Task")
    add_slice_event(ts=1500, event_type=TrackEvent.TYPE_SLICE_END,
                    event_track_uuid=undescribed_track_uuid)
```

</details>

![Adding a Track Description](/docs/images/synthetic-track-event-description.png)

## {#controlling-track-merging} Controlling Track Merging

By default, the Perfetto UI merges tracks that share the same name. This is
often the desired behavior for grouping related asynchronous events. However,
there are scenarios where you need more explicit control. You can override this
default merging logic using the `sibling_merge_behavior` and `sibling_merge_key`
fields in the `TrackDescriptor`.

This allows you to:

- **Prevent merging**: Force tracks, even with the same name, to always be
  displayed separately.
- **Merge by key**: Force tracks to merge based on a custom key, regardless of
  their names.

The `sibling_merge_behavior` field can be set to one of the following values:

- `SIBLING_MERGE_BEHAVIOR_BY_TRACK_NAME` (the default): Merges sibling tracks
  that have the same `name`.
- `SIBLING_MERGE_BEHAVIOR_NONE`: Prevents the track from being merged with any
  of its siblings.
- `SIBLING_MERGE_BEHAVIOR_BY_SIBLING_MERGE_KEY`: Merges sibling tracks that have
  the same `sibling_merge_key` string.

### Python Example: Preventing Merging

In this example, we create two tracks with the same name. By setting their
`sibling_merge_behavior` to `SIBLING_MERGE_BEHAVIOR_NONE`, we ensure they are
always displayed as distinct tracks in the UI.

<details>
<summary><b>Click to expand/collapse Python code</b></summary>

```python
    TRUSTED_PACKET_SEQUENCE_ID = 9003

    # --- Define Track UUIDs ---
    track1_uuid = 1
    track2_uuid = 2

=======
![Correlation IDs](/docs/images/synthetic-track-event-correlation-ids.png)

## {#controlling-track-merging} Controlling Track Merging

By default, the Perfetto UI merges tracks that share the same name. This is
often the desired behavior for grouping related asynchronous events. However,
there are scenarios where you need more explicit control. You can override this
default merging logic using the `sibling_merge_behavior` and `sibling_merge_key`
fields in the `TrackDescriptor`.

This allows you to:

- **Prevent merging**: Force tracks, even with the same name, to always be
  displayed separately.
- **Merge by key**: Force tracks to merge based on a custom key, regardless of
  their names.

The `sibling_merge_behavior` field can be set to one of the following values:

- `SIBLING_MERGE_BEHAVIOR_BY_TRACK_NAME` (the default): Merges sibling tracks
  that have the same `name`.
- `SIBLING_MERGE_BEHAVIOR_NONE`: Prevents the track from being merged with any
  of its siblings.
- `SIBLING_MERGE_BEHAVIOR_BY_SIBLING_MERGE_KEY`: Merges sibling tracks that have
  the same `sibling_merge_key` string.

### Python Example: Preventing Merging

In this example, we create two tracks with the same name. By setting their
`sibling_merge_behavior` to `SIBLING_MERGE_BEHAVIOR_NONE`, we ensure they are
always displayed as distinct tracks in the UI.

<details>
<summary><b>Click to expand/collapse Python code</b></summary>

```python
    TRUSTED_PACKET_SEQUENCE_ID = 9003

    # --- Define Track UUIDs ---
    track1_uuid = 1
    track2_uuid = 2

>>>>>>> aaad9625
    # Helper to define a TrackDescriptor
    def define_custom_track(track_uuid, name):
        packet = builder.add_packet()
        desc = packet.track_descriptor
        desc.uuid = track_uuid
        desc.name = name
        desc.sibling_merge_behavior = TrackDescriptor.SIBLING_MERGE_BEHAVIOR_NONE

    # 1. Define the tracks
    define_custom_track(track1_uuid, "My Separate Track")
    define_custom_track(track2_uuid, "My Separate Track")

    # Helper to add a slice event
    def add_slice_event(ts, event_type, event_track_uuid, name=None):
        packet = builder.add_packet()
        packet.timestamp = ts
        packet.track_event.type = event_type
        packet.track_event.track_uuid = event_track_uuid
        if name:
            packet.track_event.name = name
        packet.trusted_packet_sequence_id = TRUSTED_PACKET_SEQUENCE_ID

    # 2. Add events to the tracks
    add_slice_event(ts=1000, event_type=TrackEvent.TYPE_SLICE_BEGIN, event_track_uuid=track1_uuid, name="Slice 1")
    add_slice_event(ts=1100, event_type=TrackEvent.TYPE_SLICE_END, event_track_uuid=track1_uuid)

    add_slice_event(ts=1200, event_type=TrackEvent.TYPE_SLICE_BEGIN, event_track_uuid=track2_uuid, name="Slice 2")
    add_slice_event(ts=1300, event_type=TrackEvent.TYPE_SLICE_END, event_track_uuid=track2_uuid)
```

</details>

![Preventing Merging](/docs/images/synthetic-track-event-no-merge.png)

### Python Example: Merging by Key

In this example, we create two tracks with different names but the same
`sibling_merge_key`. By setting their `sibling_merge_behavior` to
`SIBLING_MERGE_BEHAVIOR_BY_SIBLING_MERGE_KEY`, we instruct the UI to merge them
into a single visual track. The name of the merged group will be taken from one
of the tracks (usually the one with the lower UUID).

<details>
<summary><b>Click to expand/collapse Python code</b></summary>

```python
    TRUSTED_PACKET_SEQUENCE_ID = 9004

    # --- Define Track UUIDs ---
    track1_uuid = 1
    track2_uuid = 2

    # Helper to define a TrackDescriptor
    def define_custom_track(track_uuid, name, merge_key):
        packet = builder.add_packet()
        desc = packet.track_descriptor
        desc.uuid = track_uuid
        desc.name = name
        desc.sibling_merge_behavior = TrackDescriptor.SIBLING_MERGE_BEHAVIOR_BY_SIBLING_MERGE_KEY
        desc.sibling_merge_key = merge_key

    # 1. Define the tracks with the same merge key
    define_custom_track(track1_uuid, "HTTP GET", "conn-123")
    define_custom_track(track2_uuid, "HTTP POST", "conn-123")

    # Helper to add a slice event
    def add_slice_event(ts, event_type, event_track_uuid, name=None):
        packet = builder.add_packet()
        packet.timestamp = ts
        packet.track_event.type = event_type
        packet.track_event.track_uuid = event_track_uuid
        if name:
            packet.track_event.name = name
        packet.trusted_packet_sequence_id = TRUSTED_PACKET_SEQUENCE_ID

    # 2. Add events to the tracks
    add_slice_event(ts=1000, event_type=TrackEvent.TYPE_SLICE_BEGIN, event_track_uuid=track1_uuid, name="GET /data")
    add_slice_event(ts=1100, event_type=TrackEvent.TYPE_SLICE_END, event_track_uuid=track1_uuid)

    add_slice_event(ts=1200, event_type=TrackEvent.TYPE_SLICE_BEGIN, event_track_uuid=track2_uuid, name="POST /submit")
    add_slice_event(ts=1300, event_type=TrackEvent.TYPE_SLICE_END, event_track_uuid=track2_uuid)
```

</details>

![Merging by Key](/docs/images/synthetic-track-event-merge-by-key.png)
<<<<<<< HEAD

## {#handling-large-traces-with-streaming} Handling Large Traces with Streaming

All the examples so far have used the `TraceProtoBuilder`, which builds the
entire trace in memory before writing it to a file. This is simple and effective
for moderately sized traces, but can lead to high memory consumption if you are
generating traces with millions of events.

For these scenarios, the `StreamingTraceProtoBuilder` is the recommended
solution. It writes each `TracePacket` to a file as it's created, keeping
memory usage minimal regardless of the trace size.

### How it Works

The API for the streaming builder is slightly different:

1.  **Initialization**: You initialize `StreamingTraceProtoBuilder` with a
    file-like object opened in binary write mode.
2.  **Packet Creation**: Instead of `builder.add_packet()`, you call
    `builder.create_packet()` to get a new, empty `TracePacket`.
3.  **Packet Writing**: After populating the packet, you must explicitly call
    `builder.write_packet(packet)` to serialize and write it to the file.

### Python Example: Complete Streaming Script

Here is a complete, standalone Python script that demonstrates how to use the
`StreamingTraceProtoBuilder`. It is based on the "Creating Basic Timeline
Slices" example from the [Getting Started guide](/docs/getting-started/converting.md).

You can save this code as a new file (e.g., `streaming_converter.py`) and run it.

<details>
<summary><b>Click to expand/collapse Python code</b></summary>

```python
#!/usr/bin/env python3
import uuid

=======

## {#handling-large-traces-with-streaming} Handling Large Traces with Streaming

All the examples so far have used the `TraceProtoBuilder`, which builds the
entire trace in memory before writing it to a file. This is simple and effective
for moderately sized traces, but can lead to high memory consumption if you are
generating traces with millions of events.

For these scenarios, the `StreamingTraceProtoBuilder` is the recommended
solution. It writes each `TracePacket` to a file as it's created, keeping memory
usage minimal regardless of the trace size.

### How it Works

The API for the streaming builder is slightly different:

1.  **Initialization**: You initialize `StreamingTraceProtoBuilder` with a
    file-like object opened in binary write mode.
2.  **Packet Creation**: Instead of `builder.add_packet()`, you call
    `builder.create_packet()` to get a new, empty `TracePacket`.
3.  **Packet Writing**: After populating the packet, you must explicitly call
    `builder.write_packet(packet)` to serialize and write it to the file.

### Python Example: Complete Streaming Script

Here is a complete, standalone Python script that demonstrates how to use the
`StreamingTraceProtoBuilder`. It is based on the "Creating Basic Timeline
Slices" example from the
[Getting Started guide](/docs/getting-started/converting.md).

You can save this code as a new file (e.g., `streaming_converter.py`) and run
it.

<details>
<summary><b>Click to expand/collapse Python code</b></summary>

```python
#!/usr/bin/env python3
import uuid

>>>>>>> aaad9625
from perfetto.trace_builder.proto_builder import StreamingTraceProtoBuilder
from perfetto.protos.perfetto.trace.perfetto_trace_pb2 import TrackEvent

def populate_packets(builder: StreamingTraceProtoBuilder):
    """
    This function defines and writes TracePackets to the stream.

    Args:
        builder: An instance of StreamingTraceProtoBuilder.
    """
    # Define a unique ID for this sequence of packets
    TRUSTED_PACKET_SEQUENCE_ID = 1001

    # Define a unique UUID for your custom track
    CUSTOM_TRACK_UUID = 12345678

    # 1. Define the Custom Track
    packet = builder.create_packet()
    packet.track_descriptor.uuid = CUSTOM_TRACK_UUID
    packet.track_descriptor.name = "My Custom Data Timeline"
    builder.write_packet(packet)

    # 2. Emit events for this custom track
    # Example Event 1: "Task A"
    packet = builder.create_packet()
    packet.timestamp = 1000
    packet.track_event.type = TrackEvent.TYPE_SLICE_BEGIN
    packet.track_event.track_uuid = CUSTOM_TRACK_UUID
    packet.track_event.name = "Task A"
    packet.trusted_packet_sequence_id = TRUSTED_PACKET_SEQUENCE_ID
    builder.write_packet(packet)

    packet = builder.create_packet()
    packet.timestamp = 1500
    packet.track_event.type = TrackEvent.TYPE_SLICE_END
    packet.track_event.track_uuid = CUSTOM_TRACK_UUID
    packet.trusted_packet_sequence_id = TRUSTED_PACKET_SEQUENCE_ID
    builder.write_packet(packet)

    # Example Event 2: "Task B"
    packet = builder.create_packet()
    packet.timestamp = 1600
    packet.track_event.type = TrackEvent.TYPE_SLICE_BEGIN
    packet.track_event.track_uuid = CUSTOM_TRACK_UUID
    packet.track_event.name = "Task B"
    packet.trusted_packet_sequence_id = TRUSTED_PACKET_SEQUENCE_ID
    builder.write_packet(packet)

    packet = builder.create_packet()
    packet.timestamp = 1800
    packet.track_event.type = TrackEvent.TYPE_SLICE_END
    packet.track_event.track_uuid = CUSTOM_TRACK_UUID
    packet.trusted_packet_sequence_id = TRUSTED_PACKET_SEQUENCE_ID
    builder.write_packet(packet)

    # Example Event 3: An instantaneous event
    packet = builder.create_packet()
    packet.timestamp = 1900
    packet.track_event.type = TrackEvent.TYPE_INSTANT
    packet.track_event.track_uuid = CUSTOM_TRACK_UUID
    packet.track_event.name = "Milestone Y"
    packet.trusted_packet_sequence_id = TRUSTED_PACKET_SEQUENCE_ID
    builder.write_packet(packet)

def main():
    """
    Initializes the StreamingTraceProtoBuilder and calls populate_packets
    to write the trace to a file.
    """
    output_filename = "my_streamed_trace.pftrace"
    with open(output_filename, 'wb') as f:
        builder = StreamingTraceProtoBuilder(f)
        populate_packets(builder)

    print(f"Trace written to {output_filename}")
    print(f"Open with [https://ui.perfetto.dev](https://ui.perfetto.dev).")

if __name__ == "__main__":
    main()
```

</details><|MERGE_RESOLUTION|>--- conflicted
+++ resolved
@@ -124,8 +124,6 @@
     add_counter_event(ts=10000, value=5, counter_track_uuid=db_connections_counter_track_uuid)
     add_counter_event(ts=10100, value=7, counter_track_uuid=db_connections_counter_track_uuid)
     add_counter_event(ts=10200, value=6, counter_track_uuid=db_connections_counter_track_uuid)
-<<<<<<< HEAD
-=======
 ```
 
 </details>
@@ -462,66 +460,10 @@
 
     add_counter_event(ts=1000, value=300, counter_track_uuid=counter2_uuid)
     add_counter_event(ts=2000, value=400, counter_track_uuid=counter2_uuid)
->>>>>>> aaad9625
 ```
 
 </details>
 
-<<<<<<< HEAD
-![Associating Tracks with Processes](/docs/images/synthetic-track-event-process-counter.png)
-
-Once you have defined a process track, you can parent various other kinds of
-tracks to it. This includes tracks for specific threads within that process (see
-next section), as well as custom tracks for process-wide counters (as shown
-above) or groups of asynchronous operations related to this process (using the
-techniques for asynchronous slices described in the
-"[Converting arbitrary timestamped data to Perfetto](/docs/getting-started/converting.md)"
-guide).
-
-### Associating Tracks with Threads
-
-You can create tracks that are explicitly associated with specific threads
-within an OS process. This is the most common way to represent thread-specific
-activity, such as function call stacks or thread-local counters.
-
-**Benefits:**
-
-- **Correct UI Placement:** When a thread track's `pid` and `tid` are specified
-  in its `TrackDescriptor`, the Perfetto UI typically groups it under the
-  corresponding process (identified by that `pid`). This helps organize the
-  trace.
-- **Correlation with System Data:** Perfetto can automatically correlate events
-  on your thread track with system-level data for that thread, such as CPU
-  scheduling slices.
-- **Clear Naming:** You can provide a human-readable name for your thread.
-
-To define a thread track:
-
-1.  Create a `TrackDescriptor` for the thread.
-2.  Populate its `thread` field, providing the `pid` of the process this thread
-    belongs to and the unique `tid` of the thread. You should also set
-    `thread_name`.
-3.  Optionally and encouraged, you can also define a separate `TrackDescriptor`
-    for the parent process itself (using its `process` field and `pid`), though
-    it's not strictly required for the thread track to be recognized _as a
-    thread of that PID_. The UI often infers process groupings from PIDs present
-    in thread tracks.
-
-Similarly to process tracks, it is also recommended to add a `timestamp` to the
-`TracePacket` containing the thread's `TrackDescriptor`. This is especially
-important when the trace contains data from other sources (e.g. scheduling
-information from the kernel). Unlike with "global" tracks, these track types may
-interact with other data sources and as such having a timestamp makes sure that
-Trace Processor can accurately sort the descriptor into the right place.
-
-**Python Example: Thread-Specific Slices**
-
-This example defines a thread "MainWorkLoop" (TID 5678) belonging to process
-"MyApplication" (PID 1234). It then emits a couple of slices directly onto this
-thread's track. We also define a track for the process itself for clarity,
-though the thread track's association is primarily through its `pid` and `tid`
-fields.
-=======
 ![Sharing Y-Axis](/docs/images/synthetic-track-event-share-y-axis.png)
 
 ### Adding a Track Description
@@ -539,7 +481,6 @@
 
 This example defines two tracks: one with a `description` field set and one
 without, to illustrate the difference in the UI.
->>>>>>> aaad9625
 
 Copy the following Python code into the `populate_packets(builder)` function in
 your `trace_converter_template.py` script.
@@ -548,44 +489,6 @@
 <summary><b>Click to expand/collapse Python code</b></summary>
 
 ```python
-<<<<<<< HEAD
-    TRUSTED_PACKET_SEQUENCE_ID = 8009
-
-    # --- Define OS Process and Thread IDs and Names ---
-    APP_PROCESS_ID = 1234
-    APP_PROCESS_NAME = "MyApplication"
-    MAIN_THREAD_ID = 5678
-    MAIN_THREAD_NAME = "MainWorkLoop"
-
-    # --- Define UUIDs for the tracks ---
-    # While not strictly necessary to parent a thread track to a process track
-    # for the UI to group them by PID, defining a process track can be good practice
-    # if you want to name the process explicitly or attach process-scoped tracks later.
-    app_process_track_uuid = uuid.uuid4().int & ((1 << 63) - 1)
-    main_thread_track_uuid = uuid.uuid4().int & ((1 << 63) - 1)
-
-    # 1. Define the Process Track (Optional, but good for naming the process)
-    packet = builder.add_packet()
-    packet.timestamp = 14998
-    desc = packet.track_descriptor
-    desc.uuid = app_process_track_uuid
-    desc.process.pid = APP_PROCESS_ID
-    desc.process.process_name = APP_PROCESS_NAME
-
-    # 2. Define the Thread Track
-    # The .thread.pid field associates it with the process.
-    # No parent_uuid is set here; UI will group by PID.
-    packet = builder.add_packet()
-    packet.timestamp = 14999
-    desc = packet.track_descriptor
-    desc.uuid = main_thread_track_uuid
-    # desc.parent_uuid = app_process_track_uuid # This line is NOT used
-    desc.thread.pid = APP_PROCESS_ID
-    desc.thread.tid = MAIN_THREAD_ID
-    desc.thread.thread_name = MAIN_THREAD_NAME
-
-    # Helper to add a slice event to a specific track
-=======
     TRUSTED_PACKET_SEQUENCE_ID = 9005
 
     # --- Define Track UUID ---
@@ -608,7 +511,6 @@
     # The 'description' field is simply not set.
 
     # Helper to add a slice event to the track
->>>>>>> aaad9625
     def add_slice_event(ts, event_type, event_track_uuid, name=None):
         packet = builder.add_packet()
         packet.timestamp = ts
@@ -618,23 +520,6 @@
             packet.track_event.name = name
         packet.trusted_packet_sequence_id = TRUSTED_PACKET_SEQUENCE_ID
 
-<<<<<<< HEAD
-    # 3. Emit slices on the main_thread_track_uuid
-    add_slice_event(ts=15000, event_type=TrackEvent.TYPE_SLICE_BEGIN,
-                    event_track_uuid=main_thread_track_uuid, name="ProcessInputEvent")
-    # Nested slice
-    add_slice_event(ts=15050, event_type=TrackEvent.TYPE_SLICE_BEGIN,
-                    event_track_uuid=main_thread_track_uuid, name="UpdateState")
-    add_slice_event(ts=15150, event_type=TrackEvent.TYPE_SLICE_END, # Ends UpdateState
-                    event_track_uuid=main_thread_track_uuid)
-    add_slice_event(ts=15200, event_type=TrackEvent.TYPE_SLICE_END, # Ends ProcessInputEvent
-                    event_track_uuid=main_thread_track_uuid)
-
-    add_slice_event(ts=16000, event_type=TrackEvent.TYPE_SLICE_BEGIN,
-                    event_track_uuid=main_thread_track_uuid, name="RenderFrame")
-    add_slice_event(ts=16500, event_type=TrackEvent.TYPE_SLICE_END,
-                    event_track_uuid=main_thread_track_uuid)
-=======
     # --- 2. Emit some events on both tracks ---
     # Events for the described track
     add_slice_event(ts=1000, event_type=TrackEvent.TYPE_SLICE_BEGIN,
@@ -647,54 +532,10 @@
                     event_track_uuid=undescribed_track_uuid, name="Some Other Task")
     add_slice_event(ts=1500, event_type=TrackEvent.TYPE_SLICE_END,
                     event_track_uuid=undescribed_track_uuid)
->>>>>>> aaad9625
 ```
 
 </details>
 
-<<<<<<< HEAD
-![Associating Tracks with Threads](/docs/images/synthetic-track-event-thread-slice.png)
-
-## Advanced Track Customization
-
-Beyond associating tracks with OS concepts, Perfetto offers ways to fine-tune
-how your tracks are presented and how data is encoded.
-
-### Controlling Track Sorting Order
-
-By default, the Perfetto UI applies its own heuristics to sort tracks (e.g.,
-alphabetically by name, or by track UUID). However, for complex custom traces,
-you might want to explicitly define the order in which sibling tracks appear
-under a parent. This is achieved using the `child_ordering` field on the parent
-`TrackDescriptor` and, for `EXPLICIT` ordering, the `sibling_order_rank` on the
-child `TrackDescriptor`s.
-
-This `child_ordering` setting on a parent track only affects its direct
-children.
-
-Available `child_ordering` modes (defined in
-`TrackDescriptor.ChildTracksOrdering`):
-
-- `ORDERING_UNSPECIFIED`: The default. The UI will use its own heuristics.
-- `LEXICOGRAPHIC`: Child tracks are sorted alphabetically by their `name`.
-- `CHRONOLOGICAL`: Child tracks are sorted based on the timestamp of the
-  earliest `TrackEvent` that occurs on each of them. Tracks with earlier events
-  appear first.
-- `EXPLICIT`: Child tracks are sorted based on the `sibling_order_rank` field
-  set in their respective `TrackDescriptor`s. Lower ranks appear first. If ranks
-  are equal, or if `sibling_order_rank` is not set, the tie-breaking order is
-  undefined.
-
-**Note:** The UI treats these as strong hints. While it generally respects these
-orderings, there are contexts in which the UI reserves the right _not_ to show
-them in this order; generally this would be if the user explicitly requested
-this or if the UI has some special handling for these tracks.
-
-**Python Example: Demonstrating All Sorting Types**
-
-This example defines three parent tracks, each demonstrating a different
-`child_ordering` mode.
-=======
 ![Adding a Track Description](/docs/images/synthetic-track-event-description.png)
 
 ## Advanced Event Writing
@@ -742,7 +583,6 @@
 
 This example shows how to define an interned string for an event name and then
 use it multiple times.
->>>>>>> aaad9625
 
 Copy the following Python code into the `populate_packets(builder)` function in
 your `trace_converter_template.py` script.
@@ -751,88 +591,6 @@
 <summary><b>Click to expand/collapse Python code</b></summary>
 
 ```python
-<<<<<<< HEAD
-    TRUSTED_PACKET_SEQUENCE_ID = 9000
-
-    # Helper to define a TrackDescriptor
-    def define_custom_track(track_uuid, name, parent_track_uuid=None, child_ordering_mode=None, order_rank=None):
-        packet = builder.add_packet()
-        desc = packet.track_descriptor
-        desc.uuid = track_uuid
-        desc.name = name
-        if parent_track_uuid:
-            desc.parent_uuid = parent_track_uuid
-        if child_ordering_mode:
-            desc.child_ordering = child_ordering_mode
-        if order_rank is not None:
-            desc.sibling_order_rank = order_rank
-
-    # Helper to add a simple instant event
-    def add_instant_event(ts, track_uuid, event_name):
-        packet = builder.add_packet()
-        packet.timestamp = ts
-        packet.track_event.type = TrackEvent.TYPE_INSTANT
-        packet.track_event.track_uuid = track_uuid
-        packet.track_event.name = event_name
-        packet.trusted_packet_sequence_id = TRUSTED_PACKET_SEQUENCE_ID
-
-    # --- 1. Lexicographical Sorting Example ---
-    parent_lex_uuid = uuid.uuid4().int & ((1 << 63) - 1)
-    define_custom_track(parent_lex_uuid, "Lexicographic Parent",
-                        child_ordering_mode=TrackDescriptor.LEXICOGRAPHIC)
-
-    child_c_lex_uuid = uuid.uuid4().int & ((1 << 63) - 1)
-    child_a_lex_uuid = uuid.uuid4().int & ((1 << 63) - 1)
-    child_b_lex_uuid = uuid.uuid4().int & ((1 << 63) - 1)
-
-    define_custom_track(child_c_lex_uuid, "C-Item (Lex)", parent_track_uuid=parent_lex_uuid)
-    define_custom_track(child_a_lex_uuid, "A-Item (Lex)", parent_track_uuid=parent_lex_uuid)
-    define_custom_track(child_b_lex_uuid, "B-Item (Lex)", parent_track_uuid=parent_lex_uuid)
-
-    add_instant_event(ts=100, track_uuid=child_c_lex_uuid, event_name="Event C")
-    add_instant_event(ts=100, track_uuid=child_a_lex_uuid, event_name="Event A")
-    add_instant_event(ts=100, track_uuid=child_b_lex_uuid, event_name="Event B")
-    # Expected UI order under "Lexicographic Parent": A-Item, B-Item, C-Item
-
-    # --- 2. Chronological Sorting Example ---
-    parent_chrono_uuid = uuid.uuid4().int & ((1 << 63) - 1)
-    define_custom_track(parent_chrono_uuid, "Chronological Parent",
-                        child_ordering_mode=TrackDescriptor.CHRONOLOGICAL)
-
-    child_late_uuid = uuid.uuid4().int & ((1 << 63) - 1)
-    child_early_uuid = uuid.uuid4().int & ((1 << 63) - 1)
-    child_middle_uuid = uuid.uuid4().int & ((1 << 63) - 1)
-
-    define_custom_track(child_late_uuid, "Late Event Track", parent_track_uuid=parent_chrono_uuid)
-    define_custom_track(child_early_uuid, "Early Event Track", parent_track_uuid=parent_chrono_uuid)
-    define_custom_track(child_middle_uuid, "Middle Event Track", parent_track_uuid=parent_chrono_uuid)
-
-    add_instant_event(ts=2000, track_uuid=child_late_uuid, event_name="Late Event")
-    add_instant_event(ts=1000, track_uuid=child_early_uuid, event_name="Early Event")
-    add_instant_event(ts=1500, track_uuid=child_middle_uuid, event_name="Middle Event")
-    # Expected UI order under "Chronological Parent": Early, Middle, Late Event Track
-
-    # --- 3. Explicit Sorting Example ---
-    parent_explicit_uuid = uuid.uuid4().int & ((1 << 63) - 1)
-    define_custom_track(parent_explicit_uuid, "Explicit Parent",
-                        child_ordering_mode=TrackDescriptor.EXPLICIT)
-
-    child_rank10_uuid = uuid.uuid4().int & ((1 << 63) - 1)
-    child_rank_neg5_uuid = uuid.uuid4().int & ((1 << 63) - 1)
-    child_rank0_uuid = uuid.uuid4().int & ((1 << 63) - 1)
-
-    define_custom_track(child_rank10_uuid, "Explicit Rank 10",
-                        parent_track_uuid=parent_explicit_uuid, order_rank=10)
-    define_custom_track(child_rank_neg5_uuid, "Explicit Rank -5",
-                        parent_track_uuid=parent_explicit_uuid, order_rank=-5)
-    define_custom_track(child_rank0_uuid, "Explicit Rank 0",
-                        parent_track_uuid=parent_explicit_uuid, order_rank=0)
-
-    add_instant_event(ts=3000, track_uuid=child_rank10_uuid, event_name="Event Rank 10")
-    add_instant_event(ts=3000, track_uuid=child_rank_neg5_uuid, event_name="Event Rank -5")
-    add_instant_event(ts=3000, track_uuid=child_rank0_uuid, event_name="Event Rank 0")
-    # Expected UI order under "Explicit Parent": Rank -5, Rank 0, Rank 10
-=======
     TRUSTED_PACKET_SEQUENCE_ID = 9002
 
     # --- Define Track UUID ---
@@ -911,24 +669,10 @@
         ts=1300,
         event_type=TrackEvent.TYPE_SLICE_END
     )
->>>>>>> aaad9625
 ```
 
 </details>
 
-<<<<<<< HEAD
-![Controlling Track Sorting Order](/docs/images/synthetic-track-event-sorting.png)
-
-### Sharing Y-Axis Between Counters
-
-When visualizing multiple counter tracks, it is often useful to have them share the same Y-axis range. This allows for easy comparison of their values. Perfetto supports this feature through the `y_axis_share_key` field in the `CounterDescriptor`.
-
-All counter tracks that have the same `y_axis_share_key` and the same parent track will share their Y-axis range in the UI.
-
-**Python Example: Sharing Y-Axis**
-
-In this example, we create two counter tracks with the same `y_axis_share_key`. This will cause them to be rendered with the same Y-axis range in the Perfetto UI.
-=======
 ![Interning Data for Trace Size Optimization](/docs/images/synthetic-track-event-interning.png)
 
 ### Linking Related Events with Correlation IDs
@@ -977,22 +721,11 @@
 
 Copy the following Python code into the `populate_packets(builder)` function in
 your `trace_converter_template.py` script.
->>>>>>> aaad9625
 
 <details>
 <summary><b>Click to expand/collapse Python code</b></summary>
 
 ```python
-<<<<<<< HEAD
-    TRUSTED_PACKET_SEQUENCE_ID = 9005
-
-    # --- Define Track UUIDs ---
-    counter1_uuid = 1
-    counter2_uuid = 2
-
-    # Helper to define a Counter TrackDescriptor
-    def define_counter_track(track_uuid, name, share_key=None):
-=======
     TRUSTED_PACKET_SEQUENCE_ID = 9010
 
     # --- Define Track UUIDs ---
@@ -1003,35 +736,10 @@
 
     # Helper to define a TrackDescriptor
     def define_custom_track(track_uuid, name):
->>>>>>> aaad9625
         packet = builder.add_packet()
         desc = packet.track_descriptor
         desc.uuid = track_uuid
         desc.name = name
-<<<<<<< HEAD
-        if share_key:
-            desc.counter.y_axis_share_key = share_key
-
-    # 1. Define the counter tracks with the same share key
-    define_counter_track(counter1_uuid, "Counter 1", "group1")
-    define_counter_track(counter2_uuid, "Counter 2", "group1")
-
-    # Helper to add a counter event
-    def add_counter_event(ts, value, counter_track_uuid):
-        packet = builder.add_packet()
-        packet.timestamp = ts
-        packet.track_event.type = TrackEvent.TYPE_COUNTER
-        packet.track_event.track_uuid = counter_track_uuid
-        packet.track_event.counter_value = value
-        packet.trusted_packet_sequence_id = TRUSTED_PACKET_SEQUENCE_ID
-
-    # 2. Add events to the tracks
-    add_counter_event(ts=1000, value=100, counter_track_uuid=counter1_uuid)
-    add_counter_event(ts=2000, value=200, counter_track_uuid=counter1_uuid)
-
-    add_counter_event(ts=1000, value=300, counter_track_uuid=counter2_uuid)
-    add_counter_event(ts=2000, value=400, counter_track_uuid=counter2_uuid)
-=======
 
     # 1. Define the tracks
     define_custom_track(frontend_track_uuid, "Frontend Service")
@@ -1068,66 +776,51 @@
     add_correlated_slice(2000, 2300, frontend_track_uuid, "Handle Request #123", REQUEST_123_ID)
     add_correlated_slice(2100, 2500, database_track_uuid, "Query for Request #123", REQUEST_123_ID)
     add_correlated_slice(2400, 2600, cache_track_uuid, "Cache Request #123", REQUEST_123_ID)
->>>>>>> aaad9625
 ```
 
 </details>
 
-<<<<<<< HEAD
-![Sharing Y-Axis](/docs/images/synthetic-track-event-share-y-axis.png)
-
-### Interning Data for Trace Size Optimization
-
-Interning is a technique used to reduce the size of trace files by emitting
-frequently repeated strings (like event names or categories) only once in the
-trace. Subsequent references to these strings use a compact integer identifier
-(an "interning ID" or `iid`). This is particularly useful when you have many
-events that share the same name or other string-based attributes.
-
-**How it works:**
-
-1.  **Define Interned Data:** In a `TracePacket`, you include an `interned_data`
-    message. Inside this, you map your strings to `iid`s. For example, you can
-    define `event_names` where each entry has an `iid` (a non-zero integer you
-    choose) and a `name` string. This packet _establishes_ the mapping.
-2.  **Reference by IID:** In subsequent `TrackEvent`s (within the same
-    `trusted_packet_sequence_id` and before the interned state is cleared),
-    instead of setting the `name` field directly, you set the corresponding
-    `name_iid` field to the integer `iid` you defined.
-3.  **Sequence Flags:** The `TracePacket.sequence_flags` field is crucial:
-
-    - `SEQ_INCREMENTAL_STATE_CLEARED` (value 1): Set this on a packet if the
-      interning dictionary (and other incremental state) for this sequence
-      should be considered reset _before_ processing this packet's
-      `interned_data`. This is often used on the first packet of a sequence that
-      defines interned entries.
-    - `SEQ_NEEDS_INCREMENTAL_STATE` (value 2): Set this on any packet that
-      _either defines new interned data entries OR uses iids_ that were defined
-      in previous packets (within the current valid state of the sequence).
-
-    A typical packet that _initializes_ the interning dictionary for a sequence
-    will set both flags:
-    `TracePacket.SEQ_INCREMENTAL_STATE_CLEARED | TracePacket.SEQ_NEEDS_INCREMENTAL_STATE`.
-    Packets that _use_ these established interned entries (or add more entries
-    to the existing valid dictionary) will set
-    `TracePacket.SEQ_NEEDS_INCREMENTAL_STATE`.
-
-**Python Example: Interning Event Names**
-
-This example shows how to define an interned string for an event name and then
-use it multiple times.
-
-Copy the following Python code into the `populate_packets(builder)` function in
-your `trace_converter_template.py` script.
+![Correlation IDs](/docs/images/synthetic-track-event-correlation-ids.png)
+
+## {#controlling-track-merging} Controlling Track Merging
+
+By default, the Perfetto UI merges tracks that share the same name. This is
+often the desired behavior for grouping related asynchronous events. However,
+there are scenarios where you need more explicit control. You can override this
+default merging logic using the `sibling_merge_behavior` and `sibling_merge_key`
+fields in the `TrackDescriptor`.
+
+This allows you to:
+
+- **Prevent merging**: Force tracks, even with the same name, to always be
+  displayed separately.
+- **Merge by key**: Force tracks to merge based on a custom key, regardless of
+  their names.
+
+The `sibling_merge_behavior` field can be set to one of the following values:
+
+- `SIBLING_MERGE_BEHAVIOR_BY_TRACK_NAME` (the default): Merges sibling tracks
+  that have the same `name`.
+- `SIBLING_MERGE_BEHAVIOR_NONE`: Prevents the track from being merged with any
+  of its siblings.
+- `SIBLING_MERGE_BEHAVIOR_BY_SIBLING_MERGE_KEY`: Merges sibling tracks that have
+  the same `sibling_merge_key` string.
+
+### Python Example: Preventing Merging
+
+In this example, we create two tracks with the same name. By setting their
+`sibling_merge_behavior` to `SIBLING_MERGE_BEHAVIOR_NONE`, we ensure they are
+always displayed as distinct tracks in the UI.
 
 <details>
 <summary><b>Click to expand/collapse Python code</b></summary>
 
 ```python
-    TRUSTED_PACKET_SEQUENCE_ID = 9002
-
-    # --- Define Track UUID ---
-    interning_track_uuid = uuid.uuid4().int & ((1 << 63) - 1)
+    TRUSTED_PACKET_SEQUENCE_ID = 9003
+
+    # --- Define Track UUIDs ---
+    track1_uuid = 1
+    track2_uuid = 2
 
     # Helper to define a TrackDescriptor
     def define_custom_track(track_uuid, name):
@@ -1135,124 +828,13 @@
         desc = packet.track_descriptor
         desc.uuid = track_uuid
         desc.name = name
-
-    # 1. Define the track
-    define_custom_track(interning_track_uuid, "Interning Demo Track")
-
-    # --- Define Interned Event Name ---
-    INTERNED_EVENT_NAME_IID = 1 # Choose a unique iid (non-zero)
-    VERY_LONG_EVENT_NAME = "MyFrequentlyRepeatedLongEventNameThatTakesUpSpace"
-
-    # Helper to add a TrackEvent packet, managing interning and sequence flags
-    def add_slice_with_interning(ts, event_type, name_iid=None, name_literal=None, define_new_internment=False, new_intern_iid=None, new_intern_name=None):
-        packet = builder.add_packet()
-        packet.timestamp = ts
-        tev = packet.track_event
-        tev.type = event_type
-        tev.track_uuid = interning_track_uuid
-
-        if name_iid:
-            tev.name_iid = name_iid
-        elif name_literal and event_type != TrackEvent.TYPE_SLICE_END:
-            tev.name = name_literal
-
-        if define_new_internment:
-            # This packet defines new interned data.
-            # We'll also clear any prior state for this sequence.
-            if new_intern_iid and new_intern_name:
-                entry = packet.interned_data.event_names.add()
-                entry.iid = new_intern_iid
-                entry.name = new_intern_name
-            packet.sequence_flags = TracePacket.SEQ_INCREMENTAL_STATE_CLEARED | TracePacket.SEQ_NEEDS_INCREMENTAL_STATE
-        else:
-            # This packet uses existing interned data (or has no interned fields)
-            # but is part of a sequence that relies on incremental state.
-            packet.sequence_flags = TracePacket.SEQ_NEEDS_INCREMENTAL_STATE
-
-        packet.trusted_packet_sequence_id = TRUSTED_PACKET_SEQUENCE_ID
-        return packet
-
-    # --- Packet 1: Define the interned name and start a slice using it ---
-    add_slice_with_interning(
-        ts=1000,
-        event_type=TrackEvent.TYPE_SLICE_BEGIN,
-        name_iid=INTERNED_EVENT_NAME_IID,
-        define_new_internment=True, # This packet defines/resets internment
-        new_intern_iid=INTERNED_EVENT_NAME_IID,
-        new_intern_name=VERY_LONG_EVENT_NAME
-    )
-
-    # End the first slice
-    add_slice_with_interning(
-        ts=1100,
-        event_type=TrackEvent.TYPE_SLICE_END
-        # No name_iid needed for END, uses existing interned state context
-    )
-
-    # --- Packet 2: Use the Interned Event Name Again ---
-    add_slice_with_interning(
-        ts=1200,
-        event_type=TrackEvent.TYPE_SLICE_BEGIN,
-        name_iid=INTERNED_EVENT_NAME_IID # Re-use the iid
-        # define_new_internment is False by default, so this uses existing state
-    )
-
-    # End the second slice
-    add_slice_with_interning(
-        ts=1300,
-        event_type=TrackEvent.TYPE_SLICE_END
-    )
-```
-
-</details>
-
-![Interning Data for Trace Size Optimization](/docs/images/synthetic-track-event-interning.png)
-
-### Adding a Track Description
-
-You can add a human-readable description to any track to provide more context
-about the data it contains. In the Perfetto UI, this description appears in a
-popup when the user clicks the help icon next to the track's name. This is
-useful for explaining what a track represents, the meaning of its events, or how
-it should be interpreted, especially in complex custom traces.
-
-To add a description, you simply set the optional `description` field in the
-track's `TrackDescriptor`.
-
-#### Python Example
-
-This example defines two tracks: one with a `description` field set and one
-without, to illustrate the difference in the UI.
-
-Copy the following Python code into the `populate_packets(builder)` function in
-your `trace_converter_template.py` script.
-
-<details>
-<summary><b>Click to expand/collapse Python code</b></summary>
-
-```python
-    TRUSTED_PACKET_SEQUENCE_ID = 9005
-
-    # --- Define Track UUID ---
-    described_track_uuid = uuid.uuid4().int & ((1 << 63) - 1)
-    undescribed_track_uuid = uuid.uuid4().int & ((1 << 63) - 1)
-
-    # --- 1. Define two tracks, one with a description and one without ---
-    # Track WITH description
-    packet = builder.add_packet()
-    desc = packet.track_descriptor
-    desc.uuid = described_track_uuid
-    desc.name = "Track With Description"
-    desc.description = "This track shows the processing stages for incoming user requests. Click the (?) icon to see this text."
-
-    # Track WITHOUT description
-    packet = builder.add_packet()
-    desc = packet.track_descriptor
-    desc.uuid = undescribed_track_uuid
-    desc.name = "Track Without Description"
-    # The 'description' field is simply not set.
-
-    # Helper to add a slice event to the track
+        desc.sibling_merge_behavior = TrackDescriptor.SIBLING_MERGE_BEHAVIOR_NONE
+
+    # 1. Define the tracks
+    define_custom_track(track1_uuid, "My Separate Track")
+    define_custom_track(track2_uuid, "My Separate Track")
+
+    # Helper to add a slice event
     def add_slice_event(ts, event_type, event_track_uuid, name=None):
         packet = builder.add_packet()
         packet.timestamp = ts
@@ -1262,119 +844,48 @@
             packet.track_event.name = name
         packet.trusted_packet_sequence_id = TRUSTED_PACKET_SEQUENCE_ID
 
-    # --- 2. Emit some events on both tracks ---
-    # Events for the described track
-    add_slice_event(ts=1000, event_type=TrackEvent.TYPE_SLICE_BEGIN,
-                    event_track_uuid=described_track_uuid, name="Request #123")
-    add_slice_event(ts=1200, event_type=TrackEvent.TYPE_SLICE_END,
-                    event_track_uuid=described_track_uuid)
-
-    # Events for the undescribed track
-    add_slice_event(ts=1300, event_type=TrackEvent.TYPE_SLICE_BEGIN,
-                    event_track_uuid=undescribed_track_uuid, name="Some Other Task")
-    add_slice_event(ts=1500, event_type=TrackEvent.TYPE_SLICE_END,
-                    event_track_uuid=undescribed_track_uuid)
+    # 2. Add events to the tracks
+    add_slice_event(ts=1000, event_type=TrackEvent.TYPE_SLICE_BEGIN, event_track_uuid=track1_uuid, name="Slice 1")
+    add_slice_event(ts=1100, event_type=TrackEvent.TYPE_SLICE_END, event_track_uuid=track1_uuid)
+
+    add_slice_event(ts=1200, event_type=TrackEvent.TYPE_SLICE_BEGIN, event_track_uuid=track2_uuid, name="Slice 2")
+    add_slice_event(ts=1300, event_type=TrackEvent.TYPE_SLICE_END, event_track_uuid=track2_uuid)
 ```
 
 </details>
 
-![Adding a Track Description](/docs/images/synthetic-track-event-description.png)
-
-## {#controlling-track-merging} Controlling Track Merging
-
-By default, the Perfetto UI merges tracks that share the same name. This is
-often the desired behavior for grouping related asynchronous events. However,
-there are scenarios where you need more explicit control. You can override this
-default merging logic using the `sibling_merge_behavior` and `sibling_merge_key`
-fields in the `TrackDescriptor`.
-
-This allows you to:
-
-- **Prevent merging**: Force tracks, even with the same name, to always be
-  displayed separately.
-- **Merge by key**: Force tracks to merge based on a custom key, regardless of
-  their names.
-
-The `sibling_merge_behavior` field can be set to one of the following values:
-
-- `SIBLING_MERGE_BEHAVIOR_BY_TRACK_NAME` (the default): Merges sibling tracks
-  that have the same `name`.
-- `SIBLING_MERGE_BEHAVIOR_NONE`: Prevents the track from being merged with any
-  of its siblings.
-- `SIBLING_MERGE_BEHAVIOR_BY_SIBLING_MERGE_KEY`: Merges sibling tracks that have
-  the same `sibling_merge_key` string.
-
-### Python Example: Preventing Merging
-
-In this example, we create two tracks with the same name. By setting their
-`sibling_merge_behavior` to `SIBLING_MERGE_BEHAVIOR_NONE`, we ensure they are
-always displayed as distinct tracks in the UI.
+![Preventing Merging](/docs/images/synthetic-track-event-no-merge.png)
+
+### Python Example: Merging by Key
+
+In this example, we create two tracks with different names but the same
+`sibling_merge_key`. By setting their `sibling_merge_behavior` to
+`SIBLING_MERGE_BEHAVIOR_BY_SIBLING_MERGE_KEY`, we instruct the UI to merge them
+into a single visual track. The name of the merged group will be taken from one
+of the tracks (usually the one with the lower UUID).
 
 <details>
 <summary><b>Click to expand/collapse Python code</b></summary>
 
 ```python
-    TRUSTED_PACKET_SEQUENCE_ID = 9003
+    TRUSTED_PACKET_SEQUENCE_ID = 9004
 
     # --- Define Track UUIDs ---
     track1_uuid = 1
     track2_uuid = 2
 
-=======
-![Correlation IDs](/docs/images/synthetic-track-event-correlation-ids.png)
-
-## {#controlling-track-merging} Controlling Track Merging
-
-By default, the Perfetto UI merges tracks that share the same name. This is
-often the desired behavior for grouping related asynchronous events. However,
-there are scenarios where you need more explicit control. You can override this
-default merging logic using the `sibling_merge_behavior` and `sibling_merge_key`
-fields in the `TrackDescriptor`.
-
-This allows you to:
-
-- **Prevent merging**: Force tracks, even with the same name, to always be
-  displayed separately.
-- **Merge by key**: Force tracks to merge based on a custom key, regardless of
-  their names.
-
-The `sibling_merge_behavior` field can be set to one of the following values:
-
-- `SIBLING_MERGE_BEHAVIOR_BY_TRACK_NAME` (the default): Merges sibling tracks
-  that have the same `name`.
-- `SIBLING_MERGE_BEHAVIOR_NONE`: Prevents the track from being merged with any
-  of its siblings.
-- `SIBLING_MERGE_BEHAVIOR_BY_SIBLING_MERGE_KEY`: Merges sibling tracks that have
-  the same `sibling_merge_key` string.
-
-### Python Example: Preventing Merging
-
-In this example, we create two tracks with the same name. By setting their
-`sibling_merge_behavior` to `SIBLING_MERGE_BEHAVIOR_NONE`, we ensure they are
-always displayed as distinct tracks in the UI.
-
-<details>
-<summary><b>Click to expand/collapse Python code</b></summary>
-
-```python
-    TRUSTED_PACKET_SEQUENCE_ID = 9003
-
-    # --- Define Track UUIDs ---
-    track1_uuid = 1
-    track2_uuid = 2
-
->>>>>>> aaad9625
     # Helper to define a TrackDescriptor
-    def define_custom_track(track_uuid, name):
+    def define_custom_track(track_uuid, name, merge_key):
         packet = builder.add_packet()
         desc = packet.track_descriptor
         desc.uuid = track_uuid
         desc.name = name
-        desc.sibling_merge_behavior = TrackDescriptor.SIBLING_MERGE_BEHAVIOR_NONE
-
-    # 1. Define the tracks
-    define_custom_track(track1_uuid, "My Separate Track")
-    define_custom_track(track2_uuid, "My Separate Track")
+        desc.sibling_merge_behavior = TrackDescriptor.SIBLING_MERGE_BEHAVIOR_BY_SIBLING_MERGE_KEY
+        desc.sibling_merge_key = merge_key
+
+    # 1. Define the tracks with the same merge key
+    define_custom_track(track1_uuid, "HTTP GET", "conn-123")
+    define_custom_track(track2_uuid, "HTTP POST", "conn-123")
 
     # Helper to add a slice event
     def add_slice_event(ts, event_type, event_track_uuid, name=None):
@@ -1387,59 +898,6 @@
         packet.trusted_packet_sequence_id = TRUSTED_PACKET_SEQUENCE_ID
 
     # 2. Add events to the tracks
-    add_slice_event(ts=1000, event_type=TrackEvent.TYPE_SLICE_BEGIN, event_track_uuid=track1_uuid, name="Slice 1")
-    add_slice_event(ts=1100, event_type=TrackEvent.TYPE_SLICE_END, event_track_uuid=track1_uuid)
-
-    add_slice_event(ts=1200, event_type=TrackEvent.TYPE_SLICE_BEGIN, event_track_uuid=track2_uuid, name="Slice 2")
-    add_slice_event(ts=1300, event_type=TrackEvent.TYPE_SLICE_END, event_track_uuid=track2_uuid)
-```
-
-</details>
-
-![Preventing Merging](/docs/images/synthetic-track-event-no-merge.png)
-
-### Python Example: Merging by Key
-
-In this example, we create two tracks with different names but the same
-`sibling_merge_key`. By setting their `sibling_merge_behavior` to
-`SIBLING_MERGE_BEHAVIOR_BY_SIBLING_MERGE_KEY`, we instruct the UI to merge them
-into a single visual track. The name of the merged group will be taken from one
-of the tracks (usually the one with the lower UUID).
-
-<details>
-<summary><b>Click to expand/collapse Python code</b></summary>
-
-```python
-    TRUSTED_PACKET_SEQUENCE_ID = 9004
-
-    # --- Define Track UUIDs ---
-    track1_uuid = 1
-    track2_uuid = 2
-
-    # Helper to define a TrackDescriptor
-    def define_custom_track(track_uuid, name, merge_key):
-        packet = builder.add_packet()
-        desc = packet.track_descriptor
-        desc.uuid = track_uuid
-        desc.name = name
-        desc.sibling_merge_behavior = TrackDescriptor.SIBLING_MERGE_BEHAVIOR_BY_SIBLING_MERGE_KEY
-        desc.sibling_merge_key = merge_key
-
-    # 1. Define the tracks with the same merge key
-    define_custom_track(track1_uuid, "HTTP GET", "conn-123")
-    define_custom_track(track2_uuid, "HTTP POST", "conn-123")
-
-    # Helper to add a slice event
-    def add_slice_event(ts, event_type, event_track_uuid, name=None):
-        packet = builder.add_packet()
-        packet.timestamp = ts
-        packet.track_event.type = event_type
-        packet.track_event.track_uuid = event_track_uuid
-        if name:
-            packet.track_event.name = name
-        packet.trusted_packet_sequence_id = TRUSTED_PACKET_SEQUENCE_ID
-
-    # 2. Add events to the tracks
     add_slice_event(ts=1000, event_type=TrackEvent.TYPE_SLICE_BEGIN, event_track_uuid=track1_uuid, name="GET /data")
     add_slice_event(ts=1100, event_type=TrackEvent.TYPE_SLICE_END, event_track_uuid=track1_uuid)
 
@@ -1450,7 +908,6 @@
 </details>
 
 ![Merging by Key](/docs/images/synthetic-track-event-merge-by-key.png)
-<<<<<<< HEAD
 
 ## {#handling-large-traces-with-streaming} Handling Large Traces with Streaming
 
@@ -1460,8 +917,8 @@
 generating traces with millions of events.
 
 For these scenarios, the `StreamingTraceProtoBuilder` is the recommended
-solution. It writes each `TracePacket` to a file as it's created, keeping
-memory usage minimal regardless of the trace size.
+solution. It writes each `TracePacket` to a file as it's created, keeping memory
+usage minimal regardless of the trace size.
 
 ### How it Works
 
@@ -1478,9 +935,11 @@
 
 Here is a complete, standalone Python script that demonstrates how to use the
 `StreamingTraceProtoBuilder`. It is based on the "Creating Basic Timeline
-Slices" example from the [Getting Started guide](/docs/getting-started/converting.md).
-
-You can save this code as a new file (e.g., `streaming_converter.py`) and run it.
+Slices" example from the
+[Getting Started guide](/docs/getting-started/converting.md).
+
+You can save this code as a new file (e.g., `streaming_converter.py`) and run
+it.
 
 <details>
 <summary><b>Click to expand/collapse Python code</b></summary>
@@ -1489,48 +948,6 @@
 #!/usr/bin/env python3
 import uuid
 
-=======
-
-## {#handling-large-traces-with-streaming} Handling Large Traces with Streaming
-
-All the examples so far have used the `TraceProtoBuilder`, which builds the
-entire trace in memory before writing it to a file. This is simple and effective
-for moderately sized traces, but can lead to high memory consumption if you are
-generating traces with millions of events.
-
-For these scenarios, the `StreamingTraceProtoBuilder` is the recommended
-solution. It writes each `TracePacket` to a file as it's created, keeping memory
-usage minimal regardless of the trace size.
-
-### How it Works
-
-The API for the streaming builder is slightly different:
-
-1.  **Initialization**: You initialize `StreamingTraceProtoBuilder` with a
-    file-like object opened in binary write mode.
-2.  **Packet Creation**: Instead of `builder.add_packet()`, you call
-    `builder.create_packet()` to get a new, empty `TracePacket`.
-3.  **Packet Writing**: After populating the packet, you must explicitly call
-    `builder.write_packet(packet)` to serialize and write it to the file.
-
-### Python Example: Complete Streaming Script
-
-Here is a complete, standalone Python script that demonstrates how to use the
-`StreamingTraceProtoBuilder`. It is based on the "Creating Basic Timeline
-Slices" example from the
-[Getting Started guide](/docs/getting-started/converting.md).
-
-You can save this code as a new file (e.g., `streaming_converter.py`) and run
-it.
-
-<details>
-<summary><b>Click to expand/collapse Python code</b></summary>
-
-```python
-#!/usr/bin/env python3
-import uuid
-
->>>>>>> aaad9625
 from perfetto.trace_builder.proto_builder import StreamingTraceProtoBuilder
 from perfetto.protos.perfetto.trace.perfetto_trace_pb2 import TrackEvent
 
