# Perfetto CI

This CI is used on-top of (not in replacement of) Android's TreeHugger.
It gives early testing signals and coverage on other OSes and older Android
devices not supported by TreeHugger.

See the [Testing](/docs/contributing/testing.md) page for more details about the
project testing strategy.

The CI is based on GitHub actions.
The entry-point is [.github/workflows/analyze.yml](/.github/workflows/analyze.yml).

The analyze step triggers other workflows (UI, linux tests, etc) depending on
the changed files.

## Self-hosted runners in GCE

We use self-hosted runners that register on the GitHub project.

The Google Cloud project that hosts them is called `perfetto-ci`

The source code lives in [infra/ci](/infra/ci)

## Worker GCE VMs

We have a variable number of GCE vms (see `GCE_VM_TYPE` in config.py) driven by
an autoscaler, up to `MAX_VMS_PER_REGION`.

Each GCE vm runs a fixed number (`NUM_WORKERS_PER_VM`) of `sandbox` containers.

Each sandbox container runs an instance of a GitHub Action Runner.

<<<<<<< HEAD
- It periodically (every 15s) polls Gerrit for CLs updated in the last 24h.
- It checks the list of CLs against the list of already known CLs in the DB.
- For each new CL it enqueues `N` new jobs in the database, one for each
  configuration defined in [config.py](/infra/ci/config.py) (e.g. `linux-debug`,
  `android-release`, ...).
- It monitors the state of jobs. When all jobs for a CL have been completed,
  it posts a comment and adds the vote if the CL is marked as `Presubmit-Ready`.
- It does some other less-relevant bookkeeping.
- AppEngine is highly reliable and self-healing. If a task fails (e.g. because
  of a Gerrit 500) it will be automatically re-tried with exponential backoff.

## Frontend

The frontend is an AppEngine service that hosts the CI website @
[ci.perfetto.dev](https://ci.perfetto.dev).
Conversely to the Controller, it is exposed to the public via HTTP.

- It's an almost fully static website based on HTML and Javascript.
- The only backend-side code ([frontend.py](/infra/ci/frontend/main.py))
  is used to proxy XHR GET requests to Gerrit, due to the lack of Gerrit
  CORS headers.
- Such XHR requests are GET-only and anonymous.
- The frontend python code also serves as a memcache layer for Gerrit requests
  that return immutable data (e.g. revision logs) to reduce the likeliness of
  hitting Gerrit errors / timeouts.

## Worker GCE VM

The actual testing job happens inside these Google Compute Engine VMs.
The GCE instance is running a CrOS-based
[Container-Optimized](https://cloud.google.com/container-optimized-os/docs/) OS.
=======
The build and test happens within the Action Runner.

On top of this, each GCE vm runs one privileged Docker container called
`worker`. The worker handles the basic setup of the VM and does nothing other
than ensuring that there are always N sandboxes running, via supervisord.
>>>>>>> dc046ead

The whole system image is read-only. The VM itself is stateless. No state is
persisted outside of Google Cloud Storage (only for UI artifacts) and GitHub's
cache. The SSD is used only as a scratch disk for swap - to use a large tmpfs -
and is cleared on each reboot.

VMs are dynamically spawned using the Google Cloud Autoscaler and use a
Stackdriver Custom Metric pushed by the ci.perfetto.dev AppEngine as cost
function. Such metric is the number of queued + running pull-requests.

The GCE vm and the privileged docker container run with the service account
`gce-ci-worker@perfetto-ci.iam.gserviceaccount.com`.

<<<<<<< HEAD
- Poll for an available job from the `/jobs_queued` sub-tree of the DB.
- Move such job into `/jobs_running`.
- Start the sandbox container, passing down the job config and the git revision
  via env vars.
- Stream the sandbox stdout to the `/logs` sub-tree of the DB.
- Terminate the sandbox container prematurely in case of timeouts or job
  cancellations requested by the Controller.
- Upload UI artifacts to GCS.
- Update the DB to reflect completion of jobs, removing the entry from
  `/jobs_running` and updating the `/jobs/$jobId/status` fields.

### Sandbox containers

Sandbox containers are untrusted entities. They can access the internet
(for git pull / install-build-deps) but they cannot impersonate the GCE service
account, cannot write into the DB, cannot write into GCS buckets.
Docker here is used both as an isolation boundary and for reproducibility /
debugging.

Each sandbox does the following:

- Checkout the code at the revision specified in the job config.
- Run one of the [test/ci/](/test/ci/) scripts which will build and run tests.
- Return either a success (0) or fail (!= 0) exit code.

A sandbox container is almost completely stateless with the only exception of
the semi-ephemeral `/ci/cache` mount-point. This mount-point is tmpfs-based
(hence cleared on reboot) but is shared across all sandboxes. It's used only to
maintain the shared ccache.

# Data model

The whole CI is based on
[Firebase Realtime DB](https://firebase.google.com/docs/database).
It is a high-scale JSON object accessible via a simple REST API.
Clients can GET/PUT/PATCH/DELETE individual sub-nodes without having a local
full-copy of the DB.

```bash
/ci
    # For post-submit jobs.
    /branches
        /main-20190626000853
        # ┃     ┗━ Committer-date of the HEAD of the branch.
        # ┗━ Branch name
        {
            author: "primiano@google.com"
            rev: "0552edf491886d2bb6265326a28fef0f73025b6b"
            subject: "Cloud-based CI"
            time_committed: "2019-07-06T02:35:14Z"
            jobs:
            {
                20190708153242--branches-main-20190626000853--android-...: 0
                20190708153242--branches-main-20190626000853--linux-...:  0
                ...
            }
        }
        /main-20190701235742 {...}

    # For pre-submit jobs.
    /cls
        /1000515-65
        {
            change_id:    "platform%2F...~I575be190"
            time_queued:  "2019-07-08T15:32:42Z"
            time_ended:   "2019-07-08T15:33:25Z"
            revision_id:  "18c2e4d0a96..."
            wants_vote:   true
            voted:        true
            jobs: {
                20190708153242--cls-1000515-65--android-clang:  0
                ...
                20190708153242--cls-1000515-65--ui-clang:       0
            }
        }
        /1000515-66 {...}
        ...
        /1011130-3 {...}

    /cls_pending
       # Effectively this is an array of pending CLs that we might need to
       # vote on at the end. Only the keys matter, the values have no
       # semantic and are always 0.
       /1000515-65: 0

    /jobs
        /20190708153242--cls-1000515-65--android-clang-arm-debug:
        #  ┃               ┃             ┗━ Job type.
        #  ┃               ┗━ Path of the CL or branch object.
        #  ┗━ Datetime when the job was created.
        {
            src:          "cls/1000515-66"
            status:       "QUEUED"
                          "STARTED"
                          "COMPLETED"
                          "FAILED"
                          "TIMED_OUT"
                          "CANCELLED"
                          "INTERRUPTED"
            time_ended:   "2019-07-07T12:47:22Z"
            time_queued:  "2019-07-07T12:34:22Z"
            time_started: "2019-07-07T12:34:25Z"
            type:         "android-clang-arm-debug"
            worker:       "zqz2-worker-2"
        }
        /20190707123422--cls-1000515-66--android-clang-arm-rel {..}

    /jobs_queued
        # Effectively this is an array. Only the keys matter, the values
        # have no semantic and are always 0.
        /20190708153242--cls-1000515-65--android-clang-arm-debug: 0

    /jobs_running
        # Effectively this is an array. Only the keys matter, the values
        # have no semantic and are always 0.
        /20190707123422--cls-1000515-66--android-clang-arm-rel

    /logs
        /20190707123422--cls-1000515-66--android-clang-arm-rel
            /00a053-0000: "+ chmod 777 /ci/cache /ci/artifacts"
            # ┃      ┗━ Monotonic counter to establish total order on log lines
            # ┃         retrieved within the same read() batch.
            # ┃
            # ┗━ Hex-encoded timestamp, relative since start of test.
            /00a053-0001: "+ chown perfetto.perfetto /ci/ramdisk"
            ...

```
=======
The sandbox runs with a restricted service account
`gce-ci-sandbox@perfetto-ci.iam.gserviceaccount.com` which is only allowed to
create - but not delete or overwrite - artifacts in gs://perfetto-ci-artifacts
>>>>>>> dc046ead

# Sequence Diagram

This is what happens, in order, on a worker instance from boot to the test run.

```bash
make -C /infra/ci worker-start
┗━ gcloud start ...

[GCE] # From /infra/ci/worker/gce-startup-script.sh
docker run worker ...

[worker] # From /infra/ci/worker/Dockerfile
┗━ /infra/ci/worker/worker_entrypoint.sh
  ┗━ supervisord
    ┗━ [N] /infra/ci/worker/sandbox_runner.py
      ┗━ docker run sandbox-N ...

[sandbox-X] # From /infra/ci/sandbox/Dockerfile
┗━ /infra/ci/sandbox/sandbox_entrypoint.sh
  ┗━ github-action-runner/run.sh
    ┗━ .github/workflows/analyze.yml
      ┣━ .github/workflows/linux-tests.yml
      ┣━ .github/workflows/ui-tests.yml
         ...
      ┗━ .github/workflows/android-tests.yml
```

## Playbook

### Frontend (JS/HTML/CSS/py) changes

Test-locally: `make -C infra/ci/frontend test`

Deploy with `make -C infra/ci/frontend deploy`

<<<<<<< HEAD
### Controller changes

Deploy with `make -C infra/ci/controller deploy`

It is possible to try locally via the `make -C infra/ci/controller test`
but this involves:

- Manually stopping the production AppEngine instance via the Cloud Console
  (stopping via the `gcloud` cli doesn't seem to work, b/136828660)

=======
>>>>>>> dc046ead
### Worker/Sandbox changes

1. Build and push the new docker containers with:

   `make -C infra/ci build push`

2. Restart the GCE instances, either manually or via

   `make -C infra/ci restart-workers`

## Security considerations

- The gs://perfetto-artifacts GCS bucket are world-readable and writable by
  the GAE and GCE service accounts.

- Overall, no account in this project has any interesting privilege:
  - The worker and sandbox service accounts don't have any special capabilities
    outside of the CI project itself. Even if compromised they wouldn't allow
    anything that couldn't be done by spinning your own Google Cloud project.

- This CI deals only with functional and performance testing and doesn't deal
  with any sort of continuous deployment.

- GitHub actions are triggered automatically only for perfetto-team and
  perfetto-contributors.

- Sandboxes are not too hard to escape (Docker is the only boundary).

- As such neither pre-submit nor post-submit build artifacts are considered
  trusted. They are only used for establishing functional correctness and
  performance regression testing.

- Binaries built by the CI are not ran on any other machines outside of the
  CI project. They are deliberately not pushed to GCS.

- The only build artifacts that are retained (for up to 30 days) and uploaded to
  the GCS bucket are the UI artifacts. This is for the only sake of getting
  visual previews of the HTML changes.

- UI artifacts are served from a different origin (the GCS per-bucket API) than
  the production UI.<|MERGE_RESOLUTION|>--- conflicted
+++ resolved
@@ -30,45 +30,11 @@
 
 Each sandbox container runs an instance of a GitHub Action Runner.
 
-<<<<<<< HEAD
-- It periodically (every 15s) polls Gerrit for CLs updated in the last 24h.
-- It checks the list of CLs against the list of already known CLs in the DB.
-- For each new CL it enqueues `N` new jobs in the database, one for each
-  configuration defined in [config.py](/infra/ci/config.py) (e.g. `linux-debug`,
-  `android-release`, ...).
-- It monitors the state of jobs. When all jobs for a CL have been completed,
-  it posts a comment and adds the vote if the CL is marked as `Presubmit-Ready`.
-- It does some other less-relevant bookkeeping.
-- AppEngine is highly reliable and self-healing. If a task fails (e.g. because
-  of a Gerrit 500) it will be automatically re-tried with exponential backoff.
-
-## Frontend
-
-The frontend is an AppEngine service that hosts the CI website @
-[ci.perfetto.dev](https://ci.perfetto.dev).
-Conversely to the Controller, it is exposed to the public via HTTP.
-
-- It's an almost fully static website based on HTML and Javascript.
-- The only backend-side code ([frontend.py](/infra/ci/frontend/main.py))
-  is used to proxy XHR GET requests to Gerrit, due to the lack of Gerrit
-  CORS headers.
-- Such XHR requests are GET-only and anonymous.
-- The frontend python code also serves as a memcache layer for Gerrit requests
-  that return immutable data (e.g. revision logs) to reduce the likeliness of
-  hitting Gerrit errors / timeouts.
-
-## Worker GCE VM
-
-The actual testing job happens inside these Google Compute Engine VMs.
-The GCE instance is running a CrOS-based
-[Container-Optimized](https://cloud.google.com/container-optimized-os/docs/) OS.
-=======
 The build and test happens within the Action Runner.
 
 On top of this, each GCE vm runs one privileged Docker container called
 `worker`. The worker handles the basic setup of the VM and does nothing other
 than ensuring that there are always N sandboxes running, via supervisord.
->>>>>>> dc046ead
 
 The whole system image is read-only. The VM itself is stateless. No state is
 persisted outside of Google Cloud Storage (only for UI artifacts) and GitHub's
@@ -82,140 +48,9 @@
 The GCE vm and the privileged docker container run with the service account
 `gce-ci-worker@perfetto-ci.iam.gserviceaccount.com`.
 
-<<<<<<< HEAD
-- Poll for an available job from the `/jobs_queued` sub-tree of the DB.
-- Move such job into `/jobs_running`.
-- Start the sandbox container, passing down the job config and the git revision
-  via env vars.
-- Stream the sandbox stdout to the `/logs` sub-tree of the DB.
-- Terminate the sandbox container prematurely in case of timeouts or job
-  cancellations requested by the Controller.
-- Upload UI artifacts to GCS.
-- Update the DB to reflect completion of jobs, removing the entry from
-  `/jobs_running` and updating the `/jobs/$jobId/status` fields.
-
-### Sandbox containers
-
-Sandbox containers are untrusted entities. They can access the internet
-(for git pull / install-build-deps) but they cannot impersonate the GCE service
-account, cannot write into the DB, cannot write into GCS buckets.
-Docker here is used both as an isolation boundary and for reproducibility /
-debugging.
-
-Each sandbox does the following:
-
-- Checkout the code at the revision specified in the job config.
-- Run one of the [test/ci/](/test/ci/) scripts which will build and run tests.
-- Return either a success (0) or fail (!= 0) exit code.
-
-A sandbox container is almost completely stateless with the only exception of
-the semi-ephemeral `/ci/cache` mount-point. This mount-point is tmpfs-based
-(hence cleared on reboot) but is shared across all sandboxes. It's used only to
-maintain the shared ccache.
-
-# Data model
-
-The whole CI is based on
-[Firebase Realtime DB](https://firebase.google.com/docs/database).
-It is a high-scale JSON object accessible via a simple REST API.
-Clients can GET/PUT/PATCH/DELETE individual sub-nodes without having a local
-full-copy of the DB.
-
-```bash
-/ci
-    # For post-submit jobs.
-    /branches
-        /main-20190626000853
-        # ┃     ┗━ Committer-date of the HEAD of the branch.
-        # ┗━ Branch name
-        {
-            author: "primiano@google.com"
-            rev: "0552edf491886d2bb6265326a28fef0f73025b6b"
-            subject: "Cloud-based CI"
-            time_committed: "2019-07-06T02:35:14Z"
-            jobs:
-            {
-                20190708153242--branches-main-20190626000853--android-...: 0
-                20190708153242--branches-main-20190626000853--linux-...:  0
-                ...
-            }
-        }
-        /main-20190701235742 {...}
-
-    # For pre-submit jobs.
-    /cls
-        /1000515-65
-        {
-            change_id:    "platform%2F...~I575be190"
-            time_queued:  "2019-07-08T15:32:42Z"
-            time_ended:   "2019-07-08T15:33:25Z"
-            revision_id:  "18c2e4d0a96..."
-            wants_vote:   true
-            voted:        true
-            jobs: {
-                20190708153242--cls-1000515-65--android-clang:  0
-                ...
-                20190708153242--cls-1000515-65--ui-clang:       0
-            }
-        }
-        /1000515-66 {...}
-        ...
-        /1011130-3 {...}
-
-    /cls_pending
-       # Effectively this is an array of pending CLs that we might need to
-       # vote on at the end. Only the keys matter, the values have no
-       # semantic and are always 0.
-       /1000515-65: 0
-
-    /jobs
-        /20190708153242--cls-1000515-65--android-clang-arm-debug:
-        #  ┃               ┃             ┗━ Job type.
-        #  ┃               ┗━ Path of the CL or branch object.
-        #  ┗━ Datetime when the job was created.
-        {
-            src:          "cls/1000515-66"
-            status:       "QUEUED"
-                          "STARTED"
-                          "COMPLETED"
-                          "FAILED"
-                          "TIMED_OUT"
-                          "CANCELLED"
-                          "INTERRUPTED"
-            time_ended:   "2019-07-07T12:47:22Z"
-            time_queued:  "2019-07-07T12:34:22Z"
-            time_started: "2019-07-07T12:34:25Z"
-            type:         "android-clang-arm-debug"
-            worker:       "zqz2-worker-2"
-        }
-        /20190707123422--cls-1000515-66--android-clang-arm-rel {..}
-
-    /jobs_queued
-        # Effectively this is an array. Only the keys matter, the values
-        # have no semantic and are always 0.
-        /20190708153242--cls-1000515-65--android-clang-arm-debug: 0
-
-    /jobs_running
-        # Effectively this is an array. Only the keys matter, the values
-        # have no semantic and are always 0.
-        /20190707123422--cls-1000515-66--android-clang-arm-rel
-
-    /logs
-        /20190707123422--cls-1000515-66--android-clang-arm-rel
-            /00a053-0000: "+ chmod 777 /ci/cache /ci/artifacts"
-            # ┃      ┗━ Monotonic counter to establish total order on log lines
-            # ┃         retrieved within the same read() batch.
-            # ┃
-            # ┗━ Hex-encoded timestamp, relative since start of test.
-            /00a053-0001: "+ chown perfetto.perfetto /ci/ramdisk"
-            ...
-
-```
-=======
 The sandbox runs with a restricted service account
 `gce-ci-sandbox@perfetto-ci.iam.gserviceaccount.com` which is only allowed to
 create - but not delete or overwrite - artifacts in gs://perfetto-ci-artifacts
->>>>>>> dc046ead
 
 # Sequence Diagram
 
@@ -252,19 +87,6 @@
 
 Deploy with `make -C infra/ci/frontend deploy`
 
-<<<<<<< HEAD
-### Controller changes
-
-Deploy with `make -C infra/ci/controller deploy`
-
-It is possible to try locally via the `make -C infra/ci/controller test`
-but this involves:
-
-- Manually stopping the production AppEngine instance via the Cloud Console
-  (stopping via the `gcloud` cli doesn't seem to work, b/136828660)
-
-=======
->>>>>>> dc046ead
 ### Worker/Sandbox changes
 
 1. Build and push the new docker containers with:
