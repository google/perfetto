# Tracing SDK

The Perfetto Tracing SDK is a C++17 library that allows userspace applications
to emit trace events and add more app-specific context to a Perfetto trace.

When using the Tracing SDK there are two main aspects to consider:

1. Whether you are interested only in tracing events coming from your own app or
   want to collect full-stack traces that overlay app trace events with system
   trace events like scheduler traces, syscalls or any other Perfetto data
   source.

2. For app-specific tracing, whether you need to trace simple types of timeline
   events (e.g., slices, counters) or need to define complex data sources with a
   custom strongly-typed schema (e.g., for dumping the state of a subsystem of
   your app into the trace).

For Android-only instrumentation, the advice is to keep using the existing
[android.os.Trace (SDK)][atrace-sdk] / [ATrace\_\* (NDK)][atrace-ndk] if they
are sufficient for your use cases. Atrace-based instrumentation is fully
supported in Perfetto. See the [Data Sources -> Android System -> Atrace
Instrumentation][atrace-ds] for details.

## Getting started

TIP: The code from these examples is also available
[in the repository](/examples/sdk/README.md).

To start using the Client API, first check out the latest SDK release:

```bash
<<<<<<< HEAD
git clone https://github.com/google/perfetto.git -b v49.0
=======
git clone https://github.com/google/perfetto.git -b v50.1
>>>>>>> 6540d290
```

The SDK consists of two files, `sdk/perfetto.h` and `sdk/perfetto.cc`. These are
an amalgamation of the Client API designed to easy to integrate to existing
build systems. The sources are self-contained and require only a C++17 compliant
standard library.

For example, to add the SDK to a CMake project, edit your CMakeLists.txt:

```cmake
cmake_minimum_required(VERSION 3.13)
project(PerfettoExample)
find_package(Threads)

# Define a static library for Perfetto.
include_directories(perfetto/sdk)
add_library(perfetto STATIC perfetto/sdk/perfetto.cc)

# Link the library to your main executable.
add_executable(example example.cc)
target_link_libraries(example perfetto ${CMAKE_THREAD_LIBS_INIT})

if (WIN32)
  # The perfetto library contains many symbols, so it needs the big object
  # format.
  target_compile_options(perfetto PRIVATE "/bigobj")
  # Disable legacy features in windows.h.
  add_definitions(-DWIN32_LEAN_AND_MEAN -DNOMINMAX)
  # On Windows we should link to WinSock2.
  target_link_libraries(example ws2_32)
endif (WIN32)

# Enable standards-compliant mode when using the Visual Studio compiler.
if (MSVC)
  target_compile_options(example PRIVATE "/permissive-")
endif (MSVC)
```

Next, initialize Perfetto in your program:

```C++
#include <perfetto.h>

int main(int argc, char** argv) {
  perfetto::TracingInitArgs args;

  // The backends determine where trace events are recorded. You may select one
  // or more of:

  // 1) The in-process backend only records within the app itself.
  args.backends |= perfetto::kInProcessBackend;

  // 2) The system backend writes events into a system Perfetto daemon,
  //    allowing merging app and system events (e.g., ftrace) on the same
  //    timeline. Requires the Perfetto `traced` daemon to be running (e.g.,
  //    on Android Pie and newer).
  args.backends |= perfetto::kSystemBackend;

  perfetto::Tracing::Initialize(args);
}
```

You are now ready to instrument your app with trace events.

## Custom data sources vs Track events

The SDK offers two abstraction layers to inject tracing data, built on top of
each other, which trade off code complexity vs expressive power:
[track events](#track-events) and [custom data sources](#custom-data-sources).

### Track events

Track events are the suggested option when dealing with app-specific tracing as
they take care of a number of subtleties (e.g., thread safety, flushing, string
interning). Track events are time bounded events (e.g., slices, counter) based
on simple `TRACE_EVENT` annotation tags in the codebase, like this:

```c++
#include <perfetto.h>

PERFETTO_DEFINE_CATEGORIES(
    perfetto::Category("rendering")
        .SetDescription("Events from the graphics subsystem"),
    perfetto::Category("network")
        .SetDescription("Network upload and download statistics"));

PERFETTO_TRACK_EVENT_STATIC_STORAGE();
...

int main(int argc, char** argv) {
  ...
  perfetto::Tracing::Initialize(args);
  perfetto::TrackEvent::Register();
}

...

void LayerTreeHost::DoUpdateLayers() {
  TRACE_EVENT("rendering", "LayerTreeHost::DoUpdateLayers");
  ...
  for (PictureLayer& pl : layers) {
    TRACE_EVENT("rendering", "PictureLayer::Update");
    pl.Update();
  }
}
```

Which are rendered in the UI as follows:

![Track event example](/docs/images/track-events.png)

Track events are the best default option and serve most tracing use cases with
very little complexity.

To include your new track events in the trace, ensure that the `track_event`
data source is included in the trace config, with a list of enabled and disabled
categories.

```protobuf
data_sources {
  config {
    name: "track_event"
    track_event_config {
        enabled_categories: "rendering"
        disabled_categories: "*"
    }
  }
}
```

See the [Track events page](track-events.md) for full instructions.

### Custom data sources

For most uses, track events are the most straightforward way of instrumenting
apps for tracing. However, in some rare circumstances they are not flexible
enough, e.g., when the data doesn't fit the notion of a track or is high volume
enough that it needs a strongly typed schema to minimize the size of each event.
In this case, you can implement a _custom data source_ for Perfetto.

Unlike track events, when working with custom data sources, you will also need
corresponding changes in [trace processor](/docs/analysis/trace-processor.md) to
enable importing your data format.

A custom data source is a subclass of `perfetto::DataSource`. Perfetto will
automatically create one instance of the class for each tracing session it is
active in (usually just one).

```C++
class CustomDataSource : public perfetto::DataSource<CustomDataSource> {
 public:
  void OnSetup(const SetupArgs&) override {
    // Use this callback to apply any custom configuration to your data source
    // based on the TraceConfig in SetupArgs.
  }

  void OnStart(const StartArgs&) override {
    // This notification can be used to initialize the GPU driver, enable
    // counters, etc. StartArgs will contains the DataSourceDescriptor,
    // which can be extended.
  }

  void OnStop(const StopArgs&) override {
    // Undo any initialization done in OnStart.
  }

  // Data sources can also have per-instance state.
  int my_custom_state = 0;
};

PERFETTO_DECLARE_DATA_SOURCE_STATIC_MEMBERS(CustomDataSource);
```

The data source's static data should be defined in one source file like this:

```C++
PERFETTO_DEFINE_DATA_SOURCE_STATIC_MEMBERS(CustomDataSource);
```

Custom data sources need to be registered with Perfetto:

```C++
int main(int argc, char** argv) {
  ...
  perfetto::Tracing::Initialize(args);
  // Add the following:
  perfetto::DataSourceDescriptor dsd;
  dsd.set_name("com.example.custom_data_source");
  CustomDataSource::Register(dsd);
}
```

As with all data sources, the custom data source needs to be specified in the
trace config to enable tracing:

```C++
perfetto::TraceConfig cfg;
auto* ds_cfg = cfg.add_data_sources()->mutable_config();
ds_cfg->set_name("com.example.custom_data_source");
```

Finally, call the `Trace()` method to record an event with your custom data
source. The lambda function passed to that method will only be called if tracing
is enabled. It is always called synchronously and possibly multiple times if
multiple concurrent tracing sessions are active.

```C++
CustomDataSource::Trace([](CustomDataSource::TraceContext ctx) {
  auto packet = ctx.NewTracePacket();
  packet->set_timestamp(perfetto::TrackEvent::GetTraceTimeNs());
  packet->set_for_testing()->set_str("Hello world!");
});
```

If necessary the `Trace()` method can access the custom data source state
(`my_custom_state` in the example above). Doing so, will take a mutex to ensure
data source isn't destroyed (e.g., because of stopping tracing) while the
`Trace()` method is called on another thread. For example:

```C++
CustomDataSource::Trace([](CustomDataSource::TraceContext ctx) {
  auto safe_handle = trace_args.GetDataSourceLocked();  // Holds a RAII lock.
  DoSomethingWith(safe_handle->my_custom_state);
});
```

## In-process vs System mode

The two modes are not mutually exclusive. An app can be configured to work in
both modes and respond both to in-process tracing requests and system tracing
requests. Both modes generate the same trace file format.

### In-process mode

In this mode both the perfetto service and the app-defined data sources are
hosted fully in-process, in the same process of the profiled app. No connection
to the system `traced` daemon will be attempted.

In-process mode can be enabled by setting
`TracingInitArgs.backends = perfetto::kInProcessBackend` when initializing the
SDK, see examples below.

This mode is used to generate traces that contain only events emitted by the
app, but not other types of events (e.g. scheduler traces).

The main advantage is that by running fully in-process, it doesn't require any
special OS privileges and the profiled process can control the lifecycle of
tracing sessions.

This mode is supported on Android, Linux, MacOS and Windows.

### System mode

In this mode the app-defined data sources will connect to the external `traced`
service using the [IPC over UNIX socket][ipc].

System mode can be enabled by setting
`TracingInitArgs.backends = perfetto::kSystemBackend` when initializing the SDK,
see examples below.

The main advantage of this mode is that it is possible to create fused traces
where app events are overlaid on the same timeline of OS events. This enables
full-stack performance investigations, looking all the way through syscalls and
kernel scheduling events.

The main limitation of this mode is that it requires the external `traced`
daemon to be up and running and reachable through the UNIX socket connection.

This is suggested for local debugging or lab testing scenarios where the user
(or the test harness) can control the OS deployment (e.g., sideload binaries on
Android).

When using system mode, the tracing session must be controlled from the outside,
using the `perfetto` command-line client (See
[reference](/docs/reference/perfetto-cli)). This is because when collecting
system traces, tracing data producers are not allowed to read back the trace
data as it might disclose information about other processes and allow
side-channel attacks.

- On Android 9 (Pie) and beyond, traced is shipped as part of the platform.
- On older versions of Android, traced can be built from sources using the the
  [standalone NDK-based workflow](/docs/contributing/build-instructions.md) and
  sideloaded via adb shell.
- On Linux and MacOS and Windows `traced` must be built and run separately. See
  the [Linux quickstart](/docs/quickstart/linux-tracing.md) for instructions.
- On Windows the tracing protocol works over TCP/IP (
  [127.0.0.1:32278](https://cs.android.com/android/platform/superproject/main/+/main:external/perfetto/src/tracing/ipc/default_socket.cc;l=75;drc=4f88a2fdfd3801c109d5e927b8206f9756288b12)
  ) + named shmem.

## {#recording} Recording traces through the API

_Tracing through the API is currently only supported with the in-process mode.
When using system mode, use the `perfetto` cmdline client (see quickstart
guides)._

First initialize a [TraceConfig](/docs/reference/trace-config-proto.autogen)
message which specifies what type of data to record.

If your app includes [track events](track-events.md) (i.e, `TRACE_EVENT`), you
typically want to choose the categories which are enabled for tracing.

By default, all non-debug categories are enabled, but you can enable a specific
one like this:

```C++
perfetto::protos::gen::TrackEventConfig track_event_cfg;
track_event_cfg.add_disabled_categories("*");
track_event_cfg.add_enabled_categories("rendering");
```

Next, build the main trace config together with the track event part:

```C++
perfetto::TraceConfig cfg;
cfg.add_buffers()->set_size_kb(1024);  // Record up to 1 MiB.
auto* ds_cfg = cfg.add_data_sources()->mutable_config();
ds_cfg->set_name("track_event");
ds_cfg->set_track_event_config_raw(track_event_cfg.SerializeAsString());
```

If your app includes a custom data source, you can also enable it here:

```C++
ds_cfg = cfg.add_data_sources()->mutable_config();
ds_cfg->set_name("my_data_source");
```

After building the trace config, you can begin tracing:

```C++
std::unique_ptr<perfetto::TracingSession> tracing_session(
    perfetto::Tracing::NewTrace());
tracing_session->Setup(cfg);
tracing_session->StartBlocking();
```

TIP: API methods with `Blocking` in their name will suspend the calling thread
until the respective operation is complete. There are also asynchronous variants
that don't have this limitation.

Now that tracing is active, instruct your app to perform the operation you want
to record. After that, stop tracing and collect the protobuf-formatted trace
data:

```C++
tracing_session->StopBlocking();
std::vector<char> trace_data(tracing_session->ReadTraceBlocking());

// Write the trace into a file.
std::ofstream output;
output.open("example.perfetto-trace", std::ios::out | std::ios::binary);
output.write(&trace_data[0], trace_data.size());
output.close();
```

To save memory with longer traces, you can also tell Perfetto to write directly
into a file by passing a file descriptor into Setup(), remembering to close the
file after tracing is done:

```C++
int fd = open("example.perfetto-trace", O_RDWR | O_CREAT | O_TRUNC, 0600);
tracing_session->Setup(cfg, fd);
tracing_session->StartBlocking();
// ...
tracing_session->StopBlocking();
close(fd);
```

The resulting trace file can be directly opened in the
[Perfetto UI](https://ui.perfetto.dev) or the
[Trace Processor](/docs/analysis/trace-processor.md).

[ipc]: /docs/design-docs/api-and-abi.md#socket-protocol
[atrace-ds]: /docs/data-sources/atrace.md
[atrace-ndk]: https://developer.android.com/ndk/reference/group/tracing
[atrace-sdk]: https://developer.android.com/reference/android/os/Trace<|MERGE_RESOLUTION|>--- conflicted
+++ resolved
@@ -29,11 +29,7 @@
 To start using the Client API, first check out the latest SDK release:
 
 ```bash
-<<<<<<< HEAD
-git clone https://github.com/google/perfetto.git -b v49.0
-=======
 git clone https://github.com/google/perfetto.git -b v50.1
->>>>>>> 6540d290
 ```
 
 The SDK consists of two files, `sdk/perfetto.h` and `sdk/perfetto.cc`. These are
