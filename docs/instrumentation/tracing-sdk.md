--- conflicted
+++ resolved
@@ -29,11 +29,7 @@
 To start using the Client API, first check out the latest SDK release:
 
 ```bash
-<<<<<<< HEAD
-git clone https://android.googlesource.com/platform/external/perfetto -b v49.0
-=======
 git clone https://github.com/google/perfetto.git -b v49.0
->>>>>>> dc046ead
 ```
 
 The SDK consists of two files, `sdk/perfetto.h` and `sdk/perfetto.cc`. These are
