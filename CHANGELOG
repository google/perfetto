--- conflicted
+++ resolved
@@ -1,133 +1,14 @@
 Unreleased:
   Tracing service and probes:
-<<<<<<< HEAD
-    * Deprecated: "resolve_process_fds" option in "linux.process_stats" data
-      source. Asynchronous scraping is too unreliable and there are no known
-      maintainers or users.
-    * Deprecated: "linux.inode_file_map" data source that is not known to be
-      used since 2017. The implementation is too unreliable and unmaintained.
-    * "linux.perf": fixed assumptions around cpu0 always being online.
-    * "linux.perf": when using libunwindstack for userspace unwinding
-      (default on Android), the implementation now chooses a default for
-      unwind_state_clear_period_ms.
-  SQL Standard library:
-    * Added `android.bitmaps` module with timeseries information about bitmap
-      usage in Android.
-=======
     * "linux.ftrace": FtraceConfig.denser_generic_event_encoding is now enabled
       by default (set it explicitly to false to revert to previous encoding,
       which is now deprecated). This reduces trace size when recording events
       that aren't know by perfetto at compile time.
   SQL Standard library:
     *
->>>>>>> aaad9625
-  Trace Processor:
-    * Added support for `sibling_merge_behavior` and `sibling_merge_key` in
-      `TrackDescriptor` for TrackEvent, allowing for finer-grained control over
-      how tracks are merged. See UI section for more details.
-    * Changed how track_event tracks are parsed in trace processor when tracks
-      are merged together. Instead of merging happening only in the UI, the
-      merging now happens in trace processor. This causes the number of tracks
-      in the `track` table to significantly lower, leading to better query
-      performance. As a result, track_uuid is no longer included in the
-      arguments as multiple track_event tracks could have contributed to a
-      single trace processor track. If you want the previous behaviour, specify
-      `sibling_merge_behaviour: SIBLING_MERGE_BEHAVIOR_NONE`.
-    * Internal changes to packet sorting that might change the parsing order of
-      data with identical timestamps, relative to previous releases.
-  UI:
-    * Added support for controlling TrackEvent track merging through the
-      `TrackDescriptor` proto. This is especially useful for users converting
-      external traces into Perfetto format or using the SDK. Tracks can now
-      specify a `sibling_merge_behavior` and a `sibling_merge_key` to override
-      the default name-based merging. This allows for forcing tracks with the
-      same name to be displayed separately, or forcing tracks with different
-      names to be merged into a single UI track.
-    * Improved the performance of merging large number of track_event tracks
-      both during loading and during panning/zooming operations.
-    * Added support for persisting state from traces loaded through postMessage.
-    * Added a convention for automatic track visualisations for Linux ftrace
-      tracepoints that match a convention. See "Diving deep -> Linux -> Kernel
-      track events" in the public docs for more details.
-  SDK:
-    * "slow" tag is no longer implicitly added to trace categories with
-      "disabled-by-default-" prefix. Instead, clients should explicitly specify
-      the tag. enabled_categories="disabled-by-default-*" also no longer has
-      a special priority, and the same can be achieved with enable_tags="slow".
-
-v51.2 - 2025-07-03:
-  Trace Processor:
-    * Fixed issue with trace summarization crashing with released trace
-      processor prebuilt. Builds from source with GN and default configuration
-      is unaffected.
-
-v51.1 - 2025-06-26:
-  Build system:
-    * Fixed issue with Bazel copts/cxxopts. Embedders are required to add a
-      default_cxxopts to their perfetto.bzl file in their repository.
-
-v51.0 - 2025-06-24:
-  Tracing service and probes:
-    * Added a new data source to poll for CPU time per UID and cluster.
-  SQL Standard library:
-    * Added a new standard library table for filtering IRQ slices.
-    * Added a new standard library module for Android's Low Memory Killer.
-  Trace Processor:
-    * Reworked core database engine to be more performant and better architected
-      for future imporvements.
-    * Added new "trace summarization" functionality to trace processor as a more
-      flexible replacement to old metrics system.
-    * Added support for executing all available metrics when summarizing the
-      trace with `--summary-metrics-v2 all`.
-    * Added `trace_summary()` function to the Python API to execute the
-      trace summaries and, specifically, v2 metrics.
-    * Added support to adding SQL packages to Python API. This is the
-      counterpart to the `--add-sql-package` shell option and allow loading SQL
-      packages and modules from a filesystem path. These are then available to
-      load using `INCLUDE PERFETTO MODULE` PerfettoSQL statements.
-    * Improved handling of traces containing overlapping "complete" events
-      (i.e. events with a duration, AKA 'X' events in the JSON format).
-      While overlapping events are prohibited by the JSON spec, they do
-      appear in many synthetically generated JSON traces. Previously, such
-      events would break the data model of trace processor and cause signifcant
-      glitches in the UI. These events are now dropped, fixing all the visual
-      glitches and an error stat is emitted to make the user aware.
-    * Improved performance of parsing JSON by 7x. JSON traces should now load
-      much faster in the Perfetto UI and the trace processor.
-  UI:
-<<<<<<< HEAD
-    * Improved JSON loading performance. See `Trace Processor` section above.
-    * Improved duration based slice aggregators - slices are now trimmed to the
-      width of the area selection.
-    * Added the ability for users to set a custom timezone in the UI.
-    * Added the ability to add descriptive text to tracks.
-    * Added touchscreen support. The UI can now be used from tablets and other
-      touch devices.
-    * Removed the Viz page; it was an experiment which did not go anywhere.
-  SDK:
-    * Changed the implementation of TrackEvent to only have a single data source
-      for multiple namespace; categories will be exported correctly only on
-      recent perfetto tracing services that support UpdateDataSource.
-    * Changed the priority of TrackEvent enabled/disabled category and tags.
-      The new logic ranks (in this order)
-      specific > pattern > single char "*" wildcard,
-      categories (enabled > disabled) > tags (disabled > enabled).
-  Docs:
-    * Signifcantly improved the project's documentation with a team-wide
-      collaboration to make it more user-friendly and up to date.
-
-
-v50.1 - 2025-04-17:
-  Trace Processor:
-    * Fix build on windows
-
-
-v50.0 - 2025-04-17:
-  Tracing service and probes:
-    * Removed mm_events support as it is no longer maintained.
-  SQL Standard library:
+  Trace Processor:
     *
-=======
+  UI:
     * Perf sample callstack tracks: if a trace contains multiple callstack data
       sources, the thread and process level callstack tracks can now be
       expanded to see which samples came from which sampling timebase/leader
@@ -304,7 +185,6 @@
     * Removed mm_events support as it is no longer maintained.
   SQL Standard library:
     *
->>>>>>> aaad9625
   Trace Processor:
     * Added `thread_or_process_slice` to the `slices.with_context` module for
       a unified table which contains all thread and process slices in the trace.
