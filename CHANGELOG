--- conflicted
+++ resolved
@@ -1,8 +1,6 @@
 Unreleased:
   Tracing service and probes:
     * Removed mm_events support as it is no longer maintained.
-  SQL Standard library:
-    *
   SQL Standard library:
     *
   Trace Processor:
@@ -161,150 +159,6 @@
     *
 
 
-<<<<<<< HEAD
-v49.0 - 2025-01-06:
-  Tracing service and probes:
-    * Add `--clone-by-name` to the perfetto command line. This allows cloning a
-      tracing session by its unique_session_name.
-    * Fixed a bug that would delay the trace start acknowledgement, resulting
-      in a 30s when using --background-wait, if an Android producer process is
-      frozen, as it would be considered unresponsive.
-    * Added basic support for kprobes with ftrace.
-  SQL Standard library:
-    * Removed the `type` column from all non-track tables. Please see
-      https://perfetto.dev/docs/analysis/perfetto-sql-backcompat#change-in-semantic-of-code-type-code-column-on-track-tables
-      for more information.
-    * Changed the semantic of `type` column from all track tables. Please see
-      https://perfetto.dev/docs/analysis/perfetto-sql-backcompat#removal-of-code-type-code-column-from-all-non-track-tables
-      for more information.
-    * Removed the `linux_device_track` table. Linux RPM (runtime power
-      management) tracks formerly in this table now can be found in the `track`
-      table with `type` `linux_rpm`.
-    * Removed the `energy_counter_track` table. Android energy estimate
-      breakdown tracks formerly in this table now can be found in the `track`
-      table with `type` `android_energy_estimation_breakdown`.
-    * Removed the `energy_per_uid_counter_track` table. Android energy estimate
-      breakdown tracks formerly in this table now can be found in the `track`
-      table with `type` `android_energy_estimation_breakdown_per_uid`.
-    * Moved the `gpu_work_period_track` table into the `android.gpu.work_period`
-      standard library module and renamed it to `android_gpu_work_period_track`.
-    * Removed the `irq_counter_track` table. Irq counter tracks formerly in this
-      table now can be found in the `track` table with `type`
-      `irq_counter`.
-    * Removed the `softirq_counter_track` table. Softirq counter tracks formerly
-      in this table now can be found in the `track` table with `type`
-      `softirq_counter`.
-    * Removed the `uid_counter_track` table. It was redundant as no data was
-      inserted directly into it.
-    * Removed the `uid_track` table. It was redundant as no data was
-      inserted directly into it.
-    * Removed `common` package. It has been deprecated since `v42` and most
-      functionality has been moved into other packages. Notably, the time
-      conversion functions can be found in `time.conversion` module, and
-      `thread_slice` is available with `slices.with_context`.
-    * Deprecated UINT and INT integer types in Perfetto SQL. Please use LONG in
-      Perfetto SQL schema.
-    * Deprecated FLOAT flating type in Perfetto SQL. Please use DOUBLE in
-      Perfetto SQL schema.
-    * Added TIMESTAMP, DURATION, ID and JOINID types to Perfetto SQL schema.
-      TIMESTAMP and DURATION refers to time columns in nanoseconds. ID column
-      is a primary key for the column and JOINID is referencing ID
-      column of other table.
-    * Removed the `experimental_sched_upid` table. Prefer the joining `sched`
-      and `thread` tables directly instead.
-    * Removed the experimental_counter_dur table. Prefer using the
-      `counter_leading_intervals` macro from the `counters.intervals` standard
-      library module.
-  UI:
-    * Introduced `Open table:` command which would open any Perfetto Standard
-      Library table in a new tab.
-    * Fixed behaviour of sorting and nesting of track event tracks for counter
-      tracks, thread tracks and process tracks.
-    * Various improvements to timeline rendering performance.
-    * Added workspace switcher and menu to move tracks between workspaces.
-    * Completely overhauled recording page.
-    * Improved area selection UX.
-    * Improved fuzzy search.
-    * Hide 'Open with legacy UI' by default.
-  SDK:
-    * Added `NamedTrack`, it allows creating arbitrarily named tracks.
-
-
-v48.1 - 2024-10-14:
-  SDK:
-    * Fix build with MSVC.
-
-
-v48.0 - 2024-10-11:
-  Tracing service and probes:
-    * Improved accuracy of ftrace event cropping when there are multiple
-      concurrent tracing sessions. See `previous_bundle_end_timestamp` in
-      ftrace_event_bundle.proto.
-    * Increased watchdog timeout to 180s from 30s to make watchdog crashes
-      much less likely when system is under heavy load.
-  SQL Standard library:
-    * Improved CPU cycles calculation in `linux.cpu.utilization` modules:
-     `process`, `system` and `thread` by fixing a bug responsible for too high
-      CPU cycles values.
-    * Introduces functions responsible for calculating CPU cycles with
-      breakdown by CPU, thread, process and slice for a given interval.
-    * Added `linux.perf.samples` module for easy querying of perf samples
-      in traces.
-    * Added `stacks.cpu_profiling` module for easy querying of all CPU
-      profiling data in traces.
-  Trace Processor:
-    * Added (partial) support for the Gecko (Firefox) JSON profiler format.
-      Parsing is optimized for CPU profiling collected with `perf` and converted
-      to the Gecko format. Only parsing of samples is supported; parsing of
-      markers and any other features (e.g. colours) is *not* supported.
-    * Added (partial) suppoort for the perf script text format from both perf
-      and simpleperf. Only parsing files with the default formating or with pids
-      included (i.e. `-F +pid`) is supported. Any other formatting options are
-      *not* supported.
-    * Added support for parsing non-streaming ART method tracing format.
-    * Added support for parsing GZIP files with multiple gzip streams.
-    * Added support for parsing V8 CPU profling samples from proto traces.
-u    * Renamed Trace Processor's C++ method `RegisterSqlModule()` to
-     `RegisterSqlPackage()`, which better represents the module/package
-      relationship. Package is the top level grouping of modules, which are
-      objects being included with `INCLUDE PERFETTO MODULE`.
-      `RegisterSqlModule()` is still available and runs `RegisterSqlPackage()`.
-      `RegisterSqlModule()` will be deprecated in v50.0.
-  UI:
-    * Scheduling wakeup information now reflects whether the wakeup came
-      from an interrupt context. The per-cpu scheduling tracks now show only
-      non-interrupt wakeups, while the per-thread thread state tracks either
-      link to an exact waker slice or state that the wakeup is from an
-      interrupt. Older traces that are recorded without interrupt context
-      information treat all wakeups as non-interrupt.
-    * Nest global/user async tracks according to their parent/child relationship
-      in the trace.
-    * Introduced new workspace API which allows nested tracks & multiple
-      workspace support.
-    * Introduced middle ellipsis in track titles when title text is longer than
-      the available space, while preserving the start and end of title text &
-      add popup of full title text on hover.
-    * Fixed spurious judder issue in popups with tall content.
-    * Fixed bug where marker durations were not rendered on selected markers.
-    * Removed ChromeScrollJank V1 track (V2 should be used from now on).
-    * Major internal changes (affecting pugin developers and core contributors):
-      * Removed legacy selection types, use track event selection types going
-        forward for all single event selections.
-      * Details panels are now attached to the track rather than registered
-        separately.
-      * Introduced `registerSqlSelectionResolver`, which allow plugins to add
-        handlers allowing other parts of the codebase to make selection on
-        tracks from other plugins based on a sql table name and id.
-      * Changed lifetime of track instances; they are now created on trace load
-        by plugins and survive the lifetime of the trace, rather than getting
-        created and destroyed as they appear/disappear on the timeline.
-      * Fix circular dependencies and turn future instances into errors.
-  SDK:
-    *
-
-
-=======
->>>>>>> dc046ead
 v47.0 - 2024-08-07:
   SQL Standard library:
     * Removed `cpu.cpus` and `cpu.size` modules. The functions inside
