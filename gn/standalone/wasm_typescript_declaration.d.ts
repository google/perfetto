// Copyright (C) 2018 The Android Open Source Project
//
// Licensed under the Apache License, Version 2.0 (the "License");
// you may not use this file except in compliance with the License.
// You may obtain a copy of the License at
//
//      http://www.apache.org/licenses/LICENSE-2.0
//
// Unless required by applicable law or agreed to in writing, software
// distributed under the License is distributed on an "AS IS" BASIS,
// WITHOUT WARRANTIES OR CONDITIONS OF ANY KIND, either express or implied.
// See the License for the specific language governing permissions and
// limitations under the License.

export = Wasm;

declare function Wasm(_: Wasm.ModuleArgs): Wasm.Module;

// See https://kripken.github.io/emscripten-site/docs/api_reference/module.html
declare namespace Wasm {
  export interface InitWasm {
    (_: ModuleArgs): Module;
  }

  export interface FileSystemType {}

  export interface FileSystemTypes {
    MEMFS: FileSystemType;
    IDBFS: FileSystemType;
    WORKERFS: FileSystemType;
  }

  export interface FileSystemNode {
    contents: Uint8Array;
    usedBytes?: number;
  }

  export interface FileSystem {
    mkdir(path: string, mode?: number): any;
    mount(type: Wasm.FileSystemType, opts: any, mountpoint: string): any;
    unmount(mountpoint: string): void;
    unlink(mountpoint: string): void;
    lookupPath(path: string): { path: string; node: Wasm.FileSystemNode };
    filesystems: Wasm.FileSystemTypes;
  }

  export interface Module {
    callMain(args: string[]): void;
    addFunction(f: any, argTypes: string): void;
    ccall(
      ident: string,
      returnType: string,
      argTypes: string[],
      args: any[],
    ): number;
    HEAPU8: Uint8Array;
    FS: FileSystem;
  }

  export interface ModuleArgs {
    noInitialRun?: boolean;
    locateFile(s: string): string;
    print(s: string): void;
    printErr(s: string): void;
    onRuntimeInitialized(): void;
    onAbort?(): void;
<<<<<<< HEAD
    wasmBinary ?: ArrayBuffer;
=======
    wasmBinary?: ArrayBuffer;
>>>>>>> 6540d290
  }
}<|MERGE_RESOLUTION|>--- conflicted
+++ resolved
@@ -64,10 +64,6 @@
     printErr(s: string): void;
     onRuntimeInitialized(): void;
     onAbort?(): void;
-<<<<<<< HEAD
-    wasmBinary ?: ArrayBuffer;
-=======
     wasmBinary?: ArrayBuffer;
->>>>>>> 6540d290
   }
 }