# Copyright (C) 2017 The Android Open Source Project
#
# Licensed under the Apache License, Version 2.0 (the "License");
# you may not use this file except in compliance with the License.
# You may obtain a copy of the License at
#
#      http://www.apache.org/licenses/LICENSE-2.0
#
# Unless required by applicable law or agreed to in writing, software
# distributed under the License is distributed on an "AS IS" BASIS,
# WITHOUT WARRANTIES OR CONDITIONS OF ANY KIND, either express or implied.
# See the License for the specific language governing permissions and
# limitations under the License.

import("../perfetto.gni")

if (host_os == "win") {
  _host_executable_suffix = ".exe"
} else {
  _host_executable_suffix = ""
}

template("proto_library") {
  assert(defined(invoker.sources))

  # This is used in chromium build.
<<<<<<< HEAD
  not_needed(invoker, [ "proto_deps" ])
=======
  not_needed(invoker,
             [
               "generator_visibility",
               "proto_deps",
             ])
>>>>>>> 883878f1

  proto_sources = invoker.sources

  # All the proto imports should be relative to the project root.
  proto_in_dir = "//"
  if (defined(invoker.proto_in_dir)) {
    proto_in_dir = invoker.proto_in_dir
  }
  assert(defined(invoker.proto_out_dir),
         "proto_out_dir must be explicitly defined")
  proto_out_dir = invoker.proto_out_dir

  # We don't support generate_python in the standalone build, but still must
  # check that the caller sets this to false. This is because when building in
  # the chromium tree, chromium's proto_library.gni in chrome (!= this) defaults
  # generate_python = true.
  assert(defined(invoker.generate_python) && !invoker.generate_python)

  import_dirs = []
  if (defined(invoker.import_dirs)) {
    import_dirs = invoker.import_dirs
  }

  # If false will not generate the default .pb.{cc,h} files. Used for custom
  # codegen plugins.
  generate_cc = true
  if (defined(invoker.generate_cc)) {
    generate_cc = invoker.generate_cc
  }

  generate_descriptor = ""
  if (defined(invoker.generate_descriptor)) {
    generate_descriptor = invoker.generate_descriptor

    # Include imports to descriptor by default, but use exclude_imports to omit
    # them if needed.
    if (defined(invoker.exclude_imports)) {
      exclude_imports = invoker.exclude_imports
    } else {
      exclude_imports = false
    }
  }

  if (defined(invoker.generator_plugin_label)) {
    plugin_host_label = invoker.generator_plugin_label + "($host_toolchain)"
    plugin_path =
        get_label_info(plugin_host_label, "root_out_dir") + "/" +
        get_label_info(plugin_host_label, "name") + _host_executable_suffix
    generate_with_plugin = true
  } else if (defined(invoker.generator_plugin_script)) {
    plugin_path = invoker.generator_plugin_script
    generate_with_plugin = true
  } else {
    generate_with_plugin = false
  }

  if (generate_with_plugin) {
    if (defined(invoker.generator_plugin_suffix)) {
      generator_plugin_suffixes = [
        "${invoker.generator_plugin_suffix}.h",
        "${invoker.generator_plugin_suffix}.cc",
      ]
    } else {
      generator_plugin_suffixes = invoker.generator_plugin_suffixes
    }
  }

  out_dir = "$root_gen_dir/" + proto_out_dir
  rel_out_dir = rebase_path(out_dir, root_build_dir)

  # Prevent unused errors when generating descriptor only.
  if (generate_descriptor != "") {
    not_needed([ "rel_out_dir" ])
  }

  protos = rebase_path(proto_sources, proto_in_dir)
  protogens = []

  if (generate_descriptor != "") {
    protogens += [ "$out_dir/${generate_descriptor}" ]
  }

  foreach(proto, protos) {
    proto_dir = get_path_info(proto, "dir")
    proto_name = get_path_info(proto, "name")
    proto_path = proto_dir + "/" + proto_name

    # Prevent unused errors when generating descriptor only.
    if (generate_descriptor != "") {
      not_needed([ "proto_path" ])
    }

    if (generate_cc) {
      protogens += [
        "$out_dir/$proto_path.pb.h",
        "$out_dir/$proto_path.pb.cc",
      ]
    }
    if (generate_with_plugin) {
      foreach(suffix, generator_plugin_suffixes) {
        protogens += [ "$out_dir/${proto_path}${suffix}" ]
      }
    }
  }

  config_name = "${target_name}_config"
  if (generate_descriptor == "") {
    action_name = "${target_name}_gen"
    source_set_name = target_name
  } else {
    action_name = target_name
  }

  config(config_name) {
    include_dirs = [ out_dir ]
  }

  # The XXX_gen action that generates the .pb.{cc,h} files.
  action(action_name) {
    if (generate_descriptor == "") {
      visibility = [ ":$source_set_name" ]
    }
    sources = proto_sources
    outputs = get_path_info(protogens, "abspath")

    if (perfetto_use_system_protobuf) {
      protoc_rebased_path = "protoc" + _host_executable_suffix  # from PATH
    } else {
      protoc_label = "//gn:protoc($host_toolchain)"
      protoc_path = get_label_info(protoc_label, "root_out_dir") + "/protoc" +
                    _host_executable_suffix
      protoc_rebased_path = "./" + rebase_path(protoc_path, root_build_dir)
    }
    script = "//gn/standalone/protoc.py"
    args = [
      # Path should be rebased because |root_build_dir| for current toolchain
      # may be different from |root_out_dir| of protoc built on host toolchain.
      protoc_rebased_path,
      "--proto_path",
      rebase_path(proto_in_dir, root_build_dir),
    ]

    foreach(path, import_dirs) {
      args += [
        "--proto_path",
        rebase_path(path, root_build_dir),
      ]
    }

    metadata = {
      proto_import_dirs = import_dirs
    }

    if (generate_cc) {
      cc_generator_options_ = ""
      if (defined(invoker.cc_generator_options)) {
        cc_generator_options_ = invoker.cc_generator_options
      }
      args += [
        "--cpp_out",
        cc_generator_options_ + rel_out_dir,
      ]
    }
    if (generate_descriptor != "") {
      depfile = "$root_gen_dir/$generate_descriptor.d"

      if (!exclude_imports) {
        args += [ "--include_imports" ]
      }
      args += [
        "--descriptor_set_out",
        rebase_path("$root_gen_dir/$generate_descriptor", root_build_dir),
        "--dependency_out",
        rebase_path(depfile, root_build_dir),
      ]
    }

    if (generate_with_plugin) {
      plugin_path_rebased = rebase_path(plugin_path, root_build_dir)
      plugin_out_args = ""
      if (defined(invoker.generator_plugin_options)) {
        plugin_out_args += invoker.generator_plugin_options
      }
      plugin_out_args += ":$rel_out_dir"

      args += [
        "--plugin=protoc-gen-plugin=$plugin_path_rebased",
        "--plugin_out=$plugin_out_args",
      ]
    }

    args += rebase_path(proto_sources, root_build_dir)

    if (!perfetto_use_system_protobuf) {
      inputs = [ protoc_path ]
      deps = [ protoc_label ]
    } else {
      inputs = []
      deps = []
    }

    if (generate_with_plugin) {
      inputs += [ plugin_path ]
      if (defined(plugin_host_label)) {
        # Action depends on native generator plugin but for host toolchain only.
        deps += [ plugin_host_label ]
      }
    }

    if (generate_descriptor != "") {
      deps += invoker.deps
    }
    if (defined(invoker.link_deps)) {
      deps += invoker.link_deps
    }
  }  # action(action_name)

  # The source_set that builds the generated .pb.cc files.
  if (generate_descriptor == "") {
    source_set(source_set_name) {
      forward_variables_from(invoker,
                             [
                               "defines",
                               "include_dirs",
                               "public_configs",
                               "testonly",
                               "visibility",
                             ])

      sources = get_target_outputs(":$action_name")

      configs -= [ "//gn/standalone:extra_warnings" ]
      if (defined(invoker.extra_configs)) {
        configs += invoker.extra_configs
      }

      if (!defined(invoker.public_configs)) {
        public_configs = []
      }

      public_configs += [ ":$config_name" ]

      # Only include the protobuf_gen_config when generating .pb.cc files.
      # Note that |generate_cc| is false for .{pbzero,ipc,gen etc.}.cc
      if (generate_cc) {
        public_configs += [ "//gn:protobuf_gen_config" ]
      }

      # By default, propagate the config for |include_dirs| to dependent
      # targets, so that public imports can be resolved to corresponding header
      # files. In some cases, the embedder target handles include directory
      # propagation itself, e.g. via a common config.
      propagate_imports_configs = !defined(invoker.propagate_imports_configs) ||
                                  invoker.propagate_imports_configs
      if (propagate_imports_configs) {
        public_configs += [ ":$config_name" ]
      } else {
        configs += [ ":$config_name" ]
      }

      # Use protobuf_full only for tests.
      if (defined(invoker.use_protobuf_full) &&
          invoker.use_protobuf_full == true) {
        deps = [ "//gn:protobuf_full" ]
      } else if (generate_cc) {
        deps = [ "//gn:protobuf_lite" ]
      } else {
        deps = []
      }

      deps += [ ":$action_name" ]
      if (defined(invoker.deps)) {
        deps += invoker.deps
      }
      if (defined(invoker.link_deps)) {
        deps += invoker.link_deps
      }
    }  # source_set(source_set_name)
  }
}  # template<|MERGE_RESOLUTION|>--- conflicted
+++ resolved
@@ -24,15 +24,11 @@
   assert(defined(invoker.sources))
 
   # This is used in chromium build.
-<<<<<<< HEAD
-  not_needed(invoker, [ "proto_deps" ])
-=======
   not_needed(invoker,
              [
                "generator_visibility",
                "proto_deps",
              ])
->>>>>>> 883878f1
 
   proto_sources = invoker.sources
 
