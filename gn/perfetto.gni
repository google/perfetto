# Copyright (C) 2017 The Android Open Source Project
#
# Licensed under the Apache License, Version 2.0 (the "License");
# you may not use this file except in compliance with the License.
# You may obtain a copy of the License at
#
#      http://www.apache.org/licenses/LICENSE-2.0
#
# Unless required by applicable law or agreed to in writing, software
# distributed under the License is distributed on an "AS IS" BASIS,
# WITHOUT WARRANTIES OR CONDITIONS OF ANY KIND, either express or implied.
# See the License for the specific language governing permissions and
# limitations under the License.

import("//build_overrides/build.gni")
import("wasm_vars.gni")

# Summary of our typical build configurations:

# 1. Standalone builds
#    build_with_chromium = false
#    is_perfetto_build_generator = false
#    perfetto_build_standalone = true
#    perfetto_build_with_android = false
#    perfetto_build_with_embedder = false

# 2. Android tree builds
#    build_with_chromium = false
#    is_perfetto_build_generator = true
#    perfetto_build_standalone = false
#    perfetto_build_with_android = true
#    perfetto_build_with_embedder = false

# 3. Chromium tree builds
#    build_with_chromium = true
#    is_perfetto_build_generator = false
#    perfetto_build_standalone = false
#    perfetto_build_with_android = false
#    perfetto_build_with_embedder = true

# 4. Builds in other embedder trees (e.g. V8 standalone)
#    build_with_chromium = false
#    is_perfetto_build_generator = false
#    perfetto_build_standalone = false
#    perfetto_build_with_android = false
#    perfetto_build_with_embedder = true

# 5. Amalgamated sources (Client library)
#    build_with_chromium = false
#    is_perfetto_build_generator = true
#    perfetto_build_standalone = false
#    perfetto_build_with_android = false
#    perfetto_build_with_embedder = true

# +----------------------------------------------------------------------------+
# | Toolchain / environment related configuration                              |
# +----------------------------------------------------------------------------+
# This section contains a bunch of variables that are related with the toolchain
# and the build environment. Only tools/gen_xxx should customize them.

# Note that |build_with_chromium| is a global convention used by several
# projects, set outside of our control.

# Chromium sets this to true in its //build_overrides/build.gni.
if (!defined(build_with_chromium)) {
  build_with_chromium = false
}

if (!defined(is_nacl)) {
  is_nacl = false
}

if (!defined(is_gcc)) {
  is_gcc = !is_clang && !is_win
}

if (!defined(is_qnx)) {
  is_qnx = false
}

declare_args() {
  # The Android blueprint file generator set this to true (as well as
  # is_perfetto_build_generator). This is just about being built in the
  # Android tree (AOSP and internal) and is NOT related with the target OS.
  # In standalone Android builds and Chromium Android builds, this is false.
  perfetto_build_with_android = false

  # All the tools/gen_* scripts set this to true. This is mainly used to locate
  # .gni files from //gn rather than //build.
  is_perfetto_build_generator = false

  # This is for override via `gn args` (e.g. for tools/gen_xxx). Embedders
  # based on GN (e.g. v8) should NOT set this and instead directly sets
  # perfetto_build_with_embedder=true in their GN files.
  is_perfetto_embedder = false
}

# This can be overridden by embedders (e.g. v8) in their .gn(i) files. This must
# be different from the GN args flag (is_perfetto_embedder) because of the way
# GN works.
if (!defined(perfetto_build_with_embedder)) {
  perfetto_build_with_embedder = build_with_chromium || is_perfetto_embedder
}

# Controls whether the `libperfetto` target bundles the JSON export code in its
# dependencies. Can be overriden by embedders to reduce dependency bloat.
if (!defined(perfetto_libperfetto_includes_json)) {
  perfetto_libperfetto_includes_json = build_with_chromium && !is_nacl
}

perfetto_build_standalone =
    !perfetto_build_with_android && !build_with_chromium &&
    !perfetto_build_with_embedder

# Only relevant for GN builds. Sets the path where perfetto lives. This is //
# for standalone builds and //third_party/perfetto/ in embedders. The embedder
# can override it in its GN files.
if (perfetto_build_standalone || is_perfetto_build_generator) {
  perfetto_root_path = "//"
  import("//gn/standalone/android.gni")  # For android_api_level
  import("//gn/standalone/libc++/libc++.gni")  # For use_custom_libcxx
  import("//gn/standalone/sanitizers/vars.gni")  # For is_fuzzer
  import("//gn/standalone/toolchain/llvm.gni")
} else if (!defined(perfetto_root_path)) {
  perfetto_root_path = "//third_party/perfetto/"
  import("//build/config/android/config.gni")  # For android_api_level
}

# Whether the ftrace producer and the service should be started
# by the integration test or assumed to be running.
# If we're building in the Android tree, we expect that the testing infra
# will start the binaries in the system image before the tests are run.
# In all other cases (i.e. when true), a temporary in-process instance will be
# brought up by our own integrationtest harness.
start_daemons_for_testing = !perfetto_build_with_android

# +----------------------------------------------------------------------------+
# | Tunable build variables for embedders                                      |
# +----------------------------------------------------------------------------+
# The variables in this section allow embedders to enable/disable features
# at the build-system level. This allows to opt-in into the various services
# and tools.

perfetto_force_dlog_default = ""
if (build_with_chromium) {
  perfetto_force_dlog_default = "off"
}

declare_args() {
  # Enables build of platform-wide tracing services (traced, traced_probes)
  # and executables (perfetto_cmd, trigger_perfetto).
  # When disabled, only the client library and other auxiliary tools can be
  # built (for Chromium and other GN embedders).
  # Note that traced_probes is further conditioned by the GN variable
  # enable_perfetto_traced_probes, in the declare_args() section below.
  enable_perfetto_platform_services =
      perfetto_build_standalone || perfetto_build_with_android

  # Allow the embedder to use the IPC layer. In turn this allows to use the
  # system backend in the client library.
  # This includes building things that rely on POSIX sockets, this places
  # limitations on the supported operating systems.
  # For now the IPC layer is conservatively not enabled on Chromium+Windows
  # builds.
  enable_perfetto_ipc =
      !is_nacl && (perfetto_build_standalone || perfetto_build_with_android ||
                   (build_with_chromium && !is_win) || is_fuchsia)

  # Makes the heap profiling daemon target reachable. It works only on Android,
  # but is built on Linux as well for test/compiler coverage.
  # On Android, it requires API level 26 due to libunwindstack.
  enable_perfetto_heapprofd =
      perfetto_build_with_android ||
      (perfetto_build_standalone && is_clang &&
       (is_linux || (is_android && android_api_level >= 26)))

  # Build the perf event profiler (traced_perf).
  # TODO(rsavitski): figure out how to make the android-core dependencies build
  # under gcc (_Atomic and other issues).
  enable_perfetto_traced_perf =
      perfetto_build_with_android ||
      (perfetto_build_standalone && is_clang &&
       (is_linux || (is_android && android_api_level >= 29)))

  # The Trace Processor: offline analytical engine to process traces and compute
  # metrics using a SQL engine.
  if (!defined(enable_perfetto_trace_processor)) {
    enable_perfetto_trace_processor =
        perfetto_build_standalone || build_with_chromium ||
        is_perfetto_build_generator
  }

  # Enables base::Watchdog. Is supported only on Linux-based platforms in
  # standalone GN builds (NOT in bazel/blaze).
  # gn/BUILD.gn further restricts this to OS_LINUX || OS_ANDROID when generating
  # the perfetto_build_flags.h header.
  enable_perfetto_watchdog =
      perfetto_build_with_android ||
      (perfetto_build_standalone && !is_perfetto_build_generator)

  # Misc host executable under tools/.
  enable_perfetto_tools =
      perfetto_build_standalone || perfetto_build_with_android

  enable_perfetto_unittests = perfetto_build_standalone ||
                              build_with_chromium || perfetto_build_with_android

  enable_perfetto_integration_tests =
      perfetto_build_standalone || perfetto_build_with_android

  enable_perfetto_android_java_sdk =
      perfetto_build_with_android || (is_android && perfetto_build_standalone)

  enable_perfetto_benchmarks = perfetto_build_standalone && !is_win && !is_qnx

  enable_perfetto_fuzzers =
      perfetto_build_standalone && defined(is_fuzzer) && is_fuzzer

  # Enables the write_version_header.py tool that generates a .h that contains a
  # macro with the current git revision and latest release version from
  # CHANGELOG. If false base/version.h will return "unknown".
  enable_perfetto_version_gen =
      perfetto_build_standalone || is_perfetto_build_generator ||
      perfetto_build_with_android

  # Only for local development. When true the binaries (perfetto, traced, ...)
  # are monolithic and don't use a common shared library. This is mainly to
  # avoid LD_LIBRARY_PATH dances when testing locally.
  # On Windows we default to monolithic executables, because pairing
  # dllexport/import adds extra complexity for little benefit. Te only reason
  # for monolithic_binaries=false is saving binary size, which matters mainly on
  # Android. See also comments on PERFETTO_EXPORT_ENTRYPOINT in compiler.h.
  monolithic_binaries = !perfetto_build_with_android && (is_win || is_mac)

  # Whether DLOG should be enabled on debug builds (""), all builds ("on"), or
  # none ("off"). We disable it by default for embedders to avoid spamming their
  # console.
  perfetto_force_dlog = perfetto_force_dlog_default

  # Whether DCHECKs should be enabled or not. Values: "on" | "off" | "".
  # By default ("") DCHECKs are enabled only:
  # - If DCHECK_ALWAYS_ON is defined (which is mainly a Chromium-ism).
  # - On debug builds (i.e. if NDEBUG is NOT defined) but only in Chromium,
  #   Android and standalone builds.
  # - On all other builds (e.g., SDK) it's off regardless of NDEBUG (unless
  #   DCHECK_ALWAYS_ON is defined).
  # See base/logging.h for the implementation of all this.
  perfetto_force_dcheck = ""

  # Installs a signal handler for the most common crash signals which unwinds
  # the stack and prints the stack trace on stderr. Requires a dependency on
  # libbacktrace when enabled.
  enable_perfetto_stderr_crash_dump =
      is_debug && perfetto_build_standalone && !is_wasm && !is_win && !is_qnx

  # Enables more aggressive compiler flags that assume recent Intel CPUs.
  # Runtime checks during initialization will print an error message and exit
  # if the CPU doesn't support those flags.
  # Don't enable by default for MacOS. Old Intel Macs as used in CIs
  # etc don't have the fancy CPU instructions (i.e. AVX2) this implies.
  enable_perfetto_x64_cpu_opt =
      current_cpu == "x64" && is_linux && !is_wasm &&
      perfetto_build_standalone && !is_perfetto_build_generator

  # Enables complie-time thread safety analysis.
  perfetto_thread_safety_annotations =
      perfetto_build_standalone && !is_perfetto_build_generator &&
      defined(use_custom_libcxx) && use_custom_libcxx

<<<<<<< HEAD
  # Enables the use of priority-inheritance mutexes via PTHREAD_PRIO_INHERIT.
  # Note that on Android platform (non-standalone) builds this flag is ignored
  # and the Android flag "use_rt_mutex" is used instead (perfetto_flags.aconfig)
=======
  # Enables the use of priority-inheritance mutexes via PTHREAD_PRIO_INHERIT
  # or wrapper around PI Futexes (dependant on OS).
  # Note that on Android platform (non-standalone) builds this flag is ignored
  # and Android flags "use_rt_mutex", "use_rt_futex" are used instead (perfetto_flags.aconfig)
>>>>>>> 92aa66de
  # This is disabled in chromium, because the BPF-sandbox allows PI-futex only
  # when a field-trial is enabled, which is incompatible with a build time flag.
  enable_perfetto_rt_mutex =
      !is_wasm && (perfetto_build_standalone || is_perfetto_build_generator) &&
      !build_with_chromium
<<<<<<< HEAD
=======

  # This flag is used for the migration of UnixTaskRunner -> LockFreeTaskRunner.
  # It determines whether MaybeLockFreeTaskRunner is backed by UnixTaskRunner
  # or the newer LockFreeTaskRunner.
  # UnixTaskRunner is the battle-tested original TaskRunner implementaiton used
  # from 2017 -> 2025. LockFreeTaskRunner is the new improved TaskRunner which
  # is planning to sunset UnixTaskRunner.
  # Note that on Android platform (non-standalone) builds this flag is ignored
  # and the Android flag "use_lockfree_taskrunner" is used instead (see
  # perfetto_flags.aconfig)
  enable_perfetto_lockfree_taskrunner = false
>>>>>>> 92aa66de
}

declare_args() {
  # When false, it disables system backend consumer support in the Perfetto SDK.
  # Saves ~300KB binary size.
  if (!defined(enable_perfetto_system_consumer)) {
    enable_perfetto_system_consumer = enable_perfetto_ipc
  }
}

declare_args() {
  perfetto_enable_git_rev_version_header =
      enable_perfetto_version_gen && perfetto_build_standalone &&
      !is_perfetto_build_generator

  # The traced_probes daemon is very Linux-specific, as it depends on ftrace and
  # various /proc interfaces. There is no point making its code platform-neutral
  # as it won't do anything useful on Windows or QNX.
  # The only reason why we still build it on Mac OS is to be able to run the
  # unittests there and making dev on mac less cumbersome. The traced_probes
  # code happens to build cleanly and for now the mainteinance cost on Mac is
  # extremely low.
  enable_perfetto_traced_probes =
      enable_perfetto_platform_services && !is_win && !is_qnx

  # The relay service is enabled when platform services are enabled.
  # TODO(chinglinyu) check if we can enable on Windows.
  enable_perfetto_traced_relay = enable_perfetto_platform_services && !is_win

  # Whether info-level logging is enabled.
  perfetto_verbose_logs_enabled =
      !build_with_chromium || perfetto_force_dlog == "on"

  # Enables the SQL query layer of trace processor.
  enable_perfetto_trace_processor_sqlite =
      enable_perfetto_trace_processor &&
      (build_with_chromium || !perfetto_build_with_embedder)

  # Enables the optional SQLite percentile module.
  enable_perfetto_trace_processor_percentile =
      enable_perfetto_trace_processor &&
      (perfetto_build_standalone || perfetto_build_with_android)

  # Enables the REPL interactive prompt in the trace processor.
  enable_perfetto_trace_processor_linenoise =
      perfetto_build_standalone && enable_perfetto_trace_processor &&
      (is_linux || is_android || is_mac)

  # Enables JSON support in the trace processor. Required for JSON trace import
  # and export.
  enable_perfetto_trace_processor_json =
      enable_perfetto_trace_processor && !perfetto_build_with_android

  # Enables the support for importing profiles from the MacOS Instruments app.
  # Requires a dependency on libexpat for XML parsing.
  # Disabled in chromium due to some fuzzer related build failure (b/363347029).
  enable_perfetto_trace_processor_mac_instruments =
      enable_perfetto_trace_processor &&
      (perfetto_build_standalone || perfetto_build_with_android) &&
      !is_perfetto_build_generator

  # Enables httpd RPC support in the trace processor.
  # Further per-OS conditionals are applied in gn/BUILD.gn.
  # Chromium+Win: httpd support depends on enable_perfetto_ipc, which is not
  # enabled on Chromium+Win for now (see a comment there).
  enable_perfetto_trace_processor_httpd =
      enable_perfetto_trace_processor &&
      (perfetto_build_standalone || perfetto_build_with_android ||
       (build_with_chromium && !is_win))

  # Enables Zlib support. This is used to compress traces (by the tracing
  # service and by the "perfetto" cmdline client) and to decompress traces (by
  # trace_processor).
  enable_perfetto_zlib =
      enable_perfetto_trace_processor || enable_perfetto_platform_services

  # Enables function name demangling using sources from llvm. Otherwise
  # trace_processor falls back onto using the c++ runtime demangler, which
  # typically handles only itanium mangling.
  # llvm-demangle is incompatible with GCC and can be used only when building
  # with clang.
  enable_perfetto_llvm_demangle =
      is_clang && enable_perfetto_trace_processor && perfetto_build_standalone

  # Enables gRPC in the Perfetto codebase. gRPC significantly increases build
  # times and the general footprint of Perfetto. As it only required for
  # BigTrace and even then only to build the final ready-to-ship binary, don't
  # enable this by default.
  enable_perfetto_grpc = false

  # Enables the ETM importer in trace_processor. This feature is experimental at
  # this point and it requires extra libraries so we only enable it in selected
  # builds.
  enable_perfetto_etm_importer =
      is_linux && enable_perfetto_trace_processor &&
      perfetto_build_standalone && !is_perfetto_build_generator

  # Enables the use of the LLVM symbolizer in trace_processor.
  enable_perfetto_llvm_symbolizer = false

  # Enables Winscope features in trace_processor. These are used by the
  # standalone Winscope tool, Android prebuilts, and trace extractor metrics.
  enable_perfetto_winscope =
      enable_perfetto_trace_processor &&
      (perfetto_build_standalone || is_perfetto_build_generator)
}

declare_args() {
  # Enables the traceconv tool.
  enable_perfetto_traceconv =
      enable_perfetto_tools && enable_perfetto_trace_processor_sqlite

  # Allows to build the UI (TypeScript/ HTML / WASM)
  enable_perfetto_ui =
      perfetto_build_standalone && enable_perfetto_trace_processor_sqlite &&
      host_os != "win"

  # Allows to build the perfetto.dev website.
  # WARNING: if this flag is enabled, the build performs globbing at generation
  # time. Incremental builds that add/remove files will not be supported without
  # rerunning gn.
  enable_perfetto_site = false

  # Check that the merged perfetto_trace.proto can be translated to a C++ lite
  # proto and compiled. This is disabled by default because it's expensive (it
  # can take a couple of minutes).
  enable_perfetto_merged_protos_check = false

  # Skip buildtools dependency checks (needed for ChromeOS).
  skip_buildtools_check = false

  # Used by CrOS builds. Uses pkg-config to determine the appropriate flags
  # for including and linking system libraries.
  #   set `host_pkg_config` to the `BUILD_PKG_CONFIG` and
  #   set `pkg_config` to the target `PKG_CONFIG`.
  # Note: that if this is enabled `perfetto_use_system_protobuf` should be also.
  perfetto_use_pkgconfig = false

  # Used by CrOS system builds. Uses the system version of protobuf
  # from /usr/include instead of the hermetic one.
  perfetto_use_system_protobuf = false

  # Used by CrOS system builds. Uses the system version of sqlite
  # from /usr/include instead of the hermetic one.
  perfetto_use_system_sqlite = false

  perfetto_use_system_zlib = false
}

if (is_win) {
  # clang-cl
  perfetto_isystem_cflag = "/I"
} else {
  perfetto_isystem_cflag = "-isystem"
}

# +---------------------------------------------------------------------------+
# | Cross-checks                                                              |
# +---------------------------------------------------------------------------+

# Exactly one between build_with_android, build_standalone and
# build_with_embedder must be true.
assert(perfetto_build_standalone || perfetto_build_with_android ||
       perfetto_build_with_embedder)
assert(!(perfetto_build_with_android && perfetto_build_standalone))
assert(!(perfetto_build_with_embedder && perfetto_build_standalone))
assert(!(perfetto_build_with_android && perfetto_build_with_embedder))

# If |build_with_chromium| is true then also |perfetto_build_with_embedder|
# must be true
assert(!build_with_chromium || perfetto_build_with_embedder)

# If |perfetto_build_with_android| is true then also
# |is_perfetto_build_generator| must be true.
assert(!perfetto_build_with_android || is_perfetto_build_generator)

# We should never end up in a state where is_perfetto_embedder=true but
# perfetto_build_with_embedder=false.
assert(!is_perfetto_embedder || perfetto_build_with_embedder)

# The monolithic binaries is not supported when building in the Android tree.
assert(!monolithic_binaries || !perfetto_build_with_android)

# Watchdog must be on in Android builds.
assert(enable_perfetto_watchdog || !perfetto_build_with_android)

assert(perfetto_force_dlog == "" || perfetto_force_dlog == "on" ||
       perfetto_force_dlog == "off")

# If enable_perfetto_traced_probes is set, enable_perfetto_platform_services
# must be set as well. Doesn't make sense to build traced_probes without the
# rest. traced_probes integration tests depend on traced.
assert(!enable_perfetto_traced_probes || enable_perfetto_platform_services)

# |perfetto_use_pkgconfig| changes the behavior of
# |perfetto_use_system_protobuf|, so if perfetto_use_pkgconfig is set,
# |perfetto_use_system_protobuf| must be set.
assert(!perfetto_use_pkgconfig || perfetto_use_system_protobuf,
       "perfetto_use_pkgconfig requires perfetto_use_system_protobuf")

# enable_perfetto_llvm_symbolizer is not compatible with use_custom_libcxx
# because the former dynamically links to system llvm which is compiled using
# libstdc++ which makes it incompatible with building using libcxx.
assert(
    !enable_perfetto_llvm_symbolizer || !use_custom_libcxx,
    "enable_perfetto_llvm_symbolizer and use_custom_libcxx are mutually exclusive. If you are seeing this error then you have set enable_perfetto_llvm_symbolizer=true and must set use_custom_libcxx=false to use llvm_symbolizer.")<|MERGE_RESOLUTION|>--- conflicted
+++ resolved
@@ -267,23 +267,15 @@
       perfetto_build_standalone && !is_perfetto_build_generator &&
       defined(use_custom_libcxx) && use_custom_libcxx
 
-<<<<<<< HEAD
-  # Enables the use of priority-inheritance mutexes via PTHREAD_PRIO_INHERIT.
-  # Note that on Android platform (non-standalone) builds this flag is ignored
-  # and the Android flag "use_rt_mutex" is used instead (perfetto_flags.aconfig)
-=======
   # Enables the use of priority-inheritance mutexes via PTHREAD_PRIO_INHERIT
   # or wrapper around PI Futexes (dependant on OS).
   # Note that on Android platform (non-standalone) builds this flag is ignored
   # and Android flags "use_rt_mutex", "use_rt_futex" are used instead (perfetto_flags.aconfig)
->>>>>>> 92aa66de
   # This is disabled in chromium, because the BPF-sandbox allows PI-futex only
   # when a field-trial is enabled, which is incompatible with a build time flag.
   enable_perfetto_rt_mutex =
       !is_wasm && (perfetto_build_standalone || is_perfetto_build_generator) &&
       !build_with_chromium
-<<<<<<< HEAD
-=======
 
   # This flag is used for the migration of UnixTaskRunner -> LockFreeTaskRunner.
   # It determines whether MaybeLockFreeTaskRunner is backed by UnixTaskRunner
@@ -295,7 +287,6 @@
   # and the Android flag "use_lockfree_taskrunner" is used instead (see
   # perfetto_flags.aconfig)
   enable_perfetto_lockfree_taskrunner = false
->>>>>>> 92aa66de
 }
 
 declare_args() {
