# Copyright (C) 2017 The Android Open Source Project
#
# Licensed under the Apache License, Version 2.0 (the "License");
# you may not use this file except in compliance with the License.
# You may obtain a copy of the License at
#
#      http://www.apache.org/licenses/LICENSE-2.0
#
# Unless required by applicable law or agreed to in writing, software
# distributed under the License is distributed on an "AS IS" BASIS,
# WITHOUT WARRANTIES OR CONDITIONS OF ANY KIND, either express or implied.
# See the License for the specific language governing permissions and
# limitations under the License.

import("perfetto.gni")
import("perfetto_component.gni")

# This gni file defines rules for proto generation. There are various types of
# proto targets that can be defined in our codebase:
# "lite" targets: these use the standard libprotobuf library. They are used
#     mainly for tests and readback.
# "zero" targets: these use the protozero library and its protoc plugin. They
#     are used pretty much everywhere.
# "descriptor" targets: they are used to generate a proto-encoded reflection
#     descriptor that describes the schema of the proto using protobuf itself.
# All these targets can be generated using the perfetto_proto_library rule. It
# wraps the instantiation of several proto targets using a convenience template.
#
# For instance:
# perfetto_proto_library("xxx_@TYPE@") {
#   proto_generators = [ "lite", "zero" ]  # lite+zero+cpp is the default value.
#   sources = [ "one.proto", "two.proto" ]
#   deps = [ "dep:@TYPE@" ]
# }
#
# Is the equivalent of:
# proto_library("xxx_lite")     { sources = [...], deps = [ "dep:lite"] }
# protozero_library("xxx_zero") { sources = [...], deps = [ "dep:zero"] }

# Load the protobuf's proto_library() definition.
if (!defined(perfetto_protobuf_target_prefix)) {
  if (perfetto_root_path == "//") {
    perfetto_protobuf_target_prefix = "//buildtools"
  } else {
    perfetto_protobuf_target_prefix = "//third_party/protobuf"
  }
}
if (!defined(perfetto_protobuf_gni)) {
  if (perfetto_root_path == "//") {
    perfetto_protobuf_gni = "//gn/standalone/proto_library.gni"
  } else {
    perfetto_protobuf_gni = "//third_party/protobuf/proto_library.gni"
  }
}
if (!defined(perfetto_protobuf_src_dir)) {
  if (perfetto_root_path == "//") {
    perfetto_protobuf_src_dir = "//buildtools/protobuf/src"
  } else {
    perfetto_protobuf_src_dir = "//third_party/protobuf/src"
  }
}
import(perfetto_protobuf_gni)

# Equivalent to proto_library (generation of .h/.cc from .proto files) but
# enables also generation using the protozero plugin.
# The generated files will have the .pbzero.{cc,h} suffix, as opposed to the
# .pb.{cc,h} of the official proto library.
# DO NOT use this target directly, use perfetto_proto_library() below.
template("protozero_library") {
  proto_library(target_name) {
    perfetto_root_path = invoker.perfetto_root_path

    generate_cc = false
    generate_python = false
    generator_plugin_label =
        perfetto_root_path + "src/protozero/protoc_plugin:protozero_plugin"
    generator_plugin_suffix = ".pbzero"
    if (build_with_chromium) {
      component_build_force_source_set = true
    }

    # Convert deps to link_deps: the proto_library rule requires that C++ files
    # are passed in as link_deps wheras in Perfetto, we always works with deps.
    link_deps = []
    if (defined(invoker.deps)) {
      link_deps += invoker.deps
    }

    # omit_protozero_dep is intended to be used when protozero_library
    # is used in Chrome (for generation of code for proto extensions)
    # to avoid ODR violations in case of component builds. The embedder
    # (Chrome) is then responsible for adding the appropriate transitive
    # dependency on Protozero.
    #
    # TODO(b/173041866): use fine-grained components instead when available
    if (!(defined(invoker.omit_protozero_dep) && invoker.omit_protozero_dep)) {
      link_deps += [ perfetto_root_path + "src/protozero" ]
    }

    if (defined(invoker.link_deps)) {
      link_deps += invoker.link_deps
    }

    forward_variables_from(invoker,
                           [
                             "defines",
                             "generator_plugin_options",
                             "include_dirs",
                             "proto_data_sources",
                             "proto_deps",
                             "proto_in_dir",
                             "proto_out_dir",
                             "sources",
                             "testonly",
                             "visibility",
                             "generate_descriptor",
                             "propagate_imports_configs",
                             "import_dirs",
                           ])
  }
}

# This template generates .gen.cc/h files from .proto files. The generated
# sources are actual C++ classes that can be moved and copied around, very
# similar to the libprotobuf generated ones API-wise, but use protozero under
# the hoods, without any zero-copy benefit though.
# They are mainly used for the perfetto IPC layer and tests.
template("protozero_cpp_library") {
  proto_library(target_name) {
    perfetto_root_path = invoker.perfetto_root_path

    generate_cc = false
    generate_python = false
    generator_plugin_label =
        perfetto_root_path + "src/protozero/protoc_plugin:cppgen_plugin"
    generator_plugin_suffix = ".gen"
    if (build_with_chromium) {
      component_build_force_source_set = true
    }

    link_deps = [
      "$perfetto_root_path/gn:default_deps",
      "$perfetto_root_path/include/perfetto/base",
      "$perfetto_root_path/src/protozero",
    ]

    # Convert deps to link_deps: the proto_library rule requires that C++ files
    # are passed in as link_deps wheras in Perfetto, we always works with deps.
    if (defined(invoker.deps)) {
      link_deps += invoker.deps
    }
    forward_variables_from(invoker,
                           [
                             "defines",
                             "deps",
                             "generator_plugin_options",
                             "include_dirs",
                             "proto_deps",
                             "proto_in_dir",
                             "proto_out_dir",
                             "sources",
                             "testonly",
                             "visibility",
                             "generate_descriptor",
                             "propagate_imports_configs",
                             "import_dirs",
                           ])
  }
}

# Generates .ipc.{h,cc} stubs for IPC services defined in .proto files.
template("ipc_library") {
  proto_library(target_name) {
    perfetto_root_path = invoker.perfetto_root_path
    generate_cc = false
    generate_python = false
    generator_plugin_label =
        "$perfetto_root_path/src/ipc/protoc_plugin:ipc_plugin"
    generator_plugin_suffix = ".ipc"
    link_deps = [ "$perfetto_root_path/gn:default_deps" ]
    if (perfetto_component_type == "static_library") {
      link_deps += [ "$perfetto_root_path/src/ipc:perfetto_ipc" ]
    } else {
      link_deps += [ "$perfetto_root_path/src/ipc:common" ]
    }
    if (is_win || is_qnx) {
      # TODO(primiano): investigate this. In Windows and QNX standalone builds,
      # some executable targets end up in a state where no code pulls a dep on
      # the ipc:client (in turn that seems a subtle consequence of not having
      # traced_probes on Windows or QNX). This dep here is effectively needed
      # because the client-side code in the generated .ipc.cc effectively
      # depends on the client-side IPC library. Perhaps we just should do this
      # unconditionally on all platforms?
      if (perfetto_component_type == "static_library") {
        link_deps += [ "$perfetto_root_path/src/ipc:perfetto_ipc" ]
      } else {
        link_deps += [ "$perfetto_root_path/src/ipc:client" ]
      }
    }

    # Convert deps to link_deps: the proto_library rule requires that C++ files
    # are passed in as link_deps wheras in Perfetto, we always works with deps.
    if (defined(invoker.deps)) {
      link_deps += invoker.deps
    }
    forward_variables_from(invoker,
                           [
                             "defines",
                             "deps",
                             "extra_configs",
                             "include_dirs",
                             "proto_deps",
                             "proto_in_dir",
                             "proto_out_dir",
                             "generator_plugin_options",
                             "sources",
                             "testonly",
                             "visibility",
                             "propagate_imports_configs",
                             "import_dirs",
                           ])
  }
}

# Generates .grpc.{h,cc} stubs for services defined in .proto files.
# We require explicit opt-in as gRPC is very heavyweight so we do not
# want accidental dependencies on this.
if (enable_perfetto_grpc) {
  template("perfetto_grpc_library") {
    proto_library(target_name) {
      proto_in_dir = perfetto_root_path
      proto_out_dir = perfetto_root_path
      propagate_imports_configs = false

      perfetto_root_path = perfetto_root_path
      generate_cc = false
      generate_python = false
      generator_plugin_label =
          "$perfetto_root_path/buildtools/grpc:grpc_cpp_plugin"
      generator_plugin_suffix = ".grpc.pb"
      link_deps = [ "$perfetto_root_path/buildtools/grpc:grpc++" ]
      public_configs = [ "$perfetto_root_path/buildtools:grpc_gen_config" ]

      # Convert deps to link_deps: the proto_library rule requires that C++
      # files are passed in as link_deps wheras in Perfetto, we always works
      # with deps.
      if (defined(invoker.deps)) {
        link_deps += invoker.deps
      }
      forward_variables_from(invoker,
                             [
                               "defines",
                               "extra_configs",
                               "include_dirs",
                               "sources",
                               "testonly",
                               "visibility",
                             ])
    }
  }
}

# The template used everywhere in the codebase.
template("perfetto_proto_library") {
  if (defined(invoker.proto_generators)) {
    proto_generators = invoker.proto_generators
  } else {
    proto_generators = [
      "zero",
      "lite",
      "cpp",
    ]
  }

  # proto imports and C++ #includes are relative to this path.
  if (defined(invoker.proto_path)) {
    proto_path = invoker.proto_path
  } else {
    proto_path = perfetto_root_path
  }

  if (defined(invoker.import_dirs)) {
    import_dirs_ = invoker.import_dirs
  } else {
    import_dirs_ = []
  }

  expansion_token = "@TYPE@"

  # The source set target should always be generated as it is used by the
  # build generators and for generating descriptors.
  source_set_target_name =
      string_replace(target_name, expansion_token, "source_set")

  # This config is necessary for Chrome proto_library build rule to work
  # correctly.
  source_set_input_config_name = "${source_set_target_name}_input_config"
  config(source_set_input_config_name) {
    inputs = invoker.sources
  }

  group(source_set_target_name) {
    # To propagate indirect inputs dependencies to descendant tareget, we use
    # public_deps and public_configs in this target.
    public_deps = []
    exports_ = []
    if (defined(invoker.public_deps)) {
      foreach(dep, invoker.public_deps) {
        # Get the absolute target path
        mapped_dep = string_replace(dep, expansion_token, "source_set")
        public_deps += [ mapped_dep ]
        exports_ += [ get_label_info(mapped_dep, "dir") + ":" +
                      get_label_info(mapped_dep, "name") ]
      }
    }

    if (defined(invoker.deps)) {
      foreach(dep, invoker.deps) {
        mapped_dep = string_replace(dep, expansion_token, "source_set")
        public_deps += [ mapped_dep ]
      }
    }

    sources = []
    foreach(source, invoker.sources) {
      sources += [ get_path_info(source, "abspath") ]
    }

    public_configs = [ ":${source_set_input_config_name}" ]

    metadata = {
      proto_library_sources = sources
      proto_import_dirs = import_dirs_
      exports = exports_
    }
  }

<<<<<<< HEAD
=======
  # This group is necessary for Chrome proto_library build rule to work
  # correctly.
  group("${source_set_target_name}_input_group") {
    public_deps = [ ":${source_set_target_name}" ]
  }

>>>>>>> 6540d290
  # Generate the descriptor if the option is set.
  if (defined(invoker.generate_descriptor)) {
    target_name_ = string_replace(target_name, expansion_token, "descriptor")
    proto_library(target_name_) {
      proto_in_dir = proto_path
      proto_out_dir = proto_path
      generate_python = false
      generate_cc = false
      generate_descriptor = rebase_path(invoker.generate_descriptor, proto_path)
      sources = [ invoker.descriptor_root_source ]
      import_dirs = import_dirs_
      deps = [ ":${source_set_target_name}" ]
      forward_variables_from(invoker,
                             [
                               "visibility",
                               "testonly",
                               "exclude_imports",
                               "generator_visibility",
                             ])
    }
  }

  foreach(gen_type, proto_generators) {
    target_name_ = string_replace(target_name, expansion_token, gen_type)

    # Translate deps from xxx:@TYPE@ to xxx:lite/zero.
    all_deps_ = []
    if (defined(invoker.deps)) {
      foreach(dep, invoker.deps) {
        all_deps_ += [ string_replace(dep, expansion_token, gen_type) ]
      }
    }

    # The distinction between deps and public_deps does not matter for GN
    # but Bazel cares about the difference so we distinguish between the two.
    if (defined(invoker.public_deps)) {
      foreach(dep, invoker.public_deps) {
        all_deps_ += [ string_replace(dep, expansion_token, gen_type) ]
      }
    }

    # gn:public_config propagates the gen dir as include directory. We
    # disable the proto_library's public_config to avoid duplicate include
    # directory command line flags (crbug.com/1043279, crbug.com/gn/142).
    propagate_imports_configs_ = false
    vars_to_forward = []
    vars_to_forward += [
      "sources",
      "visibility",
      "testonly",
    ]

    if (gen_type == "zero") {
      protozero_library(target_name_) {
        proto_in_dir = proto_path
        proto_out_dir = proto_path
        generator_plugin_options = "wrapper_namespace=pbzero"
        deps = all_deps_
        proto_deps = [ ":$source_set_target_name" ]
        propagate_imports_configs = propagate_imports_configs_
        import_dirs = import_dirs_
        forward_variables_from(invoker, vars_to_forward)
      }
    } else if (gen_type == "cpp") {
      protozero_cpp_library(target_name_) {
        proto_in_dir = proto_path
        proto_out_dir = proto_path
        generator_plugin_options = "wrapper_namespace=gen"
        deps = all_deps_
        proto_deps = [ ":$source_set_target_name" ]
        propagate_imports_configs = propagate_imports_configs_
        import_dirs = import_dirs_
        forward_variables_from(invoker, vars_to_forward)
      }
    } else if (gen_type == "ipc") {
      cpp_target_name_ = string_replace(target_name, expansion_token, "cpp")
      ipc_library(target_name_) {
        proto_in_dir = proto_path
        proto_out_dir = proto_path
        generator_plugin_options = "wrapper_namespace=gen"
        proto_deps = [ ":$source_set_target_name" ]
        deps = all_deps_ + [ ":$cpp_target_name_" ]
        propagate_imports_configs = propagate_imports_configs_
        import_dirs = import_dirs_
        forward_variables_from(invoker, vars_to_forward)
      }
    } else if (gen_type == "lite") {
      proto_library(target_name_) {
        proto_in_dir = proto_path
        proto_out_dir = proto_path
        generate_python = false
        link_deps = all_deps_
        cc_generator_options = "lite=true:"
        propagate_imports_configs = propagate_imports_configs_
        import_dirs = import_dirs_
        proto_deps = [ ":${source_set_target_name}" ]
        forward_variables_from(invoker, vars_to_forward)
      }
    } else {
      assert(false, "Invalid 'proto_generators' value.")
    }
  }
}<|MERGE_RESOLUTION|>--- conflicted
+++ resolved
@@ -335,15 +335,12 @@
     }
   }
 
-<<<<<<< HEAD
-=======
   # This group is necessary for Chrome proto_library build rule to work
   # correctly.
   group("${source_set_target_name}_input_group") {
     public_deps = [ ":${source_set_target_name}" ]
   }
 
->>>>>>> 6540d290
   # Generate the descriptor if the option is set.
   if (defined(invoker.generate_descriptor)) {
     target_name_ = string_replace(target_name, expansion_token, "descriptor")
