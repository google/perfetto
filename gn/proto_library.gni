--- conflicted
+++ resolved
@@ -350,10 +350,7 @@
                                "visibility",
                                "testonly",
                                "exclude_imports",
-<<<<<<< HEAD
-=======
                                "generator_visibility",
->>>>>>> 883878f1
                              ])
     }
   }
