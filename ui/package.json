--- conflicted
+++ resolved
@@ -30,12 +30,8 @@
     "pako": "^1.0.11",
     "protobufjs": "^6.9.0",
     "util": "^0.12.3",
-<<<<<<< HEAD
-    "uuid": "^9.0.0"
-=======
     "uuid": "^9.0.0",
     "vega-lite": "^5.9.0"
->>>>>>> bad11ba2
   },
   "devDependencies": {
     "@rollup/plugin-commonjs": "^24.0.1",
