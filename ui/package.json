{
  "name": "perfetto-webui",
  "version": "1.0.0",
  "description": "Perfetto Web UI",
<<<<<<< HEAD
  "repository": "https://android.googlesource.com/platform/external/perfetto",
=======
  "repository": "https://github.com/google/perfetto",
>>>>>>> dc046ead
  "main": "main.js",
  "author": "Perfetto Team",
  "license": "Apache-2.0",
  "dependencies": {
    "@codemirror/autocomplete": "^6.16.3",
    "@codemirror/commands": "^6.6.0",
    "@codemirror/lint": "^6.8.1",
    "@codemirror/search": "^6.5.6",
    "@codemirror/state": "^6.4.1",
    "@codemirror/theme-one-dark": "^6.1.2",
    "@codemirror/view": "^6.28.2",
    "@popperjs/core": "^2.11.8",
    "@protobufjs/base64": "^1.1.2",
    "@protobufjs/utf8": "^1.1.0",
    "@types/chrome": "0.0.268",
    "@types/color-convert": "^2.0.3",
    "@types/filesystem": "^0.0.36",
    "@types/mithril": "^2.2.6",
    "@types/node": "^20.14.9",
    "@types/pako": "^2.0.3",
    "@types/pngjs": "^6.0.5",
    "@types/uuid": "^10.0.0",
    "@types/w3c-web-usb": "^1.0.10",
    "codemirror": "6.0.1",
    "color-convert": "^2.0.1",
    "devtools-protocol": "0.0.1319565",
    "esbuild": "^0.21.5",
    "events": "^3.3.0",
    "fzf": "^0.5.2",
    "hsluv": "^0.1.0",
    "immer": "^10.1.1",
    "jsbn-rsa": "^1.0.4",
    "mithril": "^2.2.2",
    "noice-json-rpc": "^1.2.0",
    "pako": "^2.1.0",
    "protobufjs": "^7.3.2",
    "protobufjs-cli": "^1.1.2",
    "util": "^0.12.5",
    "uuid": "^10.0.0",
    "vega": "^5.30.0",
    "vega-lite": "^5.19.0",
    "zod": "^3.23.8"
  },
  "devDependencies": {
    "@eslint/eslintrc": "^3.1.0",
    "@eslint/js": "^9.6.0",
    "@playwright/test": "^1.47.0",
    "@rollup/plugin-commonjs": "^26.0.1",
    "@rollup/plugin-node-resolve": "^15.2.3",
    "@types/jest": "^29.5.12",
    "@typescript-eslint/eslint-plugin": "^7.14.1",
    "@typescript-eslint/parser": "^7.14.1",
    "dingusjs": "^0.0.3",
    "eslint": "^9.6.0",
    "eslint-config-google": "^0.14.0",
    "eslint-plugin-compat": "^5.0.0",
    "eslint-plugin-jsdoc": "^48.5.0",
    "globals": "^15.6.0",
    "jest": "^29.7.0",
    "jest-canvas-mock": "^2.5.2",
    "jest-environment-jsdom": "^29.7.0",
    "jest-localstorage-mock": "^2.4.26",
    "pngjs": "^7.0.0",
    "prettier": "^3.3.2",
    "puppeteer": "^22.12.1",
    "rollup": "^2.79.1",
    "rollup-plugin-re": "^1.0.7",
    "rollup-plugin-sourcemaps": "^0.6.3",
    "rollup-plugin-uglify": "^6.0.4",
    "sass": "^1.77.6",
    "tslib": "^2.6.3",
    "typescript": "5.5.2"
  },
  "scripts": {
    "build": "node build.js",
    "test": "node build.js --run-unittests",
    "lint": "npx eslint . --ext .js,.ts"
  }
}<|MERGE_RESOLUTION|>--- conflicted
+++ resolved
@@ -2,11 +2,7 @@
   "name": "perfetto-webui",
   "version": "1.0.0",
   "description": "Perfetto Web UI",
-<<<<<<< HEAD
-  "repository": "https://android.googlesource.com/platform/external/perfetto",
-=======
   "repository": "https://github.com/google/perfetto",
->>>>>>> dc046ead
   "main": "main.js",
   "author": "Perfetto Team",
   "license": "Apache-2.0",
