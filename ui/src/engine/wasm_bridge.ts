// Copyright (C) 2018 The Android Open Source Project
//
// Licensed under the Apache License, Version 2.0 (the "License");
// you may not use this file except in compliance with the License.
// You may obtain a copy of the License at
//
//      http://www.apache.org/licenses/LICENSE-2.0
//
// Unless required by applicable law or agreed to in writing, software
// distributed under the License is distributed on an "AS IS" BASIS,
// WITHOUT WARRANTIES OR CONDITIONS OF ANY KIND, either express or implied.
// See the License for the specific language governing permissions and
// limitations under the License.

import {defer} from '../base/deferred';
import {assertExists, assertTrue} from '../base/logging';

// The 64-bit variant of TraceProcessor wasm is always built in all build
// configurations and we can depend on it from typescript.
import TraceProcessor64 from '../gen/trace_processor_memory64';

// The 32-bit variant may or may not be part of the build, depending on whether
// the user passes --only-wasm-memory64 to ui/build.js. When we are building
// also the 32-bit (e.g., in production builds) the import below will be
// redirected by rollup to '../gen/trace_processor' (The 32-bit module).
import TraceProcessor32 from './trace_processor_32_stub';

// For manual testing of the Memory32 build, we can disable the Memory64 check.
const DISABLE_MEMORY64_FOR_MANUAL_TEST = false;

// The Initialize() call will allocate a buffer of REQ_BUF_SIZE bytes which
// will be used to copy the input request data. This is to avoid passing the
// input data on the stack, which has a limited (~1MB) size.
// The buffer will be allocated by the C++ side and reachable at
// HEAPU8[reqBufferAddr, +REQ_BUFFER_SIZE].
const REQ_BUF_SIZE = 32 * 1024 * 1024;

// The end-to-end interaction between JS and Wasm is as follows:
// - [JS] Inbound data received by the worker (onmessage() in engine/index.ts).
//   - [JS] onRpcDataReceived() (this file)
//     - [C++] trace_processor_on_rpc_request (wasm_bridge.cc)
//       - [C++] some TraceProcessor::method()
//         for (batch in result_rows)
//           - [C++] RpcResponseFunction(bytes) (wasm_bridge.cc)
//             - [JS] onReply() (this file)
//               - [JS] postMessage() (this file)
export class WasmBridge {
  private aborted: boolean;
  private connection: TraceProcessor64.Module;
  private reqBufferAddr = 0;
  private lastStderr: string[] = [];
  private messagePort?: MessagePort;
  private useMemory64: boolean;

  constructor() {
    this.aborted = false;
    const deferredRuntimeInitialized = defer<void>();
    this.useMemory64 = hasMemory64Support();
    const initModule = this.useMemory64 ? TraceProcessor64 : TraceProcessor32;
    this.connection = initModule({
      locateFile: (s: string) => s,
      print: (line: string) => console.log(line),
      printErr: (line: string) => this.appendAndLogErr(line),
      onRuntimeInitialized: () => deferredRuntimeInitialized.resolve(),
    });
<<<<<<< HEAD
    this.whenInitialized = deferredRuntimeInitialized.then(() => {
      const fn = this.connection.addFunction(this.onReply.bind(this), 'vii');
      this.reqBufferAddr =
        this.connection.ccall(
          'trace_processor_rpc_init',
          /* return=*/ 'number',
          /* args=*/ ['number', 'number'],
          [fn, REQ_BUF_SIZE],
        ) >>> 0; // >>> 0 = static_cast<uint32_t> (see comment in onReply()).
=======

    deferredRuntimeInitialized.then(() => {
      const fn = this.connection.addFunction(this.onReply.bind(this), 'vpi');
      this.reqBufferAddr = this.wasmPtrCast(
        this.connection.ccall(
          'trace_processor_rpc_init',
          /* return=*/ 'pointer',
          /* args=*/ ['pointer', 'number'],
          [fn, REQ_BUF_SIZE],
        ),
      );
>>>>>>> 3d891536
    });
  }

  initialize(port: MessagePort) {
    // Ensure that initialize() is called only once.
    assertTrue(this.messagePort === undefined);
    this.messagePort = port;
    // Note: setting .onmessage implicitly calls port.start() and dispatches the
    // queued messages. addEventListener('message') doesn't.
    this.messagePort.onmessage = this.onMessage.bind(this);
  }

  onMessage(msg: MessageEvent) {
    if (this.aborted) {
      throw new Error('Wasm module crashed');
    }
    assertTrue(msg.data instanceof Uint8Array);
    const data = msg.data as Uint8Array;
    let wrSize = 0;
    // If the request data is larger than our JS<>Wasm interop buffer, split it
    // into multiple writes. The RPC channel is byte-oriented and is designed to
    // deal with arbitrary fragmentations.
    while (wrSize < data.length) {
      const sliceLen = Math.min(data.length - wrSize, REQ_BUF_SIZE);
      const dataSlice = data.subarray(wrSize, wrSize + sliceLen);
      this.connection.HEAPU8.set(dataSlice, this.reqBufferAddr);
      wrSize += sliceLen;
      try {
        this.connection.ccall(
          'trace_processor_on_rpc_request', // C function name.
          'void', // Return type.
          ['number'], // Arg types.
          [sliceLen], // Args.
        );
      } catch (err) {
        this.aborted = true;
        let abortReason = `${err}`;
        if (err instanceof Error) {
          abortReason = `${err.name}: ${err.message}\n${err.stack}`;
        }
        abortReason += '\n\nstderr: \n' + this.lastStderr.join('\n');
        throw new Error(abortReason);
      }
    } // while(wrSize < data.length)
  }

  // This function is bound and passed to Initialize and is called by the C++
  // code while in the ccall(trace_processor_on_rpc_request).
<<<<<<< HEAD
  private onReply(heapPtr: number, size: number) {
    // Force heapPtr to be a positive using an unsigned right shift.
    // The issue here is the following: the matching code in wasm_bridge.cc
    // invokes this function passing  arguments as uint32_t. However, in the
    // wasm<>JS interop bindings, the uint32 args become Js numbers. If the
    // pointer is > 2GB, this number will be negative, which causes the wrong
    // behaviour on slice().
    heapPtr = heapPtr >>> 0; // This is static_cast<uint32_t>(heapPtr).
    size = size >>> 0;
=======
  private onReply(heapPtrArg: bigint | number, size: number) {
    const heapPtr = this.wasmPtrCast(heapPtrArg);
>>>>>>> 3d891536
    const data = this.connection.HEAPU8.slice(heapPtr, heapPtr + size);
    assertExists(this.messagePort).postMessage(data, [data.buffer]);
  }

  private appendAndLogErr(line: string) {
    console.warn(line);
    // Keep the last N lines in the |lastStderr| buffer.
    this.lastStderr.push(line);
    if (this.lastStderr.length > 512) {
      this.lastStderr.shift();
    }
  }

  // Takes a wasm pointer and converts it into a positive number < 2**53.
  // When using memory64 pointer args are passed as BigInt, but they are
  // guaranteed to be < 2**53 anyways.
  // When using memory32, pointer args are passed as numbers. However, because
  // they can be between 2GB and 4GB, we need to remove the negative sign.
  private wasmPtrCast(val: number | bigint): number {
    if (this.useMemory64) {
      return Number(val);
    }
    // Force heapPtr to be a positive using an unsigned right shift.
    // The issue here is the following: the matching code in wasm_bridge.cc
    // invokes this function passing  arguments as uint32_t. However, in the
    // wasm<>JS interop bindings, the uint32 args become Js numbers. If the
    // pointer is > 2GB, this number will be negative, which causes the wrong
    // behaviour when used as an offset on HEAP8U.
    assertTrue(typeof val === 'number');
    return Number(val) >>> 0; // static_cast<uint32_t>
  }
}

// Checks if the current environment supports Memory64.
function hasMemory64Support() {
  if (DISABLE_MEMORY64_FOR_MANUAL_TEST) {
    return false;
  }
  // Compiled version of WAT program `(module (memory i64 0))` to WASM.
  const memory64DetectProgram = new Uint8Array([
    0x00, 0x61, 0x73, 0x6d, 0x01, 0x00, 0x00, 0x00, 0x05, 0x03, 0x01, 0x04,
    0x00, 0x00, 0x08, 0x04, 0x6e, 0x61, 0x6d, 0x65, 0x02, 0x01, 0x00,
  ]);
  try {
    new WebAssembly.Module(memory64DetectProgram);
    return true;
  } catch (e) {
    return false;
  }
}<|MERGE_RESOLUTION|>--- conflicted
+++ resolved
@@ -63,17 +63,6 @@
       printErr: (line: string) => this.appendAndLogErr(line),
       onRuntimeInitialized: () => deferredRuntimeInitialized.resolve(),
     });
-<<<<<<< HEAD
-    this.whenInitialized = deferredRuntimeInitialized.then(() => {
-      const fn = this.connection.addFunction(this.onReply.bind(this), 'vii');
-      this.reqBufferAddr =
-        this.connection.ccall(
-          'trace_processor_rpc_init',
-          /* return=*/ 'number',
-          /* args=*/ ['number', 'number'],
-          [fn, REQ_BUF_SIZE],
-        ) >>> 0; // >>> 0 = static_cast<uint32_t> (see comment in onReply()).
-=======
 
     deferredRuntimeInitialized.then(() => {
       const fn = this.connection.addFunction(this.onReply.bind(this), 'vpi');
@@ -85,7 +74,6 @@
           [fn, REQ_BUF_SIZE],
         ),
       );
->>>>>>> 3d891536
     });
   }
 
@@ -134,20 +122,8 @@
 
   // This function is bound and passed to Initialize and is called by the C++
   // code while in the ccall(trace_processor_on_rpc_request).
-<<<<<<< HEAD
-  private onReply(heapPtr: number, size: number) {
-    // Force heapPtr to be a positive using an unsigned right shift.
-    // The issue here is the following: the matching code in wasm_bridge.cc
-    // invokes this function passing  arguments as uint32_t. However, in the
-    // wasm<>JS interop bindings, the uint32 args become Js numbers. If the
-    // pointer is > 2GB, this number will be negative, which causes the wrong
-    // behaviour on slice().
-    heapPtr = heapPtr >>> 0; // This is static_cast<uint32_t>(heapPtr).
-    size = size >>> 0;
-=======
   private onReply(heapPtrArg: bigint | number, size: number) {
     const heapPtr = this.wasmPtrCast(heapPtrArg);
->>>>>>> 3d891536
     const data = this.connection.HEAPU8.slice(heapPtr, heapPtr + size);
     assertExists(this.messagePort).postMessage(data, [data.buffer]);
   }
