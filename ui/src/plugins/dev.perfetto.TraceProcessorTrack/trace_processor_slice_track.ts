--- conflicted
+++ resolved
@@ -50,6 +50,7 @@
   depth: NUM,
   thread_dur: LONG_NULL,
   category: STR_NULL,
+  correlation_id: STR_NULL,
 };
 
 export async function createTraceProcessorSliceTrack({
@@ -62,32 +63,7 @@
   return new DatasetSliceTrack({
     trace,
     uri,
-<<<<<<< HEAD
-    dataset: new SourceDataset({
-      schema: {
-        id: NUM,
-        ts: LONG,
-        dur: LONG,
-        name: STR_NULL,
-        depth: NUM,
-        thread_dur: LONG_NULL,
-        category: STR_NULL,
-        correlation_id: STR_NULL,
-      },
-      src: `
-        select
-          *,
-          extract_arg(arg_set_id, 'correlation_id') as correlation_id
-        from slice
-      `,
-      filter: {
-        col: 'track_id',
-        in: trackIds,
-      },
-    }),
-=======
     dataset: await getDataset(trace.engine, trackIds),
->>>>>>> origin/main
     sliceName: (row) => (row.name === null ? '[null]' : row.name),
     initialMaxDepth: maxDepth,
     rootTableName: 'slice',
@@ -126,10 +102,22 @@
   if (trackIds.length === 1) {
     return new SourceDataset({
       schema,
-      src: 'slice',
+      src: `
+        select
+          slice.id,
+          ts,
+          dur,
+          depth,
+          name,
+          thread_dur,
+          track_id,
+          category,
+          extract_arg(arg_set_id, 'correlation_id') as correlation_id
+        from slice
+      `,
       filter: {
         col: 'track_id',
-        eq: trackIds[0],
+        in: trackIds,
       },
     });
   } else {
@@ -160,7 +148,8 @@
           name,
           thread_dur,
           track_id,
-          category
+          category,
+          extract_arg(arg_set_id, 'correlation_id') as correlation_id
         from slice
         join ${tableName} d using (id)
       `,
