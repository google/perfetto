--- conflicted
+++ resolved
@@ -32,11 +32,8 @@
   CPUSS_ESTIMATE_TRACK_KIND,
   GPUSS_ESTIMATE_TRACK_KIND,
 } from './track_kinds';
-<<<<<<< HEAD
 import {getWattsonCpuWarning, hasWattsonSufficientCPUConfigs} from './warning';
-=======
 import SchedPlugin from '../dev.perfetto.Sched';
->>>>>>> 3ee25e43
 
 export default class implements PerfettoPlugin {
   static readonly id = `org.kernel.Wattson`;
@@ -146,34 +143,6 @@
   group: TrackNode,
   missingEvents: string[],
 ) {
-<<<<<<< HEAD
-  // ctx.traceInfo.cpus contains all cpus seen from all events. Filter the set
-  // if it's seen in sched slices.
-  const queryRes = await ctx.engine.query(
-    `select distinct ucpu from sched order by ucpu;`,
-  );
-  const ucpus = new Set<number>();
-  for (
-    const it = queryRes.iter({ucpu: NUM});
-    it.valid() as boolean;
-    it.next()
-  ) {
-    ucpus.add(it.ucpu);
-  }
-=======
-  const warningDesc =
-    missingEvents.length > 0
-      ? m(
-          '.pf-wattson-warning',
-          'Perfetto trace configuration is missing below trace_events for Wattson to work:',
-          m(
-            '.pf-wattson-warning__list',
-            missingEvents.map((event) => m('li', event)),
-          ),
-        )
-      : undefined;
->>>>>>> 3ee25e43
-
   // CPUs estimate as part of CPU subsystem
   const schedPlugin = ctx.plugins.getPlugin(SchedPlugin);
   const schedCpus = schedPlugin.schedCpus;
