--- conflicted
+++ resolved
@@ -16,15 +16,11 @@
 
 import {Icons} from '../../../base/semantic_icons';
 import {QueryResponse} from '../../../components/query_table/queries';
-<<<<<<< HEAD
 import {
   DataGridDataSource,
   FilterNull,
   FilterValue,
 } from '../../../components/widgets/data_grid/common';
-=======
-import {DataGridDataSource} from '../../../components/widgets/data_grid/common';
->>>>>>> 4bddbbe7
 import {
   DataGrid,
   renderCell,
@@ -155,7 +151,7 @@
           // array.
           filters: [],
           onFilterAdd: (filter) => {
-<<<<<<< HEAD
+            // These are the filters supported by the explore page currently.
             const supportedOps = [
               '=',
               '!=',
@@ -163,8 +159,6 @@
               '<=',
               '>',
               '>=',
-              'contains',
-              'not contains',
               'is null',
               'is not null',
             ];
@@ -175,14 +169,6 @@
               ];
               attrs.onchange?.();
             }
-=======
-            // Add the filter to the node
-            attrs.node.state.filters = [
-              ...(attrs.node.state.filters ?? []),
-              filter,
-            ];
-            attrs.onchange?.();
->>>>>>> 4bddbbe7
           },
           cellRenderer: (value: SqlValue, name: string) => {
             return renderCell(value, name);
