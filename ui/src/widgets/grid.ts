// Copyright (C) 2025 The Android Open Source Project
//
// Licensed under the Apache License, Version 2.0 (the "License");
// you may not use this file except in compliance with the License.
// You may obtain a copy of the License at
//
//      http://www.apache.org/licenses/LICENSE-2.0
//
// Unless required by applicable law or agreed to in writing, software
// distributed under the License is distributed on an "AS IS" BASIS,
// WITHOUT WARRANTIES OR CONDITIONS OF ANY KIND, either express or implied.
// See the License for the specific language governing permissions and
// limitations under the License.

import m from 'mithril';
import {classNames} from '../base/classnames';
import {MithrilEvent} from '../base/mithril_utils';
import {Icons} from '../base/semantic_icons';
import {exists} from '../base/utils';
import {Button} from './button';
import {MenuItem, PopupMenu} from './menu';
import {PopupPosition} from './popup';
import {VirtualScrollHelper} from './virtual_scroll_helper';
import {HTMLAttrs} from './common';

const DEFAULT_ROW_HEIGHT = 24;
const COL_WIDTH_INITIAL_MAX_PX = 600;
const COL_WIDTH_MIN_PX = 50;
const CELL_PADDING_PX = 5;

export type SortDirection = 'ASC' | 'DESC';
export type CellAlignment = 'left' | 'center' | 'right';
export type ReorderPosition = 'before' | 'after';

export function renderSortMenuItems(
  sorted: SortDirection | undefined,
  sort: (direction: SortDirection | undefined) => void,
) {
  return [
    sorted !== 'DESC' &&
      m(MenuItem, {
        label: 'Sort: highest first',
        icon: Icons.SortedDesc,
        onclick: () => sort('DESC'),
      }),
    sorted !== 'ASC' &&
      m(MenuItem, {
        label: 'Sort: lowest first',
        icon: Icons.SortedAsc,
        onclick: () => sort('ASC'),
      }),
    sorted !== undefined &&
      m(MenuItem, {
        label: 'Unsort',
        icon: Icons.Close,
        onclick: () => sort(undefined),
      }),
  ];
}

export interface GridHeaderCellAttrs extends m.Attributes {
  readonly sort?: SortDirection;
  readonly onSort?: (direction: SortDirection) => void;
  readonly menuItems?: m.Children;
  readonly subContent?: m.Children;
  readonly hintSortDirection?: SortDirection;
}

export class GridHeaderCell implements m.ClassComponent<GridHeaderCellAttrs> {
  view({attrs, children}: m.Vnode<GridHeaderCellAttrs>) {
    const {
      sort,
      onSort,
      menuItems,
      subContent,
      hintSortDirection,
      ...htmlAttrs
    } = attrs;

    const renderSortButton = () => {
      if (!onSort) return undefined;

      const nextDirection: SortDirection = (() => {
        if (!sort) return hintSortDirection || 'ASC';
        if (sort === 'ASC') return 'DESC';
        if (sort === 'DESC') return 'ASC';
        return 'ASC';
      })();

      const sortIconDirection: SortDirection | undefined = (() => {
        if (!sort) return hintSortDirection;
        return sort;
      })();

      return m(Button, {
        className: classNames(
          'pf-grid-header-cell__sort-button',
          !sort && 'pf-grid-cell--hint',
          !sort && 'pf-visible-on-hover',
        ),
        ariaLabel: 'Sort column',
        rounded: true,
        icon: sortIconDirection === 'DESC' ? Icons.SortDesc : Icons.SortAsc,
        onclick: (e: MouseEvent) => {
          onSort(nextDirection);
          e.stopPropagation();
        },
      });
    };

    const renderMenu = () => {
      if (menuItems === undefined) return undefined;
      return m(
        PopupMenu,
        {
          trigger: m(Button, {
            className: 'pf-visible-on-hover pf-grid-header-cell__menu-button',
            icon: Icons.ContextMenuAlt,
            rounded: true,
            ariaLabel: 'Column menu',
          }),
        },
        menuItems,
      );
    };

    return m(
      '.pf-grid-header-cell',
      {
        ...htmlAttrs,
        role: 'columnheader',
      },
      [
        m(
          '.pf-grid-header-cell__main-content',
          m(
            '.pf-grid-header-cell__title',
            m('.pf-grid-header-cell__title-wrapper', children),
            renderSortButton(),
          ),
          renderMenu(),
        ),
        subContent !== undefined &&
          m('.pf-grid-header-cell__sub-content', subContent),
      ],
    );
  }
}

export interface GridCellAttrs extends HTMLAttrs {
  readonly menuItems?: m.Children;
  readonly align?: CellAlignment;
  readonly nullish?: boolean;
  readonly padding?: boolean;
  readonly wrap?: boolean;
  readonly label?: string;
  readonly indent?: number;
  readonly chevron?: 'expanded' | 'collapsed' | 'leaf';
  readonly onChevronClick?: () => void;
}

export class GridCell implements m.ClassComponent<GridCellAttrs> {
  view({attrs, children}: m.Vnode<GridCellAttrs>) {
    const {
      menuItems,
      align = 'left',
      nullish,
      className,
      padding = true,
      wrap,
      indent,
      chevron,
      onChevronClick,
      ...htmlAttrs
    } = attrs;

    const renderChevron = () => {
      if (chevron === undefined) return undefined;

      const icon = chevron === 'expanded' ? Icons.ExpandDown : Icons.GoForward;
      const ariaLabel = chevron === 'expanded' ? 'Collapse row' : 'Expand row';

      return m(Button, {
        className: classNames(
          'pf-grid-cell__chevron',
          chevron === 'leaf' && 'pf-grid-cell__chevron--leaf',
        ),
        icon,
        rounded: true,
        ariaLabel,
        onclick: (e: MouseEvent) => {
          if (onChevronClick) {
            onChevronClick();
            e.stopPropagation();
          }
        },
      });
    };

    const renderIndent = () => {
      if (indent === undefined || indent === 0) return undefined;

      return m('.pf-grid-cell__indent', {
        style: {
          width: `${indent * 16}px`,
        },
      });
    };

    return m(
      '.pf-grid-cell',
      {
        ...htmlAttrs,
        className: classNames(
          className,
          align === 'right' && !chevron && 'pf-grid-cell--align-right',
          padding && 'pf-grid-cell--padded',
          nullish && 'pf-grid-cell--nullish',
          wrap && 'pf-grid-cell--wrap',
        ),
        role: 'cell',
      },
      renderIndent(),
      renderChevron(),
      m('.pf-grid-cell__content', children),
      Boolean(menuItems) &&
        m(
          PopupMenu,
          {
            trigger: m(Button, {
              className: 'pf-visible-on-hover pf-grid-cell__menu-button',
              icon: Icons.ContextMenuAlt,
              rounded: true,
              ariaLabel: 'Cell menu',
            }),
            position: PopupPosition.Bottom,
          },
          menuItems,
        ),
    );
  }
}

/**
 * Row data with cells and optional styling.
 */
export type GridRow = ReadonlyArray<m.Children>;

/**
 * Column definition for Grid.
 */
export interface GridColumn {
  readonly key: string;
  readonly maxInitialWidthPx?: number;
  readonly header?: m.Children;
  readonly minWidth?: number;
  readonly thickRightBorder?: boolean;
  readonly reorderable?: {readonly handle: string};
}

/**
 * Partial row data for virtual scrolling with paginated data.
 * When using this, virtualization must be enabled.
 */
export interface PartialRowData {
  readonly offset: number;
  readonly total: number;
  readonly data: ReadonlyArray<GridRow>;
  readonly onLoadData: (offset: number, limit: number) => void;
}

/**
 * Row data can be either:
 * - Full dataset (array)
 * - Partial/paginated dataset (object with offset, total, data, and load callback)
 */
export type GridRowData = ReadonlyArray<GridRow> | PartialRowData;

/**
 * Virtual scrolling configuration.
 * Required when using PartialRowData, optional otherwise.
 */
export interface GridVirtualization {
  readonly rowHeightPx: number;
}

/**
 * Imperative API for Grid component.
 * Provides methods to control the grid programmatically.
 */
export interface GridApi {
  /**
   * Auto-fit a column to its content width.
   * @param columnKey The key of the column to auto-fit
   */
  autoFitColumn(columnKey: string): void;

  /**
   * Auto-fit all columns to their content widths.
   */
  autoFitAllColumns(): void;
}

/**
 * Attributes for the Grid component.
 */
/**
 * Configuration for the Grid component.
 * Grid is a low-level presentation component - consumers must wrap content
 * in GridHeaderCell and GridCell components.
 */
export interface GridAttrs {
  /**
   * Column definitions for the grid.
   * Each column specifies a key, optional header content, and display options.
   *
   * @example
   * columns: [
   *   {
   *     key: 'id',
   *     header: m(GridHeaderCell, {sort: 'ASC'}, 'ID'),
   *     minWidth: 100,
   *   },
   *   {
   *     key: 'name',
   *     header: m(GridHeaderCell, {menuItems: [...]}, 'Name'),
   *   },
   * ]
   */
  readonly columns: ReadonlyArray<GridColumn>;

  /**
   * Row data to display in the grid.
   * Can be either a full array of rows or a partial/paginated dataset.
   *
   * Full dataset (array):
   * - Use when all data fits in memory
   * - Virtualization is optional
   *
   * Partial dataset (PartialRowData):
   * - Use for large datasets with on-demand loading
   * - Virtualization is required
   *
   * @example Full dataset
   * rowData: [
   *   [m(GridCell, '1'), m(GridCell, 'Alice')],
   *   [m(GridCell, '2'), m(GridCell, 'Bob')],
   * ]
   *
   * @example Partial/paginated dataset
   * rowData: {
   *   data: currentRows,
   *   total: 1000000,
   *   offset: 0,
   *   onLoadData: (offset, limit) => {
   *     // Load data for requested range
   *   },
   * }
   */
  readonly rowData: GridRowData;

  /**
   * Virtual scrolling configuration.
   * When enabled, only visible rows are rendered for better performance.
   * Required when using PartialRowData, optional for full datasets.
   *
   * @example
   * virtualization: {
   *   rowHeightPx: 24,  // Fixed height for each row
   * }
   */
  readonly virtualization?: GridVirtualization;

  /**
   * Whether the grid should expand to fill its parent container's height.
   * When true, the grid will take up all available vertical space.
   * Default = false.
   *
   * @example
   * fillHeight: true
   */
  readonly fillHeight?: boolean;

  /**
   * Optional CSS class name to apply to the grid root element.
   * Used for custom styling.
   *
   * @example
   * className: 'my-custom-grid'
   */
  readonly className?: string;

  /**
   * Callback fired when the user hovers over a row.
   * Receives the absolute row index (not relative to current page).
   * Use with virtualized grids to implement row highlighting or preview features.
   *
   * @param rowIndex The absolute index of the hovered row
   *
   * @example
   * onRowHover: (rowIndex) => {
   *   console.log(`Hovering row ${rowIndex}`);
   * }
   */
  readonly onRowHover?: (rowIndex: number) => void;

  /**
   * Callback fired when the user's mouse leaves a row.
   * Pairs with onRowHover for implementing hover effects.
   *
   * @example
   * onRowOut: () => {
   *   console.log('Left row');
   * }
   */
  readonly onRowOut?: () => void;

  /**
   * Callback fired when columns are reordered via drag-and-drop.
   * Only called if column.reorderable is set on columns.
   *
   * @param from The key of the column being moved
   * @param to The key of the target column
   * @param position Whether to place before or after the target
   *
   * @example
   * onColumnReorder: (from, to, position) => {
   *   const newOrder = reorderArray(columnOrder, from, to, position);
   *   setColumnOrder(newOrder);
   * }
   */
  readonly onColumnReorder?: (
    from: string | number | undefined,
    to: string | number | undefined,
    position: ReorderPosition,
  ) => void;

  /**
   * Callback fired when the grid is fully initialized.
   * Receives an API object for programmatic control of the grid.
   * Use this to access methods like autoFitColumn() and autoFitAllColumns().
   *
   * @param api The grid's imperative API
   *
   * @example
   * onReady: (api) => {
   *   // Auto-fit all columns on mount
   *   api.autoFitAllColumns();
   * }
   */
  readonly onReady?: (api: GridApi) => void;

  /**
   * Content to display when the grid has no rows.
   * Typically used to show a helpful message or call-to-action.
   *
   * @example
   * emptyState: m(EmptyState, {
   *   icon: 'inbox',
   *   title: 'No data available',
   * })
   */
  readonly emptyState?: m.Children;
}

/**
 * Grid is a purely presentational component that renders tabular data with
 * virtual scrolling and column resizing. It provides the layout structure but
 * does NO automatic wrapping or transformation of content.
 *
 * Key features:
 * - Virtual scrolling for efficient rendering of large datasets
 * - Automatic column sizing based on content
 * - Manual column resizing via drag handles
 * - Double-click to auto-resize columns
 *
 * IMPORTANT: Grid is completely data-agnostic:
 * - Headers must be provided as GridHeaderCell components (for sorting, menus, reordering)
 * - Cells must be provided as GridCell components (for alignment, menus)
 * - Grid does NO automatic wrapping or injection of components
 * - Parent component is responsible for ALL content rendering
 *
 * For automatic features like sorting and filtering, use DataGrid instead.
 *
 * # Row Data API
 *
 * Grid supports two modes for providing row data:
 *
 * ## 1. Full Dataset (Array)
 * When you have all rows in memory, pass them as a simple array:
 * ```typescript
 * rowData: [
 *   [m(GridCell, '1'), m(GridCell, 'Alice')],
 *   [m(GridCell, '2'), m(GridCell, 'Bob')],
 * ]
 * ```
 *
 * ## 2. Partial/Paginated Dataset (PartialRowData)
 * For large datasets where you load data on-demand:
 * ```typescript
 * rowData: {
 *   data: [...],           // Current page of rows
 *   total: 1000000,        // Total number of rows
 *   offset: 0,             // Current offset
 *   onLoadData: (offset, limit) => {
 *     // Load and set data for the requested range
 *   }
 * }
 * ```
 * When using PartialRowData, virtualization MUST be enabled.
 *
 * # Virtualization
 *
 * Virtualization is optional for full datasets but required for partial data:
 * ```typescript
 * virtualization: {
 *   rowHeightPx: 24  // Height of each row in pixels
 * }
 * ```
 *
 * # Complete Examples
 *
 * Simple grid with full dataset (no virtualization):
 * ```typescript
 * m(Grid, {
 *   columns: [
 *     {key: 'id', header: m(GridHeaderCell, 'ID')},
 *     {key: 'name', header: m(GridHeaderCell, 'Name')},
 *   ],
 *   rowData: [
 *     [m(GridCell, {align: 'right'}, '1'), m(GridCell, 'Alice')],
 *     [m(GridCell, {align: 'right'}, '2'), m(GridCell, 'Bob')],
 *   ],
 *   fillHeight: true,
 * })
 * ```
 *
 * Grid with full dataset and DOM virtualization:
 * ```typescript
 * m(Grid, {
 *   columns: [...],
 *   rowData: [...1000 rows...],
 *   virtualization: {
 *     rowHeightPx: 24,  // Enables virtual scrolling
 *   },
 *   fillHeight: true,
 * })
 * ```
 *
 * Grid with partial/paginated data (virtualization required):
 * ```typescript
 * m(Grid, {
 *   columns: [...],
 *   rowData: {
 *     data: currentPageRows,
 *     total: 1000000,
 *     offset: currentOffset,
 *     onLoadData: (offset, limit) => {
 *       // Fetch and update currentPageRows, currentOffset
 *     },
 *   },
 *   virtualization: {
 *     rowHeightPx: 24,  // Required for PartialRowData
 *   },
 *   fillHeight: true,
 * })
 * ```
 */
function isPartialRowData(rowData: GridRowData): rowData is PartialRowData {
  return !Array.isArray(rowData);
}

export class Grid implements m.ClassComponent<GridAttrs> {
  private sizedColumns: Set<string> = new Set();
  private renderBounds?: {rowStart: number; rowEnd: number};
  private columnDragState: Map<
    string,
    {count: number; position: ReorderPosition}
  > = new Map();
  private fieldToId: Map<string, number> = new Map();
  private nextId = 0;
  private boundHandleCopy = this.handleCopy.bind(this);
  private handleCopy(e: ClipboardEvent): void {
    const selection = window.getSelection();
    if (!selection || selection.rangeCount === 0) return;

    const range = selection.getRangeAt(0);
    const container = range.commonAncestorContainer;

    // Find the grid element
    const gridElement =
      container.nodeType === Node.ELEMENT_NODE
        ? (container as Element).closest('.pf-grid')
        : (container.parentElement?.closest('.pf-grid') as Element | null);

    if (!gridElement) return;

    // Clone the selection's content
    const fragment = range.cloneContents();
    const tempDiv = document.createElement('div');
    tempDiv.appendChild(fragment);

<<<<<<< HEAD
=======
    // Remove all button elements to exclude them from the copy
    const buttons = tempDiv.querySelectorAll('button');
    buttons.forEach((button) => button.remove());

>>>>>>> 5562efdc
    // Find all rows in the cloned content
    const rows = Array.from(
      tempDiv.querySelectorAll('.pf-grid__row'),
    ) as HTMLElement[];

    if (rows.length === 0) return;

    // Extract text from cells in TSV format
    const tsvRows = rows
      .map((row) => {
        const cells = Array.from(
          row.querySelectorAll('.pf-grid__cell-container'),
        ) as HTMLElement[];
        const cellTexts = cells
          .map((cell) => cell.textContent?.trim() || '')
          .filter((text) => text.length > 0);
        return cellTexts.join('\t');
      })
      .filter((row) => row.length > 0);

    if (tsvRows.length > 0) {
      const tsvData = tsvRows.join('\n');
      e.clipboardData?.setData('text/plain', tsvData);
      e.preventDefault();
    }
  }
  private getColumnId(field: string): number {
    if (!this.fieldToId.has(field)) {
      this.fieldToId.set(field, this.nextId++);
    }
    return this.fieldToId.get(field)!;
  }

  view({attrs}: m.Vnode<GridAttrs>) {
    const {
      columns,
      rowData,
      virtualization,
      fillHeight = false,
      className,
    } = attrs;

    // Validate: PartialRowData requires virtualization
    if (isPartialRowData(rowData) && virtualization === undefined) {
      throw new Error(
        'Grid: virtualization is required when using PartialRowData',
      );
    }

    // Extract row information
    const rows = isPartialRowData(rowData) ? rowData.data : rowData;
    const totalRows = isPartialRowData(rowData)
      ? rowData.total
      : rowData.length;
    const rowOffset = isPartialRowData(rowData) ? rowData.offset : 0;

    // Virtualization settings
    const isVirtualized = virtualization !== undefined;
    const rowHeight = virtualization?.rowHeightPx ?? DEFAULT_ROW_HEIGHT;

    // Render the grid structure inline
    return m(
      '.pf-grid',
      {
        className: classNames(fillHeight && 'pf-grid--fill-height', className),
        ref: 'scroll-container',
        role: 'table',
      },
      m(
        '.pf-grid__header',
        m(
          '.pf-grid__row',
          {
            role: 'row',
          },
          columns.map((column) => {
            return this.renderHeaderCell(column, attrs.onColumnReorder);
          }),
        ),
      ),
      isVirtualized
        ? this.renderVirtualizedGridBody(
            totalRows,
            rowHeight,
            columns,
            rows,
            rowOffset,
            attrs,
          )
        : this.renderGridBody(columns, rows, attrs),
      totalRows === 0 &&
        attrs.emptyState !== undefined &&
        m('.pf-grid__empty-state', attrs.emptyState),
    );
  }

  private renderVirtualizedGridBody(
    totalRows: number,
    rowHeight: number,
    columns: ReadonlyArray<GridColumn>,
    rows: ReadonlyArray<GridRow>,
    rowOffset: number,
    attrs: GridAttrs,
  ) {
    return m(
      '.pf-grid__body',
      {
        ref: 'slider',
        style: {
          height: `${totalRows * rowHeight}px`,
          // Ensure the puck cannot escape the slider and affect the height of
          // the scrollable region.
          overflowY: 'hidden',
        },
      },
      m(
        '.pf-grid__puck',
        {
          style: {
            transform: `translateY(${
              this.renderBounds?.rowStart !== undefined
                ? this.renderBounds.rowStart * rowHeight
                : 0
            }px)`,
          },
        },
        this.renderRows(
          columns,
          rows,
          rowOffset,
          rowHeight,
          attrs.onRowHover,
          attrs.onRowOut,
        ),
      ),
    );
  }

  private renderGridBody(
    columns: ReadonlyArray<GridColumn>,
    rows: ReadonlyArray<GridRow>,
    attrs: GridAttrs,
  ) {
    return m(
      '.pf-grid__body',
      this.renderAllRows(columns, rows, attrs.onRowHover, attrs.onRowOut),
    );
  }

  oncreate(vnode: m.VnodeDOM<GridAttrs, this>) {
    const {virtualization, columns, rowData} = vnode.attrs;

    // Extract rows from rowData
    const rows = isPartialRowData(rowData) ? rowData.data : rowData;

    // Add copy event handler for spreadsheet-friendly formatting
    const gridDom = vnode.dom as HTMLElement;
    gridDom.addEventListener('copy', this.boundHandleCopy);

    if (rows.length > 0) {
      // Check if there are new columns that need sizing
      const newColumns = columns.filter(
        (column) => !this.sizedColumns.has(column.key),
      );

      if (newColumns.length > 0) {
        this.measureAndApplyWidths(
          vnode.dom as HTMLElement,
          newColumns.map((col) => {
            const {
              key,
              minWidth = COL_WIDTH_MIN_PX,
              maxInitialWidthPx = COL_WIDTH_INITIAL_MAX_PX,
            } = col;

            return {
              key,
              minWidth,
              maxWidth: maxInitialWidthPx,
            };
          }),
        );
      }
    }

    // Only set up virtual scrolling if virtualization is enabled
    if (virtualization === undefined) {
      return;
    }

    const rowHeight = virtualization.rowHeightPx;
    const onLoadData = isPartialRowData(rowData)
      ? rowData.onLoadData
      : undefined;

    const scrollContainer: HTMLElement = (vnode.dom as HTMLElement)!;
    const slider: HTMLElement = (vnode.dom as HTMLElement).querySelector(
      '[ref="slider"]',
    )!;

    new VirtualScrollHelper(slider, scrollContainer, [
      {
        overdrawPx: 500,
        tolerancePx: 250,
        callback: (rect) => {
          const rowStart = Math.floor(rect.top / rowHeight);
          const rowCount = Math.ceil(rect.height / rowHeight);
          this.renderBounds = {rowStart, rowEnd: rowStart + rowCount};
          m.redraw();
        },
      },
      {
        overdrawPx: 2000,
        tolerancePx: 1000,
        callback: (rect) => {
          const rowStart = Math.floor(rect.top / rowHeight);
          const rowEnd = Math.ceil(rect.bottom / rowHeight);
          if (onLoadData !== undefined) {
            onLoadData(rowStart, rowEnd - rowStart);
          }
          m.redraw();
        },
      },
    ]);

    // Call onReady callback with imperative API
    if (vnode.attrs.onReady) {
      vnode.attrs.onReady({
        autoFitColumn: (columnKey: string) => {
          const gridDom = vnode.dom as HTMLElement;
          const column = columns.find((c) => c.key === columnKey);
          if (!column) return;

          this.measureAndApplyWidths(gridDom, [
            {
              key: column.key,
              minWidth: column.minWidth ?? COL_WIDTH_MIN_PX,
              maxWidth: Infinity,
            },
          ]);
          m.redraw();
        },
        autoFitAllColumns: () => {
          const gridDom = vnode.dom as HTMLElement;
          this.measureAndApplyWidths(
            gridDom,
            columns.map((column) => ({
              key: column.key,
              minWidth: column.minWidth ?? COL_WIDTH_MIN_PX,
              maxWidth: Infinity,
            })),
          );
          m.redraw();
        },
      });
    }
  }

  onupdate(vnode: m.VnodeDOM<GridAttrs, this>) {
    const {columns, rowData} = vnode.attrs;

    // Extract rows from rowData
    const rows = isPartialRowData(rowData) ? rowData.data : rowData;

    if (rows.length > 0) {
      // Check if there are new columns that need sizing
      const newColumns = columns.filter(
        (column) => !this.sizedColumns.has(column.key),
      );

      if (newColumns.length > 0) {
        this.measureAndApplyWidths(
          vnode.dom as HTMLElement,
          newColumns.map((col) => {
            const {
              key,
              minWidth = COL_WIDTH_MIN_PX,
              maxInitialWidthPx = COL_WIDTH_INITIAL_MAX_PX,
            } = col;

            return {
              key,
              minWidth,
              maxWidth: maxInitialWidthPx,
            };
          }),
        );
      }
    }
  }

  onremove(vnode: m.VnodeDOM<GridAttrs, this>) {
    const gridDom = vnode.dom as HTMLElement;
    gridDom.removeEventListener('copy', this.boundHandleCopy);
  }

  private measureAndApplyWidths(
    gridDom: HTMLElement,
    columns: ReadonlyArray<{
      readonly key: string;
      readonly minWidth: number;
      readonly maxWidth: number;
    }>,
  ): void {
    const gridClone = gridDom.cloneNode(true) as HTMLElement;
    gridDom.appendChild(gridClone);

    // Show any elements that are normally visible only on hover - this takes
    // into account the menu buttons, sort buttons, etc.
    const invisibleElements = gridClone.querySelectorAll(
      '.pf-visible-on-hover',
    );
    invisibleElements.forEach((el) => {
      (el as HTMLElement).style.display = 'block';
    });

    // Now read the actual widths (this will cause a reflow)
    // Find all the cells in this column (header + data rows)
    const allCells = gridClone.querySelectorAll(`.pf-grid__cell-container`);

    // Only continue if we have more cells than just the header
    if (allCells.length <= columns.length) {
      gridClone.remove();
      return;
    }

    columns.forEach((column) => {
      const columnId = this.getColumnId(column.key);

      // Clear the existing width to allow natural sizing
      gridClone.style.setProperty(`--pf-grid-col-${columnId}`, 'fit-content');

      // Find all the cells in this column
      const cellsInThisColumn = Array.from(allCells).filter(
        (cell) => (cell as HTMLElement).dataset['columnId'] === `${columnId}`,
      );

      const widths = cellsInThisColumn.map((c) => {
        return c.scrollWidth;
      });
      const maxCellWidth = Math.max(...widths);
      const unboundedWidth = maxCellWidth + CELL_PADDING_PX;
      const width = Math.min(
        column.maxWidth,
        Math.max(column.minWidth, unboundedWidth),
      );

      gridDom.style.setProperty(`--pf-grid-col-${columnId}`, `${width}px`);

      // Store the width
      this.sizedColumns.add(column.key);
    });

    gridClone.remove();
  }

  private renderRows(
    columns: ReadonlyArray<GridColumn>,
    rows: ReadonlyArray<GridRow>,
    rowOffset: number,
    rowHeight: number,
    onRowHover?: (rowIndex: number) => void,
    onRowOut?: () => void,
  ): m.Children {
    if (this.renderBounds === undefined) {
      return undefined;
    }

    const {rowStart, rowEnd} = this.renderBounds;
    const displayRowCount = rowEnd - rowStart;

    const indices = Array.from(
      {length: displayRowCount},
      (_, i) => rowStart + i,
    );

    return indices
      .map((rowIndex) => {
        const relativeIndex = rowIndex - rowOffset;
        const row =
          relativeIndex >= 0 && relativeIndex < rows.length
            ? rows[relativeIndex]
            : undefined;

        if (row !== undefined) {
          return m(
            '.pf-grid__row',
            {
              key: rowIndex,
              role: 'row',
              style: {
                height: `${rowHeight}px`,
              },
              onmouseenter: onRowHover ? () => onRowHover(rowIndex) : undefined,
              onmouseleave: onRowOut,
            },
            columns.map((column, index) => {
              const children = row[index];
              const columnId = this.getColumnId(column.key);

              return this.renderCell(
                children,
                columnId,
                column.thickRightBorder,
              );
            }),
          );
        } else {
          // Return empty spacer instead if row is not present
          return m('.pf-grid__row', {
            key: rowIndex,
            role: 'row',
            style: {
              height: `${rowHeight}px`,
            },
          });
        }
      })
      .filter(exists);
  }

  private renderAllRows(
    columns: ReadonlyArray<GridColumn>,
    rows: ReadonlyArray<GridRow>,
    onRowHover?: (rowIndex: number) => void,
    onRowOut?: () => void,
  ): m.Children {
    return rows.map((row, rowIndex) => {
      return m(
        '.pf-grid__row',
        {
          key: rowIndex,
          role: 'row',
          onmouseenter: onRowHover ? () => onRowHover(rowIndex) : undefined,
          onmouseleave: onRowOut,
        },
        columns.map((column, index) => {
          const children = row[index];
          const columnId = this.getColumnId(column.key);

          return this.renderCell(children, columnId, column.thickRightBorder);
        }),
      );
    });
  }

  private renderCell(
    children: m.Children,
    columnId: number,
    thickRightBorder?: boolean,
  ): m.Children {
    return m(
      '.pf-grid__cell-container',
      {
        'style': {
          width: `var(--pf-grid-col-${columnId})`,
        },
        'data-column-id': columnId,
        'className': classNames(
          thickRightBorder && 'pf-grid__cell-container--border-right-thick',
        ),
      },
      children,
    );
  }

  private renderHeaderCell(
    column: GridColumn,
    onColumnReorder?: (
      from: string | number | undefined,
      to: string | number | undefined,
      position: ReorderPosition,
    ) => void,
  ): m.Children {
    const columnId = this.getColumnId(column.key);

    const renderResizeHandle = () => {
      return m('.pf-grid__resize-handle', {
        onpointerdown: (e: MouseEvent) => {
          e.preventDefault();
          e.stopPropagation();

          // Find the nearest header cell to get the starting width
          const headerCell = (e.currentTarget as HTMLElement).closest(
            '.pf-grid__cell-container',
          );

          if (!headerCell) return;

          const startX = e.clientX;
          const startWidth = headerCell.scrollWidth;

          const gridDom = (e.currentTarget as HTMLElement).closest(
            '.pf-grid',
          ) as HTMLElement | null;
          if (gridDom === null) return;

          const handlePointerMove = (e: MouseEvent) => {
            const delta = e.clientX - startX;
            const minWidth = column.minWidth ?? COL_WIDTH_MIN_PX;
            const newWidth = Math.max(minWidth, startWidth + delta);

            // Set the css variable for the column being resized
            gridDom.style.setProperty(
              `--pf-grid-col-${columnId}`,
              `${newWidth}px`,
            );
          };

          const handlePointerUp = () => {
            document.removeEventListener('pointermove', handlePointerMove);
            document.removeEventListener('pointerup', handlePointerUp);
          };

          document.addEventListener('pointermove', handlePointerMove);
          document.addEventListener('pointerup', handlePointerUp);
        },
        oncontextmenu: (e: MouseEvent) => {
          // Prevent right click, as this can interfere with mouse/pointer
          // events
          e.preventDefault();
        },
        ondblclick: (e: MouseEvent) => {
          e.preventDefault();
          e.stopPropagation();

          // Auto-resize this column by measuring actual DOM
          const target = e.currentTarget as HTMLElement;
          const headerCell = target.parentElement as HTMLElement;
          const gridDom = headerCell.closest('.pf-grid') as HTMLElement | null;

          if (gridDom === null) return;

          this.measureAndApplyWidths(gridDom, [
            {
              key: column.key,
              minWidth: column.minWidth ?? COL_WIDTH_MIN_PX,
              // No max - columns can grow as wide as needed on double-click
              maxWidth: Infinity,
            },
          ]);
        },
      });
    };

    const reorderHandle = column.reorderable?.handle;
    const dragOverState = this.columnDragState.get(column.key) ?? {
      count: 0,
      position: 'after' as ReorderPosition,
    };

    return m(
      '.pf-grid__cell-container',
      {
        'data-column-id': columnId,
        'key': column.key,
        'style': {
          width: `var(--pf-grid-col-${columnId})`,
        },
        'draggable': column.reorderable !== undefined,
        'className': classNames(
          column.thickRightBorder &&
            'pf-grid__cell-container--border-right-thick',
          dragOverState.count > 0 && 'pf-grid__cell-container--drag-over',
          dragOverState.count > 0 &&
            `pf-grid__cell-container--drag-over-${dragOverState.position}`,
        ),
        'ondragstart': (e: MithrilEvent<DragEvent>) => {
          if (!reorderHandle) return;
          e.redraw = false;
          e.dataTransfer!.setData(
            reorderHandle,
            JSON.stringify({key: column.key}),
          );
        },
        'ondragenter': (e: MithrilEvent<DragEvent>) => {
          if (reorderHandle && e.dataTransfer!.types.includes(reorderHandle)) {
            const state = this.columnDragState.get(column.key) ?? {
              count: 0,
              position: 'after' as ReorderPosition,
            };
            this.columnDragState.set(column.key, {
              ...state,
              count: state.count + 1,
            });
          }
        },
        'ondragleave': (e: MithrilEvent<DragEvent>) => {
          if (reorderHandle && e.dataTransfer!.types.includes(reorderHandle)) {
            const state = this.columnDragState.get(column.key);
            if (state) {
              this.columnDragState.set(column.key, {
                ...state,
                count: state.count - 1,
              });
            }
          }
        },
        'ondragover': (e: MithrilEvent<DragEvent>) => {
          e.preventDefault();
          if (reorderHandle && e.dataTransfer!.types.includes(reorderHandle)) {
            e.dataTransfer!.dropEffect = 'move';
            const target = e.currentTarget as HTMLElement;
            const rect = target.getBoundingClientRect();
            const position: ReorderPosition =
              e.clientX < rect.left + rect.width / 2 ? 'before' : 'after';
            const state = this.columnDragState.get(column.key) ?? {
              count: 0,
              position: 'after' as ReorderPosition,
            };
            if (state.position !== position) {
              this.columnDragState.set(column.key, {...state, position});
            }
          } else {
            e.dataTransfer!.dropEffect = 'none';
          }
        },
        'ondrop': (e: MithrilEvent<DragEvent>) => {
          this.columnDragState.set(column.key, {count: 0, position: 'after'});
          if (reorderHandle && onColumnReorder) {
            const data = e.dataTransfer!.getData(reorderHandle);
            if (data) {
              e.preventDefault();
              const {key: from} = JSON.parse(data);
              const to = column.key;
              const target = e.currentTarget as HTMLElement;
              const rect = target.getBoundingClientRect();
              const position =
                e.clientX < rect.left + rect.width / 2 ? 'before' : 'after';
              onColumnReorder(from, to, position);
            }
          }
        },
      },
      column.header ?? column.key,
      renderResizeHandle(),
    );
  }
}<|MERGE_RESOLUTION|>--- conflicted
+++ resolved
@@ -600,13 +600,10 @@
     const tempDiv = document.createElement('div');
     tempDiv.appendChild(fragment);
 
-<<<<<<< HEAD
-=======
     // Remove all button elements to exclude them from the copy
     const buttons = tempDiv.querySelectorAll('button');
     buttons.forEach((button) => button.remove());
 
->>>>>>> 5562efdc
     // Find all rows in the cloned content
     const rows = Array.from(
       tempDiv.querySelectorAll('.pf-grid__row'),
