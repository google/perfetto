--- conflicted
+++ resolved
@@ -14,11 +14,7 @@
 
 import m from 'mithril';
 
-<<<<<<< HEAD
-import {TPTimeSpan} from '../common/time';
-=======
 import {timestampOffset} from '../common/time';
->>>>>>> 45332e04
 
 import {TRACK_SHELL_WIDTH} from './css_constants';
 import {globals} from './globals';
@@ -47,14 +43,6 @@
     ctx.rect(TRACK_SHELL_WIDTH, 0, size.width - TRACK_SHELL_WIDTH, size.height);
     ctx.clip();
 
-<<<<<<< HEAD
-    const visibleSpan = globals.frontendLocalState.visibleWindow.timestampSpan;
-    if (size.width > TRACK_SHELL_WIDTH && visibleSpan.duration > 0n) {
-      const maxMajorTicks = getMaxMajorTicks(size.width - TRACK_SHELL_WIDTH);
-      const map = timeScaleForVisibleWindow(TRACK_SHELL_WIDTH, size.width);
-      for (const {type, time} of new TickGenerator(
-               visibleSpan, maxMajorTicks, globals.state.traceTime.start)) {
-=======
     const visibleSpan = globals.frontendLocalState.visibleTimeSpan;
     if (size.width > TRACK_SHELL_WIDTH && visibleSpan.duration > 0n) {
       const maxMajorTicks = getMaxMajorTicks(size.width - TRACK_SHELL_WIDTH);
@@ -63,7 +51,6 @@
       const offset = timestampOffset();
       const tickGen = new TickGenerator(visibleSpan, maxMajorTicks, offset);
       for (const {type, time} of tickGen) {
->>>>>>> 45332e04
         const px = Math.floor(map.tpTimeToPx(time));
         if (type === TickType.MAJOR) {
           ctx.fillRect(px, 0, 1, size.height);
@@ -75,12 +62,7 @@
     for (let i = 0; i < data.tsStarts.length; i++) {
       const tStart = data.tsStarts[i];
       const tEnd = data.tsEnds[i];
-<<<<<<< HEAD
-      const segmentSpan = new TPTimeSpan(tStart, tEnd);
-      if (!visibleSpan.intersects(segmentSpan)) {
-=======
       if (!visibleSpan.intersects(tStart, tEnd)) {
->>>>>>> 45332e04
         continue;
       }
       const rectStart =
@@ -94,11 +76,7 @@
           size.height);
     }
     const index = globals.state.searchIndex;
-<<<<<<< HEAD
-    if (index !== -1 && index <= globals.currentSearchResults.tsStarts.length) {
-=======
     if (index !== -1 && index < globals.currentSearchResults.tsStarts.length) {
->>>>>>> 45332e04
       const start = globals.currentSearchResults.tsStarts[index];
       const triangleStart =
           Math.max(visibleTimeScale.tpTimeToPx(start), 0) + TRACK_SHELL_WIDTH;
