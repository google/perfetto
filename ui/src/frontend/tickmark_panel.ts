--- conflicted
+++ resolved
@@ -14,19 +14,12 @@
 
 import m from 'mithril';
 
-<<<<<<< HEAD
-import {fromNs} from '../common/time';
-=======
 import {TPTimeSpan} from '../common/time';
->>>>>>> 5f456dbc
 
 import {TRACK_SHELL_WIDTH} from './css_constants';
 import {globals} from './globals';
 import {
-<<<<<<< HEAD
-=======
   getMaxMajorTicks,
->>>>>>> 5f456dbc
   TickGenerator,
   TickType,
   timeScaleForVisibleWindow,
@@ -44,12 +37,6 @@
 
     ctx.fillStyle = '#999';
     ctx.fillRect(TRACK_SHELL_WIDTH - 2, 0, 2, size.height);
-<<<<<<< HEAD
-    const relScale = timeScaleForVisibleWindow(TRACK_SHELL_WIDTH, size.width);
-    if (relScale.timeSpan.duration > 0 && relScale.widthPx > 0) {
-      for (const {type, position} of new TickGenerator(relScale)) {
-        if (type === TickType.MAJOR) ctx.fillRect(position, 0, 1, size.height);
-=======
 
     ctx.save();
     ctx.beginPath();
@@ -66,7 +53,6 @@
         if (type === TickType.MAJOR) {
           ctx.fillRect(px, 0, 1, size.height);
         }
->>>>>>> 5f456dbc
       }
     }
 
@@ -89,19 +75,6 @@
           size.height);
     }
     const index = globals.state.searchIndex;
-<<<<<<< HEAD
-    const startSec = fromNs(globals.currentSearchResults.tsStarts[index]);
-    const triangleStart =
-        Math.max(timeScale.timeToPx(startSec), 0) + TRACK_SHELL_WIDTH;
-    ctx.fillStyle = '#000';
-    ctx.beginPath();
-    ctx.moveTo(triangleStart, size.height);
-    ctx.lineTo(triangleStart - 3, 0);
-    ctx.lineTo(triangleStart + 3, 0);
-    ctx.lineTo(triangleStart, size.height);
-    ctx.fill();
-    ctx.closePath();
-=======
     if (index !== -1 && index <= globals.currentSearchResults.tsStarts.length) {
       const start = globals.currentSearchResults.tsStarts[index];
       const triangleStart =
@@ -117,6 +90,5 @@
     }
 
     ctx.restore();
->>>>>>> 5f456dbc
   }
 }