// Copyright (C) 2018 The Android Open Source Project
//
// Licensed under the Apache License, Version 2.0 (the "License");
// you may not use this file except in compliance with the License.
// You may obtain a copy of the License at
//
//      http://www.apache.org/licenses/LICENSE-2.0
//
// Unless required by applicable law or agreed to in writing, software
// distributed under the License is distributed on an "AS IS" BASIS,
// WITHOUT WARRANTIES OR CONDITIONS OF ANY KIND, either express or implied.
// See the License for the specific language governing permissions and
// limitations under the License.

import m from 'mithril';
import {getCurrentChannel} from '../core/channels';
import {TRACE_SUFFIX} from '../public/trace';
import {
  disableMetatracingAndGetTrace,
  enableMetatracing,
  getEnabledMetatracingCategories,
  isMetatracingEnabled,
} from '../core/metatracing';
import {Engine, EngineMode} from '../trace_processor/engine';
import {featureFlags} from '../core/feature_flags';
import {raf} from '../core/raf_scheduler';
import {SCM_REVISION, VERSION} from '../gen/perfetto_version';
import {showModal} from '../widgets/modal';
import {Animation} from './animation';
import {download, downloadUrl} from '../base/download_utils';
import {toggleHelp} from './help_modal';
import {shareTrace} from './trace_share_utils';
import {
  convertTraceToJsonAndDownload,
  convertTraceToSystraceAndDownload,
} from './trace_converter';
import {openInOldUIWithSizeCheck} from './legacy_trace_viewer';
import {SIDEBAR_SECTIONS, SidebarSections} from '../public/sidebar';
import {AppImpl} from '../core/app_impl';
import {Trace} from '../public/trace';
import {OptionalTraceImplAttrs, TraceImpl} from '../core/trace_impl';
import {Command} from '../public/command';
import {SidebarMenuItemInternal} from '../core/sidebar_manager';
import {exists, getOrCreate} from '../base/utils';
<<<<<<< HEAD
import {copyToClipboard} from '../base/clipboard';
=======
>>>>>>> 92aa66de
import {classNames} from '../base/classnames';
import {formatHotkey} from '../base/hotkeys';
import {assetSrc} from '../base/assets';
import {assertExists} from '../base/logging';
import {Icon} from '../widgets/icon';
import {Button} from '../widgets/button';

const GITILES_URL = 'https://github.com/google/perfetto';

function getBugReportUrl(): string {
  if (AppImpl.instance.isInternalUser) {
    return 'https://goto.google.com/perfetto-ui-bug';
  } else {
    return 'https://github.com/google/perfetto/issues/new';
  }
}

const HIRING_BANNER_FLAG = featureFlags.register({
  id: 'showHiringBanner',
  name: 'Show hiring banner',
  description: 'Show the "We\'re hiring" banner link in the side bar.',
  defaultValue: false,
});

function shouldShowHiringBanner(): boolean {
  return AppImpl.instance.isInternalUser && HIRING_BANNER_FLAG.get();
<<<<<<< HEAD
}

async function openCurrentTraceWithOldUI(trace: Trace): Promise<void> {
  AppImpl.instance.analytics.logEvent(
    'Trace Actions',
    'Open current trace in legacy UI',
  );
  const file = await trace.getTraceFile();
  await openInOldUIWithSizeCheck(file);
}

async function convertTraceToSystrace(trace: Trace): Promise<void> {
  AppImpl.instance.analytics.logEvent('Trace Actions', 'Convert to .systrace');
  const file = await trace.getTraceFile();
  await convertTraceToSystraceAndDownload(file);
}

async function convertTraceToJson(trace: Trace): Promise<void> {
  AppImpl.instance.analytics.logEvent('Trace Actions', 'Convert to .json');
  const file = await trace.getTraceFile();
  await convertTraceToJsonAndDownload(file);
}

=======
}

async function openCurrentTraceWithOldUI(trace: Trace): Promise<void> {
  AppImpl.instance.analytics.logEvent(
    'Trace Actions',
    'Open current trace in legacy UI',
  );
  const file = await trace.getTraceFile();
  await openInOldUIWithSizeCheck(file);
}

async function convertTraceToSystrace(trace: Trace): Promise<void> {
  AppImpl.instance.analytics.logEvent('Trace Actions', 'Convert to .systrace');
  const file = await trace.getTraceFile();
  await convertTraceToSystraceAndDownload(file);
}

async function convertTraceToJson(trace: Trace): Promise<void> {
  AppImpl.instance.analytics.logEvent('Trace Actions', 'Convert to .json');
  const file = await trace.getTraceFile();
  await convertTraceToJsonAndDownload(file);
}

>>>>>>> 92aa66de
function downloadTrace(trace: TraceImpl) {
  if (!trace.traceInfo.downloadable) return;
  AppImpl.instance.analytics.logEvent('Trace Actions', 'Download trace');

  const src = trace.traceInfo.source;
  const filePickerAcceptTypes = [
    {
      description: 'Perfetto trace',
      accept: {'*/*': ['.pftrace']},
    },
  ];
  if (src.type === 'URL') {
    const fileName = src.url.split('/').slice(-1)[0];
    downloadUrl({url: src.url, fileName});
  } else if (src.type === 'ARRAY_BUFFER') {
    const blob = new Blob([src.buffer], {type: 'application/octet-stream'});
    const fileName = src.fileName ?? `trace${TRACE_SUFFIX}`;
    download({
      content: blob,
      fileName,
      filePicker: {
        types: filePickerAcceptTypes,
      },
    });
  } else if (src.type === 'FILE') {
    download({
      content: src.file,
      fileName: src.file.name,
      filePicker: {
        types: filePickerAcceptTypes,
      },
    });
  } else {
    throw new Error(`Download from ${JSON.stringify(src)} is not supported`);
  }
}

function recordMetatrace(engine: Engine) {
  AppImpl.instance.analytics.logEvent('Trace Actions', 'Record metatrace');

  const highPrecisionTimersAvailable =
    window.crossOriginIsolated || engine.mode === 'HTTP_RPC';
  if (!highPrecisionTimersAvailable) {
    const PROMPT = `High-precision timers are not available to WASM trace processor yet.

Modern browsers restrict high-precision timers to cross-origin-isolated pages.
As Perfetto UI needs to open traces via postMessage, it can't be cross-origin
isolated until browsers ship support for
'Cross-origin-opener-policy: restrict-properties'.

Do you still want to record a metatrace?
Note that events under timer precision (1ms) will dropped.
Alternatively, connect to a trace_processor_shell --httpd instance.
`;
    showModal({
      title: `Trace processor doesn't have high-precision timers`,
      content: m('.pf-modal-pre', PROMPT),
      buttons: [
        {
          text: 'YES, record metatrace',
          primary: true,
          action: () => {
            enableMetatracing();
            engine.enableMetatrace(
              assertExists(getEnabledMetatracingCategories()),
            );
          },
        },
        {
          text: 'NO, cancel',
        },
      ],
    });
  } else {
    enableMetatracing();
    engine.enableMetatrace(assertExists(getEnabledMetatracingCategories()));
  }
}

async function toggleMetatrace(e: Engine) {
  return isMetatracingEnabled() ? finaliseMetatrace(e) : recordMetatrace(e);
}
<<<<<<< HEAD
=======

async function finaliseMetatrace(engine: Engine) {
  AppImpl.instance.analytics.logEvent('Trace Actions', 'Finalise metatrace');
>>>>>>> 92aa66de

async function finaliseMetatrace(engine: Engine) {
  AppImpl.instance.analytics.logEvent('Trace Actions', 'Finalise metatrace');

<<<<<<< HEAD
  const jsEvents = disableMetatracingAndGetTrace();

=======
>>>>>>> 92aa66de
  const result = await engine.stopAndGetMetatrace();
  if (result.error.length !== 0) {
    throw new Error(`Failed to read metatrace: ${result.error}`);
  }

  download({
    fileName: 'metatrace',
    content: new Blob([result.metatrace, jsEvents]),
  });
}

class EngineRPCWidget implements m.ClassComponent<OptionalTraceImplAttrs> {
  view({attrs}: m.CVnode<OptionalTraceImplAttrs>) {
    let cssClass = '';
    let title = 'Number of pending SQL queries';
    let label: string;
    let failed = false;
    let mode: EngineMode | undefined;

    const engine = attrs.trace?.engine;
    if (engine !== undefined) {
      mode = engine.mode;
      if (engine.failed !== undefined) {
        cssClass += '.pf-sidebar__dbg-info-square--red';
        title = 'Query engine crashed\n' + engine.failed;
        failed = true;
      }
    }

    // If we don't have an engine yet, guess what will be the mode that will
    // be used next time we'll create one. Even if we guess it wrong (somehow
    // trace_controller.ts takes a different decision later, e.g. because the
    // RPC server is shut down after we load the UI and cached httpRpcState)
    // this will eventually become  consistent once the engine is created.
    if (mode === undefined) {
      if (
        AppImpl.instance.httpRpc.httpRpcAvailable &&
        AppImpl.instance.httpRpc.newEngineMode === 'USE_HTTP_RPC_IF_AVAILABLE'
      ) {
        mode = 'HTTP_RPC';
      } else {
        mode = 'WASM';
      }
    }

    if (mode === 'HTTP_RPC') {
      cssClass += '.pf-sidebar__dbg-info-square--green';
      label = 'RPC';
      title += '\n(Query engine: native accelerator over HTTP+RPC)';
    } else {
      label = 'WSM';
      title += '\n(Query engine: built-in WASM)';
    }

    const numReqs = attrs.trace?.engine.numRequestsPending ?? 0;
    return m(
      `.pf-sidebar__dbg-info-square${cssClass}`,
      {title},
      m('div', label),
      m('div', `${failed ? 'FAIL' : numReqs}`),
    );
  }
}

const ServiceWorkerWidget: m.Component = {
  view() {
    let cssClass = '';
    let title = 'Service Worker: ';
    let label = 'N/A';
    const ctl = AppImpl.instance.serviceWorkerController;
    if (!('serviceWorker' in navigator)) {
      label = 'N/A';
      title += 'not supported by the browser (requires HTTPS)';
    } else if (ctl.bypassed) {
      label = 'OFF';
      cssClass = '.pf-sidebar__dbg-info-square--red';
      title += 'Bypassed, using live network. Double-click to re-enable';
    } else if (ctl.installing) {
      label = 'UPD';
      cssClass = '.pf-sidebar__dbg-info-square--amber';
      title += 'Installing / updating ...';
    } else if (!navigator.serviceWorker.controller) {
      label = 'N/A';
      title += 'Not available, using network';
    } else {
      label = 'ON';
      cssClass = '.pf-sidebar__dbg-info-square--green';
      title += 'Serving from cache. Ready for offline use';
    }

    const toggle = async () => {
      if (ctl.bypassed) {
        ctl.setBypass(false);
        return;
      }
      showModal({
        title: 'Disable service worker?',
        content: m(
          'div',
          m(
            'p',
            `If you continue the service worker will be disabled until
                      manually re-enabled.`,
          ),
          m(
            'p',
            `All future requests will be served from the network and the
                    UI won't be available offline.`,
          ),
          m(
            'p',
            `You should do this only if you are debugging the UI
                    or if you are experiencing caching-related problems.`,
          ),
          m(
            'p',
            `Disabling will cause a refresh of the UI, the current state
                    will be lost.`,
          ),
        ),
        buttons: [
          {
            text: 'Disable and reload',
            primary: true,
            action: () => ctl.setBypass(true).then(() => location.reload()),
          },
          {text: 'Cancel'},
        ],
      });
    };

    return m(
      `.pf-sidebar__dbg-info-square${cssClass}`,
      {title, ondblclick: toggle},
      m('div', 'SW'),
      m('div', label),
    );
  },
};

class SidebarFooter implements m.ClassComponent<OptionalTraceImplAttrs> {
  view({attrs}: m.CVnode<OptionalTraceImplAttrs>) {
    return m(
      '.pf-sidebar__footer',
      m(EngineRPCWidget, attrs),
      m(ServiceWorkerWidget),
      m(
        '.pf-sidebar__version',
        m(
          'a',
          {
            href: `${GITILES_URL}/tree/${SCM_REVISION}/ui`,
            title: `Channel: ${getCurrentChannel()}`,
            target: '_blank',
          },
          VERSION,
        ),
      ),
    );
  }
}

class HiringBanner implements m.ClassComponent {
  view() {
    return m(
      '.pf-hiring-banner',
      m(
        'a',
        {
          href: 'http://go/perfetto-open-roles',
          target: '_blank',
        },
        "We're hiring!",
      ),
    );
  }
}

export class Sidebar implements m.ClassComponent<OptionalTraceImplAttrs> {
  private _redrawWhileAnimating = new Animation(() => raf.scheduleFullRedraw());
  private _asyncJobPending = new Set<string>();
  private _sectionExpanded = new Map<string, boolean>();

  constructor({attrs}: m.CVnode<OptionalTraceImplAttrs>) {
    registerMenuItems(attrs.trace);
  }

  view({attrs}: m.CVnode<OptionalTraceImplAttrs>) {
    const sidebar = AppImpl.instance.sidebar;
    if (!sidebar.enabled) return null;
    return m(
      'nav.pf-sidebar',
      {
        class: sidebar.visible ? undefined : 'pf-sidebar--hidden',
        // 150 here matches --sidebar-timing in the css.
        // TODO(hjd): Should link to the CSS variable.
        ontransitionstart: (e: TransitionEvent) => {
          if (e.target !== e.currentTarget) return;
          this._redrawWhileAnimating.start(150);
        },
        ontransitionend: (e: TransitionEvent) => {
          if (e.target !== e.currentTarget) return;
          this._redrawWhileAnimating.stop();
        },
      },
      shouldShowHiringBanner() ? m(HiringBanner) : null,
      m(
        `header.pf-sidebar__channel--${getCurrentChannel()}`,
        m(`img[src=${assetSrc('assets/brand.png')}].pf-sidebar__brand`),
        m(Button, {
          icon: 'menu',
          className: 'pf-sidebar-button',
          onclick: () => sidebar.toggleVisibility(),
        }),
      ),
      m(
        '.pf-sidebar__scroll',
        m(
          '.pf-sidebar__scroll-container',
          ...(Object.keys(SIDEBAR_SECTIONS) as SidebarSections[]).map((s) =>
            this.renderSection(s),
          ),
          m(SidebarFooter, attrs),
        ),
      ),
    );
  }

  private renderSection(sectionId: SidebarSections) {
    const section = SIDEBAR_SECTIONS[sectionId];
    const menuItems = AppImpl.instance.sidebar.menuItems
      .valuesAsArray()
      .filter((item) => item.section === sectionId)
      .sort((a, b) => (a.sortOrder ?? 0) - (b.sortOrder ?? 0))
      .map((item) => this.renderItem(item));

    // Don't render empty sections.
    if (menuItems.length === 0) return undefined;

    const expanded = getOrCreate(this._sectionExpanded, sectionId, () => true);
    return m(
      `section${expanded ? '.pf-sidebar__section--expanded' : ''}`,
      m(
        '.pf-sidebar__section-header',
        {
          onclick: () => {
            this._sectionExpanded.set(sectionId, !expanded);
          },
        },
        m('h1', {title: section.title}, section.title),
        m('h2', section.summary),
      ),
      m('.pf-sidebar__section-content', m('ul', menuItems)),
    );
  }

  private renderItem(item: SidebarMenuItemInternal): m.Child {
    let href = '#';
    let disabled = false;
    let target = null;
    let command: Command | undefined = undefined;
    let tooltip = valueOrCallback(item.tooltip);
    let onclick: (() => unknown | Promise<unknown>) | undefined = undefined;
    const commandId = 'commandId' in item ? item.commandId : undefined;
    const action = 'action' in item ? item.action : undefined;
    let text = valueOrCallback(item.text);
    const disabReason: boolean | string | undefined = valueOrCallback(
      item.disabled,
    );

    if (disabReason === true || typeof disabReason === 'string') {
      disabled = true;
      onclick = () => typeof disabReason === 'string' && alert(disabReason);
    } else if (action !== undefined) {
      onclick = action;
    } else if (commandId !== undefined) {
      const cmdMgr = AppImpl.instance.commands;
      command = cmdMgr.hasCommand(commandId ?? '')
        ? cmdMgr.getCommand(commandId)
        : undefined;
      if (command === undefined) {
        disabled = true;
      } else {
        text = text !== undefined ? text : command.name;
        if (command.defaultHotkey !== undefined) {
          tooltip =
            `${tooltip ?? command.name}` +
            ` [${formatHotkey(command.defaultHotkey)}]`;
        }
        onclick = () => cmdMgr.runCommand(commandId);
      }
    }

    // This is not an else if because in some rare cases the user might want
    // to have both an href and onclick, with different behaviors. The only case
    // today is the trace name / URL, where we want the URL in the href to
    // support right-click -> copy URL, but the onclick does copyToClipboard().
    if ('href' in item && item.href !== undefined) {
      href = item.href;
      target = href.startsWith('#') ? null : '_blank';
    }
    return m(
      'li',
      m(
        'a',
        {
          className: classNames(
            valueOrCallback(item.cssClass),
            this._asyncJobPending.has(item.id) && 'pending',
          ),
          onclick: onclick && this.wrapClickHandler(item.id, onclick),
          href,
          target,
          disabled,
          title: tooltip,
        },
        exists(item.icon) &&
          m(Icon, {
            className: 'pf-sidebar__button-icon',
            icon: valueOrCallback(item.icon),
          }),
        text,
      ),
    );
  }

  // Creates the onClick handlers for the items which provided a function in the
  // `action` member. The function can be either sync or async.
  // What we want to achieve here is the following:
  // - If the action is async (returns a Promise), we want to render a spinner,
  //   next to the menu item, until the promise is resolved.
  // - [Minor] we want to call e.preventDefault() to override the behaviour of
  //   the <a href='#'> which gets rendered for accessibility reasons.
  private wrapClickHandler(itemId: string, itemAction: Function) {
    return (e: Event) => {
      e.preventDefault(); // Make the <a href="#"> a no-op.
      const res = itemAction();
      if (!(res instanceof Promise)) return;
      if (this._asyncJobPending.has(itemId)) {
        return; // Don't queue up another action if not yet finished.
      }
      this._asyncJobPending.add(itemId);
      res.finally(() => {
        this._asyncJobPending.delete(itemId);
        raf.scheduleFullRedraw();
      });
    };
  }
}

// TODO(primiano): The registrations below should be moved to dedicated
// plugins (most of this really belongs to core_plugins/commads/index.ts).
// For now i'm keeping everything here as splitting these require moving some
// functions like share_trace() out of core, splitting out permalink, etc.

let globalItemsRegistered = false;
const traceItemsRegistered = new WeakSet<TraceImpl>();

function registerMenuItems(trace: TraceImpl | undefined) {
  if (!globalItemsRegistered) {
    globalItemsRegistered = true;
    registerGlobalSidebarEntries();
<<<<<<< HEAD
  }
  if (trace !== undefined && !traceItemsRegistered.has(trace)) {
    traceItemsRegistered.add(trace);
    registerTraceMenuItems(trace);
  }
=======
  }
  if (trace !== undefined && !traceItemsRegistered.has(trace)) {
    traceItemsRegistered.add(trace);
    registerTraceMenuItems(trace);
  }
>>>>>>> 92aa66de
}

function registerGlobalSidebarEntries() {
  const app = AppImpl.instance;
  // TODO(primiano): The Open file / Open with legacy entries are registered by
  // the 'perfetto.CoreCommands' plugins. Make things consistent.
  app.sidebar.addMenuItem({
    section: 'support',
    text: 'Keyboard shortcuts',
    action: toggleHelp,
    icon: 'help',
  });
  app.sidebar.addMenuItem({
    section: 'support',
    text: 'Documentation',
    href: 'https://perfetto.dev/docs',
    icon: 'find_in_page',
  });
  app.sidebar.addMenuItem({
    section: 'support',
    sortOrder: 4,
    text: 'Report a bug',
    href: getBugReportUrl(),
    icon: 'bug_report',
  });
}

function registerTraceMenuItems(trace: TraceImpl) {
  const downloadDisabled = trace.traceInfo.downloadable
    ? false
    : 'Cannot download external trace';

  const traceTitle = trace?.traceInfo.traceTitle;
  traceTitle &&
    trace.sidebar.addMenuItem({
      section: 'current_trace',
      text: traceTitle,
<<<<<<< HEAD
      href: trace.traceInfo.traceUrl,
      action: () => copyToClipboard(trace.traceInfo.traceUrl),
=======
      action: () => {
        // Do nothing (we need to supply an action to override the href).
      },
>>>>>>> 92aa66de
      tooltip: 'Click to copy the URL',
      cssClass: 'pf-sidebar__trace-file-name',
    });
  trace.sidebar.addMenuItem({
    section: 'current_trace',
    text: 'Show timeline',
    href: '#!/viewer',
    icon: 'line_style',
  });
  AppImpl.instance.isInternalUser &&
    trace.sidebar.addMenuItem({
      section: 'current_trace',
      text: 'Share',
      action: async () => await shareTrace(trace),
      icon: 'share',
    });
  trace.sidebar.addMenuItem({
    section: 'current_trace',
    text: 'Download',
    action: () => downloadTrace(trace),
    icon: 'file_download',
    disabled: downloadDisabled,
  });
  trace.sidebar.addMenuItem({
    section: 'convert_trace',
    text: 'Switch to legacy UI',
    action: async () => await openCurrentTraceWithOldUI(trace),
    icon: 'filter_none',
    disabled: downloadDisabled,
  });
  trace.sidebar.addMenuItem({
    section: 'convert_trace',
    text: 'Convert to .json',
    action: async () => await convertTraceToJson(trace),
    icon: 'file_download',
    disabled: downloadDisabled,
  });
  trace.traceInfo.hasFtrace &&
    trace.sidebar.addMenuItem({
      section: 'convert_trace',
      text: 'Convert to .systrace',
      action: async () => await convertTraceToSystrace(trace),
      icon: 'file_download',
      disabled: downloadDisabled,
    });
  trace.sidebar.addMenuItem({
    section: 'support',
    sortOrder: 5,
    text: () =>
      isMetatracingEnabled() ? 'Finalize metatrace' : 'Record metatrace',
    action: () => toggleMetatrace(trace.engine),
    icon: () => (isMetatracingEnabled() ? 'download' : 'fiber_smart_record'),
  });
}

// Used to deal with fields like the entry name, which can be either a direct
// string or a callback that returns the string.
function valueOrCallback<T>(value: T | (() => T)): T;
function valueOrCallback<T>(value: T | (() => T) | undefined): T | undefined;
function valueOrCallback<T>(value: T | (() => T) | undefined): T | undefined {
  if (value === undefined) return undefined;
  return value instanceof Function ? value() : value;
}<|MERGE_RESOLUTION|>--- conflicted
+++ resolved
@@ -42,10 +42,6 @@
 import {Command} from '../public/command';
 import {SidebarMenuItemInternal} from '../core/sidebar_manager';
 import {exists, getOrCreate} from '../base/utils';
-<<<<<<< HEAD
-import {copyToClipboard} from '../base/clipboard';
-=======
->>>>>>> 92aa66de
 import {classNames} from '../base/classnames';
 import {formatHotkey} from '../base/hotkeys';
 import {assetSrc} from '../base/assets';
@@ -72,7 +68,6 @@
 
 function shouldShowHiringBanner(): boolean {
   return AppImpl.instance.isInternalUser && HIRING_BANNER_FLAG.get();
-<<<<<<< HEAD
 }
 
 async function openCurrentTraceWithOldUI(trace: Trace): Promise<void> {
@@ -96,31 +91,6 @@
   await convertTraceToJsonAndDownload(file);
 }
 
-=======
-}
-
-async function openCurrentTraceWithOldUI(trace: Trace): Promise<void> {
-  AppImpl.instance.analytics.logEvent(
-    'Trace Actions',
-    'Open current trace in legacy UI',
-  );
-  const file = await trace.getTraceFile();
-  await openInOldUIWithSizeCheck(file);
-}
-
-async function convertTraceToSystrace(trace: Trace): Promise<void> {
-  AppImpl.instance.analytics.logEvent('Trace Actions', 'Convert to .systrace');
-  const file = await trace.getTraceFile();
-  await convertTraceToSystraceAndDownload(file);
-}
-
-async function convertTraceToJson(trace: Trace): Promise<void> {
-  AppImpl.instance.analytics.logEvent('Trace Actions', 'Convert to .json');
-  const file = await trace.getTraceFile();
-  await convertTraceToJsonAndDownload(file);
-}
-
->>>>>>> 92aa66de
 function downloadTrace(trace: TraceImpl) {
   if (!trace.traceInfo.downloadable) return;
   AppImpl.instance.analytics.logEvent('Trace Actions', 'Download trace');
@@ -203,21 +173,12 @@
 async function toggleMetatrace(e: Engine) {
   return isMetatracingEnabled() ? finaliseMetatrace(e) : recordMetatrace(e);
 }
-<<<<<<< HEAD
-=======
 
 async function finaliseMetatrace(engine: Engine) {
   AppImpl.instance.analytics.logEvent('Trace Actions', 'Finalise metatrace');
->>>>>>> 92aa66de
-
-async function finaliseMetatrace(engine: Engine) {
-  AppImpl.instance.analytics.logEvent('Trace Actions', 'Finalise metatrace');
-
-<<<<<<< HEAD
+
   const jsEvents = disableMetatracingAndGetTrace();
 
-=======
->>>>>>> 92aa66de
   const result = await engine.stopAndGetMetatrace();
   if (result.error.length !== 0) {
     throw new Error(`Failed to read metatrace: ${result.error}`);
@@ -580,19 +541,11 @@
   if (!globalItemsRegistered) {
     globalItemsRegistered = true;
     registerGlobalSidebarEntries();
-<<<<<<< HEAD
   }
   if (trace !== undefined && !traceItemsRegistered.has(trace)) {
     traceItemsRegistered.add(trace);
     registerTraceMenuItems(trace);
   }
-=======
-  }
-  if (trace !== undefined && !traceItemsRegistered.has(trace)) {
-    traceItemsRegistered.add(trace);
-    registerTraceMenuItems(trace);
-  }
->>>>>>> 92aa66de
 }
 
 function registerGlobalSidebarEntries() {
@@ -630,14 +583,9 @@
     trace.sidebar.addMenuItem({
       section: 'current_trace',
       text: traceTitle,
-<<<<<<< HEAD
-      href: trace.traceInfo.traceUrl,
-      action: () => copyToClipboard(trace.traceInfo.traceUrl),
-=======
       action: () => {
         // Do nothing (we need to supply an action to override the href).
       },
->>>>>>> 92aa66de
       tooltip: 'Click to copy the URL',
       cssClass: 'pf-sidebar__trace-file-name',
     });
