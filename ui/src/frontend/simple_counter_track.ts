--- conflicted
+++ resolved
@@ -42,32 +42,11 @@
     this.sqlTableName = `__simple_counter_${uuidv4Sql()}`;
   }
 
-<<<<<<< HEAD
   async onInit() {
     return await createPerfettoTable(
       this.engine,
       this.sqlTableName,
       `
-=======
-  async onInit(): Promise<Disposable> {
-    const trash = await super.onInit();
-    await this.createTrackTable();
-    return {
-      dispose: () => {
-        trash.dispose();
-        this.dropTrackTable();
-      },
-    };
-  }
-
-  getSqlSource(): string {
-    return `select * from ${this.sqlTableName}`;
-  }
-
-  private async createTrackTable(): Promise<void> {
-    await this.engine.query(`
-        create table ${this.sqlTableName} as
->>>>>>> 57f128b1
         with data as (
           ${this.config.data.sqlSource}
         )
@@ -80,10 +59,6 @@
     );
   }
 
-  getTrackShellButtons(): m.Children {
-    return this.getCounterContextMenu();
-  }
-
   getSqlSource(): string {
     return `select * from ${this.sqlTableName}`;
   }
