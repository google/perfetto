// Copyright (C) 2019 The Android Open Source Project
//
// Licensed under the Apache License, Version 2.0 (the "License");
// you may not use this file except in compliance with the License.
// You may obtain a copy of the License at
//
//      http://www.apache.org/licenses/LICENSE-2.0
//
// Unless required by applicable law or agreed to in writing, software
// distributed under the License is distributed on an "AS IS" BASIS,
// WITHOUT WARRANTIES OR CONDITIONS OF ANY KIND, either express or implied.
// See the License for the specific language governing permissions and
// limitations under the License.

import m from 'mithril';
import {Time} from '../base/time';
import {PostedTrace} from '../core/trace_source';
import {showModal} from '../widgets/modal';
import {initCssConstants} from './css_constants';
import {toggleHelp} from './help_modal';
import {scrollTo} from '../public/scroll_helper';
import {AppImpl} from '../core/app_impl';

const TRUSTED_ORIGINS_KEY = 'trustedOrigins';

interface PostedTraceWrapped {
  perfetto: PostedTrace;
}

interface PostedScrollToRangeWrapped {
  perfetto: PostedScrollToRange;
}

interface PostedScrollToRange {
  timeStart: number;
  timeEnd: number;
  viewPercentage?: number;
}

// Returns whether incoming traces should be opened automatically or should
// instead require a user interaction.
export function isTrustedOrigin(origin: string): boolean {
  const TRUSTED_ORIGINS = [
    'https://chrometto.googleplex.com',
    'https://uma.googleplex.com',
    'https://android-build.googleplex.com',
  ];
  if (origin === window.origin) return true;
  if (origin === 'null') return false;
  if (TRUSTED_ORIGINS.includes(origin)) return true;
  if (isUserTrustedOrigin(origin)) return true;

  const hostname = new URL(origin).hostname;
  if (hostname.endsWith('.corp.google.com')) return true;
  if (hostname.endsWith('.c.googlers.com')) return true;
<<<<<<< HEAD
=======
  if (hostname.endsWith('.proxy.googlers.com')) return true;
>>>>>>> 6540d290
  if (
    hostname === 'localhost' ||
    hostname === '127.0.0.1' ||
    hostname === '[::1]'
  ) {
    return true;
  }
  return false;
}

// Returns whether the user saved this as an always-trusted origin.
function isUserTrustedOrigin(hostname: string): boolean {
  const trustedOrigins = window.localStorage.getItem(TRUSTED_ORIGINS_KEY);
  if (trustedOrigins === null) return false;
  try {
    return JSON.parse(trustedOrigins).includes(hostname);
  } catch {
    return false;
  }
}

// Saves the given hostname as a trusted origin.
// This is used for user convenience: if it fails for any reason, it's not a
// big deal.
function saveUserTrustedOrigin(hostname: string) {
  const s = window.localStorage.getItem(TRUSTED_ORIGINS_KEY);
  let origins: string[];
  try {
    origins = JSON.parse(s ?? '[]');
    if (origins.includes(hostname)) return;
    origins.push(hostname);
    window.localStorage.setItem(TRUSTED_ORIGINS_KEY, JSON.stringify(origins));
  } catch (e) {
    console.warn('unable to save trusted origins to localStorage', e);
  }
}

// Returns whether we should ignore a given message based on the value of
// the 'perfettoIgnore' field in the event data.
function shouldGracefullyIgnoreMessage(messageEvent: MessageEvent) {
  return messageEvent.data.perfettoIgnore === true;
}

// The message handler supports loading traces from an ArrayBuffer.
// There is no other requirement than sending the ArrayBuffer as the |data|
// property. However, since this will happen across different origins, it is not
// possible for the source website to inspect whether the message handler is
// ready, so the message handler always replies to a 'PING' message with 'PONG',
// which indicates it is ready to receive a trace.
export function postMessageHandler(messageEvent: MessageEvent) {
  if (shouldGracefullyIgnoreMessage(messageEvent)) {
    // This message should not be handled in this handler,
    // because it will be handled elsewhere.
    return;
  }

  if (messageEvent.origin === 'https://tagassistant.google.com') {
    // The GA debugger, does a window.open() and sends messages to the GA
    // script. Ignore them.
    return;
  }

  if (document.readyState !== 'complete') {
    console.error('Ignoring message - document not ready yet.');
    return;
  }

  const fromOpener = messageEvent.source === window.opener;
  const fromIframeHost = messageEvent.source === window.parent;
  // This adds support for the folowing flow:
  // * A (page that whats to open a trace in perfetto) opens B
  // * B (does something to get the traceBuffer)
  // * A is navigated to Perfetto UI
  // * B sends the traceBuffer to A
  // * closes itself
  const fromOpenee = (messageEvent.source as WindowProxy).opener === window;

  if (
    messageEvent.source === null ||
    !(fromOpener || fromIframeHost || fromOpenee)
  ) {
    // This can happen if an extension tries to postMessage.
    return;
  }

  if (!('data' in messageEvent)) {
    throw new Error('Incoming message has no data property');
  }

  if (messageEvent.data === 'PING') {
    // Cross-origin messaging means we can't read |messageEvent.source|, but
    // it still needs to be of the correct type to be able to invoke the
    // correct version of postMessage(...).
    const windowSource = messageEvent.source as Window;

    // Use '*' for the reply because in cases of cross-domain isolation, we
    // see the messageEvent.origin as 'null'. PONG doen't disclose any
    // interesting information, so there is no harm sending that to the wrong
    // origin in the worst case.
    windowSource.postMessage('PONG', '*');
    return;
  }

  if (messageEvent.data === 'SHOW-HELP') {
    toggleHelp();
    return;
  }

  if (messageEvent.data === 'RELOAD-CSS-CONSTANTS') {
    initCssConstants();
    return;
  }

  let postedScrollToRange: PostedScrollToRange;
  if (isPostedScrollToRange(messageEvent.data)) {
    postedScrollToRange = messageEvent.data.perfetto;
    scrollToTimeRange(postedScrollToRange);
    return;
  }

  let postedTrace: PostedTrace;
  let keepApiOpen = false;
  if (isPostedTraceWrapped(messageEvent.data)) {
    postedTrace = sanitizePostedTrace(messageEvent.data.perfetto);
    if (postedTrace.keepApiOpen) {
      keepApiOpen = true;
    }
  } else if (messageEvent.data instanceof ArrayBuffer) {
    postedTrace = {title: 'External trace', buffer: messageEvent.data};
  } else {
    console.warn(
      'Unknown postMessage() event received. If you are trying to open a ' +
        'trace via postMessage(), this is a bug in your code. If not, this ' +
        'could be due to some Chrome extension.',
    );
    console.log('origin:', messageEvent.origin, 'data:', messageEvent.data);
    return;
  }

  if (postedTrace.buffer.byteLength === 0) {
    throw new Error('Incoming message trace buffer is empty');
  }

  if (!keepApiOpen) {
    /* Removing this event listener to avoid callers posting the trace multiple
     * times. If the callers add an event listener which upon receiving 'PONG'
     * posts the trace to ui.perfetto.dev, the callers can receive multiple
     * 'PONG' messages and accidentally post the trace multiple times. This was
     * part of the cause of b/182502595.
     */
    window.removeEventListener('message', postMessageHandler);
  }

  const openTrace = () => {
    // For external traces, we need to disable other features such as
    // downloading and sharing a trace.
    postedTrace.localOnly = true;
    AppImpl.instance.openTraceFromBuffer(postedTrace);
  };

  const trustAndOpenTrace = () => {
    saveUserTrustedOrigin(messageEvent.origin);
    openTrace();
  };

  // If the origin is trusted open the trace directly.
  if (isTrustedOrigin(messageEvent.origin)) {
    openTrace();
    return;
  }

  // If not ask the user if they expect this and trust the origin.
  let originTxt = messageEvent.origin;
  let originUnknown = false;
  if (originTxt === 'null') {
    originTxt = 'An unknown origin';
    originUnknown = true;
  }
  showModal({
    title: 'Open trace?',
    content: m(
      'div',
      m('div', `${originTxt} is trying to open a trace file.`),
      m('div', 'Do you trust the origin and want to proceed?'),
    ),
    buttons: [
      {text: 'No', primary: true},
      {text: 'Yes', primary: false, action: openTrace},
    ].concat(
      originUnknown
        ? []
        : {text: 'Always trust', primary: false, action: trustAndOpenTrace},
    ),
  });
}

function sanitizePostedTrace(postedTrace: PostedTrace): PostedTrace {
  const result: PostedTrace = {
    title: sanitizeString(postedTrace.title),
    buffer: postedTrace.buffer,
    keepApiOpen: postedTrace.keepApiOpen,
  };
  if (postedTrace.url !== undefined) {
    result.url = sanitizeString(postedTrace.url);
  }
  result.pluginArgs = postedTrace.pluginArgs;
  return result;
}

function sanitizeString(str: string): string {
  return str.replace(/[^A-Za-z0-9.\-_#:/?=&;%+$ ]/g, ' ');
}

const _maxScrollToRangeAttempts = 20;
async function scrollToTimeRange(
  postedScrollToRange: PostedScrollToRange,
  maxAttempts?: number,
) {
  const ready = AppImpl.instance.trace && !AppImpl.instance.isLoadingTrace;
  if (!ready) {
    if (maxAttempts === undefined) {
      maxAttempts = 0;
    }
    if (maxAttempts > _maxScrollToRangeAttempts) {
      console.warn('Could not scroll to time range. Trace viewer not ready.');
      return;
    }
    setTimeout(scrollToTimeRange, 200, postedScrollToRange, maxAttempts + 1);
  } else {
    const start = Time.fromSeconds(postedScrollToRange.timeStart);
    const end = Time.fromSeconds(postedScrollToRange.timeEnd);
    scrollTo({
      time: {start, end, viewPercentage: postedScrollToRange.viewPercentage},
    });
  }
}

function isPostedScrollToRange(
  obj: unknown,
): obj is PostedScrollToRangeWrapped {
  const wrapped = obj as PostedScrollToRangeWrapped;
  if (wrapped.perfetto === undefined) {
    return false;
  }
  return (
    wrapped.perfetto.timeStart !== undefined ||
    wrapped.perfetto.timeEnd !== undefined
  );
}

// eslint-disable-next-line @typescript-eslint/no-explicit-any
function isPostedTraceWrapped(obj: any): obj is PostedTraceWrapped {
  const wrapped = obj as PostedTraceWrapped;
  if (wrapped.perfetto === undefined) {
    return false;
  }
  return (
    wrapped.perfetto.buffer !== undefined &&
    wrapped.perfetto.title !== undefined
  );
}<|MERGE_RESOLUTION|>--- conflicted
+++ resolved
@@ -53,10 +53,7 @@
   const hostname = new URL(origin).hostname;
   if (hostname.endsWith('.corp.google.com')) return true;
   if (hostname.endsWith('.c.googlers.com')) return true;
-<<<<<<< HEAD
-=======
   if (hostname.endsWith('.proxy.googlers.com')) return true;
->>>>>>> 6540d290
   if (
     hostname === 'localhost' ||
     hostname === '127.0.0.1' ||
