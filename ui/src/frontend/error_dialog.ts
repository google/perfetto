--- conflicted
+++ resolved
@@ -343,23 +343,6 @@
       'div',
       m(
         'span',
-<<<<<<< HEAD
-        `Is adb already running on the host? Run this command and
-      try again.`,
-      ),
-      m('br'),
-      m('.pf-modal-bash', '> adb kill-server'),
-      m('br'),
-      m('span', 'For details see '),
-      m(
-        Anchor,
-        {
-          href: 'http://b/159048331',
-          target: '_blank',
-          icon: Icons.ExternalLink,
-        },
-        'b/159048331',
-=======
         `Cannot access the USB interface for ADB. This can happen when:`,
       ),
       m('br'),
@@ -387,7 +370,6 @@
       m(
         'span',
         'Note: Perfetto and chrome://inspect cannot be used simultaneously as they both require exclusive access to the USB ADB interface.',
->>>>>>> aaad9625
       ),
     ),
   });
