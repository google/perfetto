// Copyright (C) 2018 The Android Open Source Project
//
// Licensed under the Apache License, Version 2.0 (the "License");
// you may not use this file except in compliance with the License.
// You may obtain a copy of the License at
//
//      http://www.apache.org/licenses/LICENSE-2.0
//
// Unless required by applicable law or agreed to in writing, software
// distributed under the License is distributed on an "AS IS" BASIS,
// WITHOUT WARRANTIES OR CONDITIONS OF ANY KIND, either express or implied.
// See the License for the specific language governing permissions and
// limitations under the License.

import m from 'mithril';
<<<<<<< HEAD
import {BigintMath} from '../base/bigint_math';
=======
>>>>>>> 45332e04

import {BigintMath} from '../base/bigint_math';
import {clamp} from '../base/math_utils';
import {Actions} from '../common/actions';
import {featureFlags} from '../common/feature_flags';
<<<<<<< HEAD
=======
import {raf} from '../core/raf_scheduler';
>>>>>>> 45332e04

import {TRACK_SHELL_WIDTH} from './css_constants';
import {DetailsPanel} from './details_panel';
import {globals} from './globals';
import {NotesPanel} from './notes_panel';
import {OverviewTimelinePanel} from './overview_timeline_panel';
import {createPage} from './pages';
import {PanAndZoomHandler} from './pan_and_zoom_handler';
import {AnyAttrsVnode, PanelContainer} from './panel_container';
import {TickmarkPanel} from './tickmark_panel';
import {TimeAxisPanel} from './time_axis_panel';
import {TimeSelectionPanel} from './time_selection_panel';
import {DISMISSED_PANNING_HINT_KEY} from './topbar';
import {TrackGroupPanel} from './track_group_panel';
import {TrackPanel} from './track_panel';

const SIDEBAR_WIDTH = 256;

const OVERVIEW_PANEL_FLAG = featureFlags.register({
  id: 'overviewVisible',
  name: 'Overview Panel',
  description: 'Show the panel providing an overview of the trace',
  defaultValue: true,
});

// Checks if the mousePos is within 3px of the start or end of the
// current selected time range.
function onTimeRangeBoundary(mousePos: number): 'START'|'END'|null {
  const selection = globals.state.currentSelection;
  if (selection !== null && selection.kind === 'AREA') {
    // If frontend selectedArea exists then we are in the process of editing the
    // time range and need to use that value instead.
    const area = globals.frontendLocalState.selectedArea ?
        globals.frontendLocalState.selectedArea :
        globals.state.areas[selection.areaId];
    const {visibleTimeScale} = globals.frontendLocalState;
    const start = visibleTimeScale.tpTimeToPx(area.start);
    const end = visibleTimeScale.tpTimeToPx(area.end);
    const startDrag = mousePos - TRACK_SHELL_WIDTH;
    const startDistance = Math.abs(start - startDrag);
    const endDistance = Math.abs(end - startDrag);
    const range = 3 * window.devicePixelRatio;
    // We might be within 3px of both boundaries but we should choose
    // the closest one.
    if (startDistance < range && startDistance <= endDistance) return 'START';
    if (endDistance < range && endDistance <= startDistance) return 'END';
  }
  return null;
}

export interface TrackGroupAttrs {
  header: AnyAttrsVnode;
  collapsed: boolean;
  childTracks: AnyAttrsVnode[];
}

export class TrackGroup implements m.ClassComponent<TrackGroupAttrs> {
  view() {
    // TrackGroup component acts as a holder for a bunch of tracks rendered
    // together: the actual rendering happens in PanelContainer. In order to
    // avoid confusion, this method remains empty.
  }
}

/**
 * Top-most level component for the viewer page. Holds tracks, brush timeline,
 * panels, and everything else that's part of the main trace viewer page.
 */
class TraceViewer implements m.ClassComponent {
  private onResize: () => void = () => {};
  private zoomContent?: PanAndZoomHandler;
  // Used to prevent global deselection if a pan/drag select occurred.
  private keepCurrentSelection = false;

  oncreate(vnode: m.CVnodeDOM) {
    const frontendLocalState = globals.frontendLocalState;
    const updateDimensions = () => {
      const rect = vnode.dom.getBoundingClientRect();
      frontendLocalState.updateLocalLimits(
          0,
          rect.width - TRACK_SHELL_WIDTH -
              frontendLocalState.getScrollbarWidth());
    };

    updateDimensions();

    // TODO: Do resize handling better.
    this.onResize = () => {
      updateDimensions();
      raf.scheduleFullRedraw();
    };

    // Once ResizeObservers are out, we can stop accessing the window here.
    window.addEventListener('resize', this.onResize);

    const panZoomEl =
        vnode.dom.querySelector('.pan-and-zoom-content') as HTMLElement;

    this.zoomContent = new PanAndZoomHandler({
      element: panZoomEl,
      contentOffsetX: SIDEBAR_WIDTH,
      onPanned: (pannedPx: number) => {
        const {
          visibleTimeScale,
        } = globals.frontendLocalState;

        this.keepCurrentSelection = true;
        const tDelta = visibleTimeScale.pxDeltaToDuration(pannedPx);
        frontendLocalState.panVisibleWindow(tDelta);

        // If the user has panned they no longer need the hint.
        localStorage.setItem(DISMISSED_PANNING_HINT_KEY, 'true');
        raf.scheduleRedraw();
      },
      onZoomed: (zoomedPositionPx: number, zoomRatio: number) => {
        // TODO(hjd): Avoid hardcoding TRACK_SHELL_WIDTH.
        // TODO(hjd): Improve support for zooming in overview timeline.
        const zoomPx = zoomedPositionPx - TRACK_SHELL_WIDTH;
        const rect = vnode.dom.getBoundingClientRect();
        const centerPoint = zoomPx / (rect.width - TRACK_SHELL_WIDTH);
        frontendLocalState.zoomVisibleWindow(1 - zoomRatio, centerPoint);
<<<<<<< HEAD
        globals.rafScheduler.scheduleRedraw();
=======
        raf.scheduleRedraw();
>>>>>>> 45332e04
      },
      editSelection: (currentPx: number) => {
        return onTimeRangeBoundary(currentPx) !== null;
      },
      onSelection: (
          dragStartX: number,
          dragStartY: number,
          prevX: number,
          currentX: number,
          currentY: number,
          editing: boolean) => {
        const traceTime = globals.state.traceTime;
        const {visibleTimeScale} = frontendLocalState;
        this.keepCurrentSelection = true;
        if (editing) {
          const selection = globals.state.currentSelection;
          if (selection !== null && selection.kind === 'AREA') {
            const area = globals.frontendLocalState.selectedArea ?
                globals.frontendLocalState.selectedArea :
                globals.state.areas[selection.areaId];
            let newTime =
                visibleTimeScale.pxToHpTime(currentX - TRACK_SHELL_WIDTH)
                    .toTPTime();
            // Have to check again for when one boundary crosses over the other.
            const curBoundary = onTimeRangeBoundary(prevX);
            if (curBoundary == null) return;
            const keepTime = curBoundary === 'START' ? area.end : area.start;
            // Don't drag selection outside of current screen.
            if (newTime < keepTime) {
              newTime = BigintMath.max(
                  newTime, visibleTimeScale.timeSpan.start.toTPTime());
            } else {
              newTime = BigintMath.max(
                  newTime, visibleTimeScale.timeSpan.end.toTPTime());
            }
            // When editing the time range we always use the saved tracks,
            // since these will not change.
            frontendLocalState.selectArea(
                BigintMath.max(
                    BigintMath.min(keepTime, newTime), traceTime.start),
                BigintMath.min(
                    BigintMath.max(keepTime, newTime), traceTime.end),
                globals.state.areas[selection.areaId].tracks);
          }
        } else {
          let startPx = Math.min(dragStartX, currentX) - TRACK_SHELL_WIDTH;
          let endPx = Math.max(dragStartX, currentX) - TRACK_SHELL_WIDTH;
          if (startPx < 0 && endPx < 0) return;
<<<<<<< HEAD
          startPx = Math.max(startPx, visibleTimeScale.pxSpan.start);
          endPx = Math.min(endPx, visibleTimeScale.pxSpan.end);
=======
          const {pxSpan} = visibleTimeScale;
          startPx = clamp(startPx, pxSpan.start, pxSpan.end);
          endPx = clamp(endPx, pxSpan.start, pxSpan.end);
>>>>>>> 45332e04
          frontendLocalState.selectArea(
              visibleTimeScale.pxToHpTime(startPx).toTPTime('floor'),
              visibleTimeScale.pxToHpTime(endPx).toTPTime('ceil'),
          );
          frontendLocalState.areaY.start = dragStartY;
          frontendLocalState.areaY.end = currentY;
        }
        raf.scheduleRedraw();
      },
      endSelection: (edit: boolean) => {
        globals.frontendLocalState.areaY.start = undefined;
        globals.frontendLocalState.areaY.end = undefined;
        const area = globals.frontendLocalState.selectedArea;
        // If we are editing we need to pass the current id through to ensure
        // the marked area with that id is also updated.
        if (edit) {
          const selection = globals.state.currentSelection;
          if (selection !== null && selection.kind === 'AREA' && area) {
            globals.dispatch(
                Actions.editArea({area, areaId: selection.areaId}));
          }
        } else if (area) {
          globals.makeSelection(Actions.selectArea({area}));
        }
        // Now the selection has ended we stored the final selected area in the
        // global state and can remove the in progress selection from the
        // frontendLocalState.
        globals.frontendLocalState.deselectArea();
        // Full redraw to color track shell.
<<<<<<< HEAD
        globals.rafScheduler.scheduleFullRedraw();
=======
        raf.scheduleFullRedraw();
>>>>>>> 45332e04
      },
    });
  }

  onremove() {
    window.removeEventListener('resize', this.onResize);
    if (this.zoomContent) this.zoomContent.shutdown();
  }

  view() {
    const scrollingPanels: AnyAttrsVnode[] = globals.state.scrollingTracks.map(
        (id) => m(TrackPanel, {key: id, id, selectable: true}));

    for (const group of Object.values(globals.state.trackGroups)) {
      const headerPanel = m(TrackGroupPanel, {
        trackGroupId: group.id,
        key: `trackgroup-${group.id}`,
        selectable: true,
      });

      const childTracks: AnyAttrsVnode[] = [];
      // The first track is the summary track, and is displayed as part of the
      // group panel, we don't want to display it twice so we start from 1.
      if (!group.collapsed) {
        for (let i = 1; i < group.tracks.length; ++i) {
          const id = group.tracks[i];
          childTracks.push(m(TrackPanel, {
            key: `track-${group.id}-${id}`,
            id,
            selectable: true,
          }));
        }
      }
      scrollingPanels.push(m(TrackGroup, {
        header: headerPanel,
        collapsed: group.collapsed,
        childTracks,
      } as TrackGroupAttrs));
    }

    const overviewPanel = [];
    if (OVERVIEW_PANEL_FLAG.get()) {
      overviewPanel.push(m(OverviewTimelinePanel, {key: 'overview'}));
    }

    return m(
        '.page',
        m('.split-panel',
          m('.pan-and-zoom-content',
            {
              onclick: () => {
                // We don't want to deselect when panning/drag selecting.
                if (this.keepCurrentSelection) {
                  this.keepCurrentSelection = false;
                  return;
                }
                globals.makeSelection(Actions.deselect({}));
              },
            },
            m('.pinned-panel-container', m(PanelContainer, {
                doesScroll: false,
                panels: [
                  ...overviewPanel,
                  m(TimeAxisPanel, {key: 'timeaxis'}),
                  m(TimeSelectionPanel, {key: 'timeselection'}),
                  m(NotesPanel, {key: 'notes'}),
                  m(TickmarkPanel, {key: 'searchTickmarks'}),
                  ...globals.state.pinnedTracks.map(
                      (id) => m(TrackPanel, {key: id, id, selectable: true})),
                ],
                kind: 'OVERVIEW',
              })),
            m('.scrolling-panel-container', m(PanelContainer, {
                doesScroll: true,
                panels: scrollingPanels,
                kind: 'TRACKS',
              })))),
        m(DetailsPanel));
  }
}

export const ViewerPage = createPage({
  view() {
    return m(TraceViewer);
  },
});<|MERGE_RESOLUTION|>--- conflicted
+++ resolved
@@ -13,19 +13,12 @@
 // limitations under the License.
 
 import m from 'mithril';
-<<<<<<< HEAD
-import {BigintMath} from '../base/bigint_math';
-=======
->>>>>>> 45332e04
 
 import {BigintMath} from '../base/bigint_math';
 import {clamp} from '../base/math_utils';
 import {Actions} from '../common/actions';
 import {featureFlags} from '../common/feature_flags';
-<<<<<<< HEAD
-=======
 import {raf} from '../core/raf_scheduler';
->>>>>>> 45332e04
 
 import {TRACK_SHELL_WIDTH} from './css_constants';
 import {DetailsPanel} from './details_panel';
@@ -147,11 +140,7 @@
         const rect = vnode.dom.getBoundingClientRect();
         const centerPoint = zoomPx / (rect.width - TRACK_SHELL_WIDTH);
         frontendLocalState.zoomVisibleWindow(1 - zoomRatio, centerPoint);
-<<<<<<< HEAD
-        globals.rafScheduler.scheduleRedraw();
-=======
         raf.scheduleRedraw();
->>>>>>> 45332e04
       },
       editSelection: (currentPx: number) => {
         return onTimeRangeBoundary(currentPx) !== null;
@@ -200,14 +189,9 @@
           let startPx = Math.min(dragStartX, currentX) - TRACK_SHELL_WIDTH;
           let endPx = Math.max(dragStartX, currentX) - TRACK_SHELL_WIDTH;
           if (startPx < 0 && endPx < 0) return;
-<<<<<<< HEAD
-          startPx = Math.max(startPx, visibleTimeScale.pxSpan.start);
-          endPx = Math.min(endPx, visibleTimeScale.pxSpan.end);
-=======
           const {pxSpan} = visibleTimeScale;
           startPx = clamp(startPx, pxSpan.start, pxSpan.end);
           endPx = clamp(endPx, pxSpan.start, pxSpan.end);
->>>>>>> 45332e04
           frontendLocalState.selectArea(
               visibleTimeScale.pxToHpTime(startPx).toTPTime('floor'),
               visibleTimeScale.pxToHpTime(endPx).toTPTime('ceil'),
@@ -237,11 +221,7 @@
         // frontendLocalState.
         globals.frontendLocalState.deselectArea();
         // Full redraw to color track shell.
-<<<<<<< HEAD
-        globals.rafScheduler.scheduleFullRedraw();
-=======
         raf.scheduleFullRedraw();
->>>>>>> 45332e04
       },
     });
   }
