--- conflicted
+++ resolved
@@ -93,18 +93,12 @@
     if (typeof value !== 'bigint') {
       return renderStandardCell(value, this.column, tableManager);
     }
-<<<<<<< HEAD
     return {
       content: m(Timestamp, {
+        trace: this.trace,
         ts: Time.fromRaw(value),
       }),
       menu: [
-=======
-    return m(Timestamp, {
-      trace: this.trace,
-      ts: Time.fromRaw(value),
-      extraMenuItems:
->>>>>>> 753f307d
         tableManager &&
           getStandardContextMenuItems(value, this.column, tableManager),
       ],
@@ -127,18 +121,12 @@
       return renderStandardCell(value, this.column, tableManager);
     }
 
-<<<<<<< HEAD
     return {
       content: m(DurationWidget, {
+        trace: this.trace,
         dur: Duration.fromRaw(value),
       }),
       menu: [
-=======
-    return m(DurationWidget, {
-      trace: this.trace,
-      dur: Duration.fromRaw(value),
-      extraMenuItems:
->>>>>>> 753f307d
         tableManager &&
           getStandardContextMenuItems(value, this.column, tableManager),
       ],
@@ -161,23 +149,15 @@
       return renderStandardCell(id, this.column, manager);
     }
 
-<<<<<<< HEAD
     return {
       content: m(SliceRef, {
+        trace: this.trace,
         id: asSliceSqlId(Number(id)),
         name: `${id}`,
         switchToCurrentSelectionTab: false,
       }),
       isNumerical: true,
     };
-=======
-    return m(SliceRef, {
-      trace: this.trace,
-      id: asSliceSqlId(Number(id)),
-      name: `${id}`,
-      switchToCurrentSelectionTab: false,
-    });
->>>>>>> 753f307d
   }
 
   listDerivedColumns() {
@@ -221,23 +201,15 @@
       return {content: wrongTypeError('id', this.column, id)};
     }
 
-<<<<<<< HEAD
     return {
       content: m(SchedRef, {
+        trace: this.trace,
         id: asSchedSqlId(Number(id)),
         name: `${id}`,
         switchToCurrentSelectionTab: false,
       }),
       isNumerical: true,
     };
-=======
-    return m(SchedRef, {
-      trace: this.trace,
-      id: asSchedSqlId(Number(id)),
-      name: `${id}`,
-      switchToCurrentSelectionTab: false,
-    });
->>>>>>> 753f307d
   }
 }
 
@@ -257,23 +229,15 @@
       return {content: wrongTypeError('id', this.column, id)};
     }
 
-<<<<<<< HEAD
     return {
       content: m(ThreadStateRef, {
+        trace: this.trace,
         id: asThreadStateSqlId(Number(id)),
         name: `${id}`,
         switchToCurrentSelectionTab: false,
       }),
       isNumerical: true,
     };
-=======
-    return m(ThreadStateRef, {
-      trace: this.trace,
-      id: asThreadStateSqlId(Number(id)),
-      name: `${id}`,
-      switchToCurrentSelectionTab: false,
-    });
->>>>>>> 753f307d
   }
 }
 
@@ -297,26 +261,14 @@
       );
     }
 
-<<<<<<< HEAD
     return {
       content: `${utid}`,
       menu: [
-        showThreadDetailsMenuItem(asUtid(Number(utid))),
+        showThreadDetailsMenuItem(this.trace, asUtid(Number(utid))),
         getStandardContextMenuItems(utid, this.column, manager),
       ],
       isNumerical: true,
     };
-=======
-    return m(
-      PopupMenu,
-      {
-        trigger: m(Anchor, `${utid}`),
-      },
-
-      showThreadDetailsMenuItem(this.trace, asUtid(Number(utid))),
-      getStandardContextMenuItems(utid, this.column, manager),
-    );
->>>>>>> 753f307d
   }
 
   listDerivedColumns() {
@@ -382,26 +334,14 @@
       );
     }
 
-<<<<<<< HEAD
     return {
       content: m(Anchor, `${upid}`),
       menu: [
-        showProcessDetailsMenuItem(asUpid(Number(upid))),
+        showProcessDetailsMenuItem(this.trace, asUpid(Number(upid))),
         getStandardContextMenuItems(upid, this.column, manager),
       ],
       isNumerical: true,
     };
-=======
-    return m(
-      PopupMenu,
-      {
-        trigger: m(Anchor, `${upid}`),
-      },
-
-      showProcessDetailsMenuItem(this.trace, asUpid(Number(upid))),
-      getStandardContextMenuItems(upid, this.column, manager),
-    );
->>>>>>> 753f307d
   }
 
   listDerivedColumns() {
