<!doctype html>
<html lang="en-us">
<head>
  <meta charset="utf-8">
  <title>Perfetto UI</title>
  <meta content="width=device-width, initial-scale=1.0, maximum-scale=1.0, user-scalable=0" name="viewport" />
  <link rel="shortcut icon" id="favicon" type="image/png" href="data:image/png;base64,iVBORw0KGgo=">
</head>
<body data-perfetto_version='{"filled_by_build_js":"."}'>
  <!--
    Don't add any content here. The whole <body> is replaced by
    frontend/index.ts when bootstrapping. This is only used for very early
    error reporting.
  -->
  <style>
  #app_load_failure {opacity:0;transition:opacity 1s ease;position:absolute;overflow:auto;background:#080082;top:0;left:0;width:100%;height:100%;bottom:0;right:0;margin:0;opacity:0;user-select:text}
  #app_load_failure > pre {color:#fff;position:absolute;margin:auto;white-space:pre-wrap;top:10vh;max-width:90vw;width:880px;left:0;right:0;font-size:16px;line-height:30px;font-weight:700}
  #app_load_failure > pre span {background:#fff;color:#080082;padding:2px}
  #app_load_failure_dbg { overflow-wrap: break-word; font-size: 12px; line-height: 1; font-weight: initial;}
  #app_load_failure a {color:#fff}
  #app_load { position: absolute; top: 0; left: 0; right:0; bottom: 0; background-color: #2c3e50;}
  #app_load_spinner { margin: 30vh auto; width: 150px; height: 150px; border: 3px solid rgba(255,255,255,.3); border-radius: 50%; border-top-color: #fff; animation: app_load_spin 1s ease-in-out infinite; }
  @keyframes app_load_spin { to { transform: rotate(360deg); } }
  </style>
  <div id="app_load"><div id="app_load_spinner"></div></div>
  <div id="app_load_failure">
<pre>
<span>Perfetto UI - An unrecoverable problem occurred</span>

If you are seeing this message, something went wrong while loading the UI.
In most cases this is due to very slow or flaky network and it goes away by
disabling and re-enabling WiFi or trying reloading.

If the problem persists try these remediation steps:

* Force-reload the page with Ctrl+Shift+R (Mac: Meta+Shift+R) or
  Shift + click on the refresh button.

* <a href="javascript:clearAllCaches();">Clear all the site storage and caches</a> and reload the page.

* Clear the site data and caches from devtools, following <a target="_blank" href="https://developers.google.com/web/tools/chrome-devtools/storage/cache#deletecache">these instructions</a>.

If none of this works, file a bug attaching logs and screenshots from devtools.
  Googlers:      <a href="http://go/perfetto-ui-bug" target="_blank">go/perfetto-ui-bug</a>
  Non-googlers:  <a href="https://github.com/google/perfetto/issues/new" target="_blank">github.com/google/perfetto/issues/new</a>

<div id=app_load_failure_err></div>
Technical Information:
<div id=app_load_failure_dbg></div>
</pre>
  </div>
  <script type="text/javascript">
    'use strict';
    (function () {
      const TIMEOUT_MS = 120000;
      let errTimerId = undefined;

      function errHandler(err) {
        // Note: we deliberately don't clearTimeout(), which means that this
        // handler is called also in the happy case when the UI loads. In that
        // case, though, the onCssLoaded() in frontend/index.ts will empty the
        // <body>, so |div| below will be null and this function becomes a
        // no-op.
        const div = document.getElementById('app_load_failure');
        if (!div) return;
        div.style.opacity ='1';
        const errDom = document.getElementById('app_load_failure_err');
        if (!errDom) return;
        console.error(err);
        errDom.innerText += `${err}\n`;
        const storageJson = JSON.stringify(window.localStorage);
        const dbg = document.getElementById('app_load_failure_dbg');
        if (!dbg) return;
        dbg.innerText = `LocalStorage: ${storageJson}\n`;
        if (errTimerId !== undefined) clearTimeout(errTimerId);
      }

      // For the 'Click here to clear all caches'.
      window.clearAllCaches = async () => {
        if (window.localStorage) window.localStorage.clear();
        if (window.sessionStorage) window.sessionStorage.clear();
        const promises = [];
        if (window.caches) {
          try {
            const keys = await window.caches.keys();
            keys.forEach(k => promises.push(window.caches.delete(k)));
          } catch (_) {
            // TODO(288483453)
          }
        }
        if (navigator.serviceWorker) {
          const regs = await navigator.serviceWorker.getRegistrations();
          regs.forEach(reg => promises.push(reg.unregister()));
        }
        try {
          await Promise.all(promises);
        } catch (_) {
          // TODO(288483453)
        }
        window.location.reload();
      }

      // If the frontend doesn't come up, make the error page above visible.
      errTimerId = setTimeout(() => errHandler('Timed out'), TIMEOUT_MS);
      window.onerror = errHandler;
      window.onunhandledrejection = errHandler;

      const versionStr = document.body.dataset['perfetto_version'] || '{}';
      const versionMap = JSON.parse(versionStr);
      const channel = localStorage.getItem('perfettoUiChannel') || 'stable';

      // The '.' below is a fallback for the case of opening a pinned version
      // (e.g., ui.perfetto.dev/v1.2.3./). In that case, the index.html has no
      // valid version map; we want to load the frontend from the same
      // sub-directory directory, hence ./frontend_bundle.js.
      const version = versionMap[channel] || versionMap['stable'] || '.';

      // Preloading reduce latency of key assets requires for drawing the app.
      // We need to strike a balance here to avoid kicking off too many
      // concurrent requests and slowing down everything.
<<<<<<< HEAD
      const assetsPreload = {
        '/perfetto.css': {as: 'style'},
        '/assets/MaterialSymbolsOutlined.woff2': {as: 'font', type: 'font/woff2'},
        '/assets/RobotoCondensed-Regular.woff2': {as: 'font', type: 'font/woff2'},
        '/assets/Roboto-400.woff2': {as: 'font', type: 'font/woff2'},
=======
      // Note: Fonts (and only fonts) require "crossorigin" as per
      // https://developer.mozilla.org/en-US/docs/Web/HTML/Reference/Attributes/rel/preload.
      const fontAttrs = {crossOrigin: '', as: 'font', type: 'font/woff2'}
      const assetsPreload = {
        '/perfetto.css': {as: 'style'},
        '/assets/MaterialSymbolsOutlined.woff2': fontAttrs,
        '/assets/RobotoCondensed-Regular.woff2': fontAttrs,
        '/assets/Roboto-400.woff2': fontAttrs,
>>>>>>> 79f1a007
      };
      for (const [preloadPath, preloadAttrs] of Object.entries(assetsPreload)) {
        const preloadLink = document.createElement('link');
        preloadLink.rel = 'preload';
<<<<<<< HEAD
        preloadLink.crossOrigin = 'crossorigin';
=======
>>>>>>> 79f1a007
        preloadLink.href = version + preloadPath;
        Object.assign(preloadLink, preloadAttrs);
        document.head.append(preloadLink);
      }

      const script = document.createElement('script');
      script.async = true;
      script.src = version + '/frontend_bundle.js';
      script.onerror = () => errHandler(`Failed to load ${script.src}`);
      document.head.append(script);
    })();
  </script>
</body>
</html><|MERGE_RESOLUTION|>--- conflicted
+++ resolved
@@ -118,13 +118,6 @@
       // Preloading reduce latency of key assets requires for drawing the app.
       // We need to strike a balance here to avoid kicking off too many
       // concurrent requests and slowing down everything.
-<<<<<<< HEAD
-      const assetsPreload = {
-        '/perfetto.css': {as: 'style'},
-        '/assets/MaterialSymbolsOutlined.woff2': {as: 'font', type: 'font/woff2'},
-        '/assets/RobotoCondensed-Regular.woff2': {as: 'font', type: 'font/woff2'},
-        '/assets/Roboto-400.woff2': {as: 'font', type: 'font/woff2'},
-=======
       // Note: Fonts (and only fonts) require "crossorigin" as per
       // https://developer.mozilla.org/en-US/docs/Web/HTML/Reference/Attributes/rel/preload.
       const fontAttrs = {crossOrigin: '', as: 'font', type: 'font/woff2'}
@@ -133,15 +126,10 @@
         '/assets/MaterialSymbolsOutlined.woff2': fontAttrs,
         '/assets/RobotoCondensed-Regular.woff2': fontAttrs,
         '/assets/Roboto-400.woff2': fontAttrs,
->>>>>>> 79f1a007
       };
       for (const [preloadPath, preloadAttrs] of Object.entries(assetsPreload)) {
         const preloadLink = document.createElement('link');
         preloadLink.rel = 'preload';
-<<<<<<< HEAD
-        preloadLink.crossOrigin = 'crossorigin';
-=======
->>>>>>> 79f1a007
         preloadLink.href = version + preloadPath;
         Object.assign(preloadLink, preloadAttrs);
         document.head.append(preloadLink);
