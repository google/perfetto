// Copyright (C) 2018 The Android Open Source Project
//
// Licensed under the Apache License, Version 2.0 (the "License");
// you may not use this file except in compliance with the License.
// You may obtain a copy of the License at
//
//      http://www.apache.org/licenses/LICENSE-2.0
//
// Unless required by applicable law or agreed to in writing, software
// distributed under the License is distributed on an "AS IS" BASIS,
// WITHOUT WARRANTIES OR CONDITIONS OF ANY KIND, either express or implied.
// See the License for the specific language governing permissions and
// limitations under the License.

@import "widgets/theme";
@import "typefaces";
@import "fonts";

:root {
  --sidebar-width: 230px;
  --topbar-height: 44px;
  --monospace-font: "Roboto Mono", monospace;
  --track-shell-width: 250px;
  --track-border-color: #00000025;
  --anim-easing: cubic-bezier(0.4, 0, 0.2, 1);
  --selection-stroke-color: #00344596;
  --selection-fill-color: #8398e64d;
  --overview-timeline-non-visible-color: #c8c8c8cc;
  --details-content-height: 280px;
}

@mixin transition($time: 0.1s) {
  transition: opacity $time ease, color $time ease, background-color $time ease,
    border-color $time ease, width $time ease, height $time ease,
    max-width $time ease, max-height $time ease, margin $time ease,
    transform $time ease, box-shadow $time ease, border-radius $time ease;
}

@mixin material-icon($content) {
  @include icon;
  content: $content;
}

@mixin track_shell_title() {
  font-size: 14px;
  max-height: 30px;
  overflow: hidden;
  text-align: left;
  overflow-wrap: break-word;
  font-family: "Roboto Condensed", sans-serif;
  font-weight: 300;
  line-break: anywhere;
}

* {
  box-sizing: border-box;
  -webkit-tap-highlight-color: transparent;
  touch-action: none;
}

html {
  font-family: Roboto, verdana, sans-serif;
  height: 100%;
  width: 100%;
}

html,
body,
body > main {
  height: 100%;
  width: 100%;
  padding: 0;
  margin: 0;
  overscroll-behavior: none;
  overflow: hidden;
}

pre,
code {
  font-family: var(--monospace-font);
}

// This is to minimize Mac vs Linux Chrome Headless rendering differences
// when running UI intergrationtests via puppeteer.
body.testing {
  -webkit-font-smoothing: antialiased !important;
  font-kerning: none !important;
}

h1,
h2,
h3 {
  font-family: inherit;
  font-size: inherit;
  font-weight: inherit;
  padding: 0;
  margin: 0;
}
table {
  user-select: text;
}

body > main {
  display: grid;
  grid-template-areas:
    "sidebar topbar"
    "sidebar alerts"
    "sidebar page";
  grid-template-rows: auto auto 1fr;
  grid-template-columns: auto 1fr;
  color: #121212;
  overflow: hidden;
}

body.filedrag::after {
  content: "Drop the trace file to open it";
  position: fixed;
  z-index: 99;
  top: 0;
  left: 0;
  right: 0;
  bottom: 0;
  border: 10px dashed #404854;
  text-align: center;
  font-size: 3rem;
  line-height: 100vh;
  color: #333;
  background: rgba(255, 255, 255, 0.5);
}

button {
  background: none;
  color: inherit;
  border: none;
  padding: 0;
  font: inherit;
  cursor: pointer;
  outline: inherit;
}

button.close {
  font-family: var(--monospace-font);
}

.full-page-loading-screen {
  position: absolute;
  width: 100%;
  height: 100%;
  display: flex;
  justify-content: center;
  align-items: center;
  flex-direction: row;
  background: #3e4a5a url("assets/logo-3d.png") no-repeat fixed center;
}

.page {
  grid-area: page;
  position: relative;
  display: flex;
  flex-direction: column;
  overflow: hidden;
}

.split-panel {
  flex: 1;
  display: flex;
  flex-flow: row;
  position: relative;
  overflow: hidden;
}

.alerts {
  grid-area: alerts;
  background-color: #f2f2f2;
  > div {
    font-family: "Roboto", sans-serif;
    font-weight: 400;
    letter-spacing: 0.25px;
    padding: 1rem;
    display: flex;
    justify-content: space-between;
    align-items: center;
    button {
      width: 24px;
      height: 24px;
    }
  }
}

@mixin table-font-size {
  font-size: 14px;
  line-height: 18px;
}

$table-hover-color: hsl(214, 22%, 90%);

$table-border-color: rgba(60, 76, 92, 0.4);

$bottom-tab-padding: 10px;

@mixin table-component {
  @include bottom-panel-font;
  @include table-font-size;

  width: 100%;
<<<<<<< HEAD
}

@mixin table-font-size {
  font-size: 14px;
  line-height: 18px;
}

$table-hover-color: hsl(214, 22%, 90%);

$table-border-color: rgba(60, 76, 92, 0.4);

$bottom-tab-padding: 10px;

@mixin table-component {
  @include bottom-panel-font;
  @include table-font-size;

  width: 100%;
=======
>>>>>>> 5f456dbc
  border-collapse: collapse;

  thead {
    font-weight: normal;
  }

  tr:hover td {
    background-color: $table-hover-color;
  }

  tr.header {
    border-bottom: 1px solid $table-border-color;
    text-align: center;
  }

  td {
    padding: 2px 1px;

    i.material-icons {
      // Shrink the icons inside the table cells to increase the information
      // density a little bit.
      font-size: 16px;
    }
  }
}

.generic-table {
  @include table-component;
}

.pivot-table {
  @include table-component;

  thead,
  i {
    cursor: pointer;
  }
  td.first {
    border-left: 1px solid $table-border-color;
    padding-left: 6px;
  }
  thead td.reorderable-cell {
    cursor: grab;
  }
  .disabled {
    cursor: default;
  }
  .indent {
    display: inline-block;
    // 16px is the width of expand_more/expand_less icon to pad out cells
    // without the button
    width: 16px;
  }
  strong {
    font-weight: 400;
  }
}

.query-table {
  width: 100%;
  font-size: 14px;
  border: 0;
  thead td {
<<<<<<< HEAD
    position: sticky;
    top: 0;
=======
    // TODO(stevegolton): Get sticky working again.
    // position: sticky;
    // top: 0;
>>>>>>> 5f456dbc
    background-color: hsl(214, 22%, 90%);
    color: #262f3c;
    text-align: center;
    padding: 1px 3px;
    border-style: solid;
    border-color: #fff;
    border-right-width: 1px;
    border-left-width: 1px;
  }
  tbody tr {
    @include transition();
    background-color: hsl(214, 22%, 100%);
    font-family: var(--monospace-font);
    &:nth-child(even) {
      background-color: hsl(214, 22%, 95%);
    }
    td:first-child {
      padding-left: 5px;
<<<<<<< HEAD
    }
    td:last-child {
      padding-right: 5px;
    }
    &:hover {
      background-color: hsl(214, 22%, 90%);
    }
=======
    }
    td:last-child {
      padding-right: 5px;
    }
    &:hover {
      background-color: hsl(214, 22%, 90%);
    }
>>>>>>> 5f456dbc
    &[clickable] {
      cursor: pointer;
    }
  }
}

.query-error {
  padding: 20px 10px;
  color: hsl(-10, 50%, 50%);
  font-family: "Roboto Condensed", sans-serif;
  font-weight: 300;
}

.dropdown {
  display: inline-block;
  position: relative;
}

.dropdown-button {
  cursor: pointer;
}

.popup-menu {
  position: absolute;
  background-color: white;
  right: 0;
  box-shadow: 0 0 4px 0 #999;
  /* TODO(hjd): Reduce and make z-index use sensible. */
  z-index: 1000;

  &.closed {
    display: none;
  }

  &.opened {
    display: block;
  }

  button.open-menu {
    border-radius: 0;
    margin: 0;
    height: auto;
    background: transparent;
    color: #111;
    font-size: 12px;
    padding: 0.4em 1em;
    white-space: nowrap;
    width: 100%;
    text-align: right;
    line-height: 1;
    display: block; // Required in order for inherited white-space property not
    // to screw up vertical rendering of the popup menu items.

    &:hover {
      background: #c7d0db;
    }
  }

  .nested-menu {
    padding-right: 1em;
  }
}

.track {
  display: grid;
  grid-template-columns: auto 1fr;
  grid-template-rows: 1fr 0;

  &::after {
    display: block;
    content: "";
    grid-column: 1 / span 2;
    border-top: 1px solid var(--track-border-color);
    margin-top: -1px;
    z-index: 2;
  }

  .track-shell {
    @include transition();
    padding-left: 10px;
    display: grid;
    cursor: grab;
    grid-template-areas: "title buttons";
    grid-template-columns: 1fr auto;
    align-items: center;
    width: var(--track-shell-width);
    background: #fff;
    border-right: 1px solid #c7d0db;
    overflow: hidden;

    &.drag {
      background-color: #eee;
      box-shadow: 0 4px 12px -4px #999 inset;
    }
    &.drop-before {
      box-shadow: 0 4px 2px -1px hsl(213, 40%, 50%) inset;
    }
    &.drop-after {
      box-shadow: 0 -4px 2px -1px hsl(213, 40%, 50%) inset;
    }

    &.selected {
      background-color: #ebeef9;
    }

    &.alternating-thread-track {
      background: hsl(214, 22%, 95%);
    }

    .chip {
      background-color: #bed6ff;
      border-radius: $pf-border-radius;
      font-size: smaller;
      padding: 0 0.1rem;
      margin-left: 1ch;
    }

    h1 {
      grid-area: title;
      color: hsl(213, 22%, 30%);
      @include track_shell_title();
    }
    .track-buttons {
      grid-area: buttons;
      display: flex;
      height: 100%;
      align-items: center;
    }
    .track-button {
      @include transition();
      color: rgb(60, 86, 136);
      cursor: pointer;
      width: 22px;
      font-size: 18px;
      opacity: 0;
    }

    .track-button.show {
      opacity: 1;
<<<<<<< HEAD
    }
    .track-button.full-height {
      display: flex;
      height: 100%;
      align-items: center;
      justify-content: center;

      &:hover {
        background-color: #ebeef9;
      }
    }

    &:hover .track-button {
      opacity: 1;
    }
=======
    }
    .track-button.full-height {
      display: flex;
      height: 100%;
      align-items: center;
      justify-content: center;

      &:hover {
        background-color: #ebeef9;
      }
    }

    &:hover .track-button {
      opacity: 1;
    }
>>>>>>> 5f456dbc
    &.flash {
      background-color: #ffe263;
    }
  }
}

.scrolling-panel-container {
  position: relative;
  overflow-x: hidden;
  overflow-y: scroll; // Always show vertical scrollbar
  flex: 1 1 auto;
  will-change: transform; // Force layer creation.
  display: grid;
  grid-template-columns: 1fr;
  grid-template-rows: 1fr;
  grid-template-areas: "space";
}

.details-panel-container {
  box-shadow: #0000003b 0px 0px 3px 1px;
<<<<<<< HEAD
  position: relative;
  overflow-x: hidden;
  overflow-y: auto;
  flex: 1 1 auto;
  // TODO(hjd): This causes the sticky header to flicker when scrolling.
  // Is will-change necessary in the details panel?
  // will-change: transform;
  display: grid;
  grid-template-columns: 1fr;
  grid-template-rows: 1fr;
  grid-template-areas: "space";
=======
  overflow: auto;
>>>>>>> 5f456dbc
}

.pinned-panel-container {
  position: relative;
  // Override top level overflow: hidden so height of this flex item can be
  // its content height.
  overflow: visible;
  box-shadow: 1px 3px 15px rgba(23, 32, 44, 0.3);
  z-index: 2;
  display: grid;
  grid-template-columns: 1fr;
  grid-template-rows: 1fr;
  grid-template-areas: "space";
}

// In the scrolling case, since the canvas is overdrawn and continuously
// repositioned, we need the canvas to be in a div with overflow hidden and
// height equaling the total height of the content to prevent scrolling
// height from growing.
.scroll-limiter {
  position: relative;
  grid-area: space;
  overflow: hidden;
}

canvas.main-canvas {
  z-index: -1;
}

.panels {
  grid-area: space;
  user-select: none;
}

.panel {
  position: relative; // Otherwise canvas covers panel dom.

  &.sticky {
<<<<<<< HEAD
    position: sticky;
    z-index: 3;
    top: 0;
=======
    // TODO(stevegolton): Get sticky working again.
    // position: sticky;
    z-index: 3;
    // top: 0;
>>>>>>> 5f456dbc
    background-color: hsl(215, 22%, 19%);
  }
}

.pan-and-zoom-content {
  flex: 1;
  position: relative;
  display: flex;
  flex-flow: column nowrap;
}

.overview-timeline {
  height: 70px;
}

.time-axis-panel {
  height: 12px;
}

.tickbar {
  height: 5px;
}

.notes-panel {
  height: 20px;
}

.x-scrollable {
  overflow-x: auto;
}

header.overview {
  position: sticky;
  top: 0;
  left: 0;
  display: flex;
  align-content: baseline;
  background-color: hsl(213, 22%, 82%);
  color: hsl(213, 22%, 20%);
  font-family: "Roboto Condensed", sans-serif;
  font-size: 15px;
  font-weight: 400;
  padding: 4px 10px;
  vertical-align: middle;
  border-color: hsl(213, 22%, 75%);
  border-style: solid;
  border-width: 1px 0;
  .code {
    font-family: var(--monospace-font);
    font-size: 12px;
    margin-left: 10px;
    color: hsl(213, 22%, 40%);
  }
  span {
    white-space: nowrap;
  }
  span.code {
    text-overflow: ellipsis;
    max-width: 50vw;
    overflow: hidden;
  }
  span.spacer {
    flex-grow: 1;
  }
}

.text-select {
  user-select: text;
}

button.query-ctrl {
  background: #262f3c;
  color: white;
  border-radius: 10px;
  font-size: 10px;
  height: 18px;
  line-height: 18px;
  min-width: 7em;
  margin: auto 0 auto 1rem;
}

.debug-panel-border {
  position: absolute;
  top: 0;
  height: 100%;
  width: 100%;
  border: 1px solid rgba(69, 187, 73, 0.5);
  pointer-events: none;
}

.perf-stats {
  --stroke-color: hsl(217, 39%, 94%);
  position: fixed;
  bottom: 0;
  left: 0;
  width: 600px;
  color: var(--stroke-color);
  font-family: var(--monospace-font);
  padding: 10px 24px;
  z-index: 100;
  background-color: rgba(27, 28, 29, 0.9);
  button {
    text-decoration: underline;
    color: hsl(45, 100%, 48%);
    &:hover {
      color: hsl(6, 70%, 53%);
    }
  }
  .close-button {
    position: absolute;
    right: 20px;
    top: 10px;
    width: 20px;
    height: 20px;
    color: var(--stroke-color);
  }
  & > section {
    padding: 5px;
    border-bottom: 1px solid var(--stroke-color);
  }
  div {
    margin: 2px 0;
  }
  table,
  td,
  th {
    border: 1px solid var(--stroke-color);
    text-align: center;
    padding: 4px;
    margin: 4px 0;
  }
  table {
    border-collapse: collapse;
  }
}

.track-group-panel {
  --collapsed-background: hsla(190, 49%, 97%, 1);
  --collapsed-transparent: hsla(190, 49%, 97%, 0);
  --expanded-background: hsl(215, 22%, 19%);
  --expanded-transparent: hsl(215, 22%, 19%, 0);
  display: grid;
  grid-template-columns: auto 1fr;
  grid-template-rows: 1fr;
  transition: background-color 0.4s, color 0.4s;
  height: 40px;
  &::after {
    display: block;
    content: "";
    grid-column: 1 / span 2;
    border-top: 1px solid var(--track-border-color);
    margin-top: -1px;
  }
  &[collapsed="true"] {
    background-color: var(--collapsed-transparent);
    .shell {
      border-right: 1px solid #c7d0db;
      background-color: var(--collapsed-background);
    }
    .track-button {
      color: rgb(60, 86, 136);
    }
  }
  &[collapsed="false"] {
    background-color: var(--expanded-transparent);
    color: white;
    font-weight: bold;
    .shell.flash {
      color: #121212;
    }
    .track-button {
      color: white;
    }
    span.chip {
      color: #121212;
    }
  }
  .shell {
    padding: 4px 4px;
    display: grid;
    grid-template-areas: "fold-button title check";
    grid-template-columns: 28px 1fr 20px;
    align-items: center;
    line-height: 1;
    width: var(--track-shell-width);
    min-height: 40px;
    transition: background-color 0.4s;

    .track-title {
      user-select: text;
    }

    .track-subtitle {
      font-size: 0.6rem;
      font-weight: normal;
      overflow: hidden;
      white-space: nowrap;
      text-overflow: ellipsis;
      // Maximum width according to grid-template-columns value for .shell
      width: calc(var(--track-shell-width) - 56px);
    }

    .chip {
      background-color: #bed6ff;
      border-radius: 3px;
      font-size: smaller;
      padding: 0 0.1rem;
      margin-left: 1ch;
    }

    .title-wrapper {
      grid-area: title;
      overflow: hidden;
    }
    h1 {
      @include track_shell_title();
    }
    .fold-button {
      grid-area: fold-button;
    }
    .track-button {
      font-size: 20px;
    }
    &:hover {
      cursor: pointer;
      .fold-button {
        color: hsl(45, 100%, 48%);
      }
    }
    &.flash {
      background-color: #ffe263;
    }
    &.selected {
      background-color: #ebeef9;
    }
  }
  .track-content {
    display: grid;
    span {
      @include track_shell_title();
      align-self: center;
    }
  }
}

.time-selection-panel {
  height: 10px;
}

.cookie-consent {
  position: absolute;
  z-index: 10;
  left: 10px;
  bottom: 10px;
  width: 550px;
  background-color: #19212b;
  font-size: 14px;
  color: rgb(180, 183, 186);
  border-radius: 5px;
  padding: 20px;

  .buttons {
    display: flex;
    justify-content: flex-end;
    margin-top: 10px;
    font-size: 15px;
  }

  button {
    padding: 10px;
    border-radius: 3px;
    color: #fff;
    margin-left: 5px;
    a {
      text-decoration: none;
      color: #fff;
    }
  }
  button:hover {
    background-color: #373f4b;
    cursor: pointer;
  }
}

.disallow-selection {
  user-select: none;
}

.pivot-table {
  user-select: text;
  padding: $bottom-tab-padding;

  button.mode-button {
    border-radius: 10px;
    padding: 7px;
    margin: 5px;
    background-color: #c7d0db;
  }

  &.query-error {
    color: red;
  }

  .total-values {
    text-align: right;
    padding-right: 10px;
  }

  .empty-result {
    padding: 10px;
  }

  td.menu {
    text-align: left;
  }

  td {
    // In context menu icon to go on a separate line.
    // In regular pivot table cells, avoids wrapping the icon spacer to go on
    // a separate line.
    white-space: pre;
  }
}

.name-completion {
  input {
    width: 90%;
  }
  min-height: 20vh;
  min-width: 30vw;

  .arguments-popup-sizer {
    color: transparent;
    user-select: none;
    height: 0;
  }
}

.reorderable-cell {
  &.dragged {
    color: gray;
  }

  &.highlight-left {
    background: linear-gradient(90deg, $table-border-color, transparent 20%);
  }

  &.highlight-right {
    background: linear-gradient(270deg, $table-border-color, transparent 20%);
  }
}

.history-item {
  border-bottom: 1px solid hsl(213, 22%, 75%);
  padding: 0.25em 0.5em;
  max-height: 150px;
  overflow-y: auto;

  pre {
    font-size: 10pt;
    margin: 0;
    overflow-x: auto;
  }

  &:hover .history-item-buttons {
    visibility: visible;
  }
}

.history-item-buttons {
  position: sticky;
  float: right;
  top: 0;
  visibility: hidden;

  button {
    margin: 0 0.5rem;

    i.material-icons,
    i.material-icons-filled {
      font-size: 18px;
    }
  }
}

.context-wrapper {
  white-space: nowrap;

  i.material-icons {
    margin-left: 0;
  }
}<|MERGE_RESOLUTION|>--- conflicted
+++ resolved
@@ -203,27 +203,6 @@
   @include table-font-size;
 
   width: 100%;
-<<<<<<< HEAD
-}
-
-@mixin table-font-size {
-  font-size: 14px;
-  line-height: 18px;
-}
-
-$table-hover-color: hsl(214, 22%, 90%);
-
-$table-border-color: rgba(60, 76, 92, 0.4);
-
-$bottom-tab-padding: 10px;
-
-@mixin table-component {
-  @include bottom-panel-font;
-  @include table-font-size;
-
-  width: 100%;
-=======
->>>>>>> 5f456dbc
   border-collapse: collapse;
 
   thead {
@@ -287,14 +266,9 @@
   font-size: 14px;
   border: 0;
   thead td {
-<<<<<<< HEAD
-    position: sticky;
-    top: 0;
-=======
     // TODO(stevegolton): Get sticky working again.
     // position: sticky;
     // top: 0;
->>>>>>> 5f456dbc
     background-color: hsl(214, 22%, 90%);
     color: #262f3c;
     text-align: center;
@@ -313,7 +287,6 @@
     }
     td:first-child {
       padding-left: 5px;
-<<<<<<< HEAD
     }
     td:last-child {
       padding-right: 5px;
@@ -321,15 +294,6 @@
     &:hover {
       background-color: hsl(214, 22%, 90%);
     }
-=======
-    }
-    td:last-child {
-      padding-right: 5px;
-    }
-    &:hover {
-      background-color: hsl(214, 22%, 90%);
-    }
->>>>>>> 5f456dbc
     &[clickable] {
       cursor: pointer;
     }
@@ -469,7 +433,6 @@
 
     .track-button.show {
       opacity: 1;
-<<<<<<< HEAD
     }
     .track-button.full-height {
       display: flex;
@@ -485,23 +448,6 @@
     &:hover .track-button {
       opacity: 1;
     }
-=======
-    }
-    .track-button.full-height {
-      display: flex;
-      height: 100%;
-      align-items: center;
-      justify-content: center;
-
-      &:hover {
-        background-color: #ebeef9;
-      }
-    }
-
-    &:hover .track-button {
-      opacity: 1;
-    }
->>>>>>> 5f456dbc
     &.flash {
       background-color: #ffe263;
     }
@@ -522,21 +468,7 @@
 
 .details-panel-container {
   box-shadow: #0000003b 0px 0px 3px 1px;
-<<<<<<< HEAD
-  position: relative;
-  overflow-x: hidden;
-  overflow-y: auto;
-  flex: 1 1 auto;
-  // TODO(hjd): This causes the sticky header to flicker when scrolling.
-  // Is will-change necessary in the details panel?
-  // will-change: transform;
-  display: grid;
-  grid-template-columns: 1fr;
-  grid-template-rows: 1fr;
-  grid-template-areas: "space";
-=======
   overflow: auto;
->>>>>>> 5f456dbc
 }
 
 .pinned-panel-container {
@@ -575,16 +507,10 @@
   position: relative; // Otherwise canvas covers panel dom.
 
   &.sticky {
-<<<<<<< HEAD
-    position: sticky;
-    z-index: 3;
-    top: 0;
-=======
     // TODO(stevegolton): Get sticky working again.
     // position: sticky;
     z-index: 3;
     // top: 0;
->>>>>>> 5f456dbc
     background-color: hsl(215, 22%, 19%);
   }
 }
