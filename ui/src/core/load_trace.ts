// Copyright (C) 2018 The Android Open Source Project
//
// Licensed under the Apache License, Version 2.0 (the "License");
// you may not use this file except in compliance with the License.
// You may obtain a copy of the License at
//
//      http://www.apache.org/licenses/LICENSE-2.0
//
// Unless required by applicable law or agreed to in writing, software
// distributed under the License is distributed on an "AS IS" BASIS,
// WITHOUT WARRANTIES OR CONDITIONS OF ANY KIND, either express or implied.
// See the License for the specific language governing permissions and
// limitations under the License.

import {assertExists, assertTrue} from '../base/logging';
import {time, Time, TimeSpan} from '../base/time';
import {cacheTrace} from './cache_manager';
import {
  getEnabledMetatracingCategories,
  isMetatracingEnabled,
} from './metatracing';
import {featureFlags} from './feature_flags';
import {Engine, EngineBase} from '../trace_processor/engine';
import {HttpRpcEngine} from '../trace_processor/http_rpc_engine';
import {
  LONG,
  LONG_NULL,
  NUM,
  NUM_NULL,
  STR,
} from '../trace_processor/query_result';
import {WasmEngineProxy} from '../trace_processor/wasm_engine_proxy';
import {
  TraceBufferStream,
  TraceFileStream,
  TraceHttpStream,
  TraceMultipleFilesStream,
  TraceStream,
} from '../core/trace_stream';
import {
  deserializeAppStatePhase1,
  deserializeAppStatePhase2,
} from './state_serialization';
import {AppImpl} from './app_impl';
import {raf} from './raf_scheduler';
import {TraceImpl} from './trace_impl';
import {TraceSource} from './trace_source';
import {Router} from '../core/router';
import {TraceInfoImpl} from './trace_info_impl';
<<<<<<< HEAD
import {base64Decode} from '../base/string_utils';
=======
import {base64Decode} from 'src/base/string_utils';
>>>>>>> 2310fda8

const ENABLE_CHROME_RELIABLE_RANGE_ZOOM_FLAG = featureFlags.register({
  id: 'enableChromeReliableRangeZoom',
  name: 'Enable Chrome reliable range zoom',
  description: 'Automatically zoom into the reliable range for Chrome traces',
  defaultValue: false,
});

const ENABLE_CHROME_RELIABLE_RANGE_ANNOTATION_FLAG = featureFlags.register({
  id: 'enableChromeReliableRangeAnnotation',
  name: 'Enable Chrome reliable range annotation',
  description: 'Automatically adds an annotation for the reliable range start',
  defaultValue: false,
});

// The following flags control TraceProcessor Config.
const CROP_TRACK_EVENTS_FLAG = featureFlags.register({
  id: 'cropTrackEvents',
  name: 'Crop track events',
  description: 'Ignores track events outside of the range of interest',
  defaultValue: false,
});
const INGEST_FTRACE_IN_RAW_TABLE_FLAG = featureFlags.register({
  id: 'ingestFtraceInRawTable',
  name: 'Ingest ftrace in raw table',
  description: 'Enables ingestion of typed ftrace events into the raw table',
  defaultValue: true,
});
const ANALYZE_TRACE_PROTO_CONTENT_FLAG = featureFlags.register({
  id: 'analyzeTraceProtoContent',
  name: 'Analyze trace proto content',
  description:
    'Enables trace proto content analysis (experimental_proto_content table)',
  defaultValue: false,
});
const FTRACE_DROP_UNTIL_FLAG = featureFlags.register({
  id: 'ftraceDropUntilAllCpusValid',
  name: 'Crop ftrace events',
  description:
    'Drop ftrace events until all per-cpu data streams are known to be valid',
  defaultValue: true,
});
const FORCE_FULL_SORT_FLAG = featureFlags.register({
  id: 'forceFullSort',
  name: 'Force full sort',
  description:
    'Forces the trace processor into performing a full sort ignoring any windowing logic',
  defaultValue: false,
});

// TODO(stevegolton): Move this into some global "SQL extensions" file and
// ensure it's only run once.
async function defineMaxLayoutDepthSqlFunction(engine: Engine): Promise<void> {
  await engine.query(`
    create perfetto function __max_layout_depth(track_count INT, track_ids STRING)
    returns INT AS
    select iif(
      $track_count = 1,
      (
        select max_depth
        from _slice_track_summary
        where id = cast($track_ids AS int)
      ),
      (
        select max(layout_depth)
        from experimental_slice_layout($track_ids)
      )
    );
  `);
}

let lastEngineId = 0;

export async function loadTrace(
  app: AppImpl,
  traceSource: TraceSource,
): Promise<TraceImpl> {
  updateStatus(app, 'Opening trace');
  const engineId = `${++lastEngineId}`;
  const engine = await createEngine(app, engineId);
  return await loadTraceIntoEngine(app, traceSource, engine);
}

async function createEngine(
  app: AppImpl,
  engineId: string,
): Promise<EngineBase> {
  // Check if there is any instance of the trace_processor_shell running in
  // HTTP RPC mode (i.e. trace_processor_shell -D).
  let useRpc = false;
  if (app.httpRpc.newEngineMode === 'USE_HTTP_RPC_IF_AVAILABLE') {
    useRpc = (await HttpRpcEngine.checkConnection()).connected;
  }
  const descriptorBlobs: Uint8Array[] = [];
  if (app.extraParsingDescriptors.length > 0) {
    for (const b64Str of app.extraParsingDescriptors) {
      descriptorBlobs.push(base64Decode(b64Str));
    }
  }
  let engine;
  if (useRpc) {
    console.log('Opening trace using native accelerator over HTTP+RPC');
    engine = new HttpRpcEngine(engineId);
  } else {
    console.log('Opening trace using built-in WASM engine');
    engine = new WasmEngineProxy(engineId);
    engine.resetTraceProcessor({
      tokenizeOnly: false,
      cropTrackEvents: CROP_TRACK_EVENTS_FLAG.get(),
      ingestFtraceInRawTable: INGEST_FTRACE_IN_RAW_TABLE_FLAG.get(),
      analyzeTraceProtoContent: ANALYZE_TRACE_PROTO_CONTENT_FLAG.get(),
      ftraceDropUntilAllCpusValid: FTRACE_DROP_UNTIL_FLAG.get(),
      extraParsingDescriptors: descriptorBlobs,
<<<<<<< HEAD
      forceFullSort: FORCE_FULL_SORT_FLAG.get(),
=======
>>>>>>> 2310fda8
    });
  }
  engine.onResponseReceived = () => raf.scheduleFullRedraw();

  if (isMetatracingEnabled()) {
    engine.enableMetatrace(assertExists(getEnabledMetatracingCategories()));
  }
  return engine;
}

async function loadTraceIntoEngine(
  app: AppImpl,
  traceSource: TraceSource,
  engine: EngineBase,
): Promise<TraceImpl> {
  let traceStream: TraceStream | undefined;
  const serializedAppState = traceSource.serializedAppState;
  if (traceSource.type === 'FILE') {
    traceStream = new TraceFileStream(traceSource.file);
  } else if (traceSource.type === 'ARRAY_BUFFER') {
    traceStream = new TraceBufferStream(traceSource.buffer);
  } else if (traceSource.type === 'URL') {
    traceStream = new TraceHttpStream(traceSource.url);
  } else if (traceSource.type === 'HTTP_RPC') {
    traceStream = undefined;
  } else if (traceSource.type === 'MULTIPLE_FILES') {
    traceStream = new TraceMultipleFilesStream(traceSource.files);
  } else {
    throw new Error(`Unknown source: ${JSON.stringify(traceSource)}`);
  }

  // |traceStream| can be undefined in the case when we are using the external
  // HTTP+RPC endpoint and the trace processor instance has already loaded
  // a trace (because it was passed as a cmdline argument to
  // trace_processor_shell). In this case we don't want the UI to load any
  // file/stream and we just want to jump to the loading phase.
  if (traceStream !== undefined) {
    const tStart = performance.now();
    for (;;) {
      const res = await traceStream.readChunk();
      await engine.parse(res.data);
      const elapsed = (performance.now() - tStart) / 1000;
      let status = 'Loading trace ';
      if (res.bytesTotal > 0) {
        const progress = Math.round((res.bytesRead / res.bytesTotal) * 100);
        status += `${progress}%`;
      } else {
        status += `${Math.round(res.bytesRead / 1e6)} MB`;
      }
      status += ` - ${Math.ceil(res.bytesRead / elapsed / 1e6)} MB/s`;
      updateStatus(app, status);
      if (res.eof) break;
    }
    await engine.notifyEof();
  } else {
    assertTrue(engine instanceof HttpRpcEngine);
    await engine.restoreInitialTables();
  }
  for (const p of app.extraSqlPackages) {
    await engine.registerSqlPackages(p);
  }

  const traceDetails = await getTraceInfo(engine, app, traceSource);
  const trace = TraceImpl.createInstanceForCore(app, engine, traceDetails);
  app.setActiveTrace(trace);

  const visibleTimeSpan = await computeVisibleTime(
    traceDetails.start,
    traceDetails.end,
    trace.traceInfo.traceType === 'json',
    engine,
  );

  trace.timeline.updateVisibleTime(visibleTimeSpan);

  const cacheUuid = traceDetails.cached ? traceDetails.uuid : '';

  // Attempt to preserve the existing page, only add/change the local_cache_key.
  //
  // This is so that if the user opens a trace from a URL or has navigated to a
  // page before opening a trace, we stay on that page. This allows links to
  // e.g. #!/explore to work as expected.
  //
  // Only navigate to the timeline page if we are currently on the home page.
  const route = Router.parseUrl(window.location.href);

  let nextPage = route.page;
  if (route.page === '/' || route.page === '') {
    // Current'y on the home page, navigate to the timeline page.
    nextPage = '/viewer';
  }

  Router.navigate(`#!${nextPage}?local_cache_key=${cacheUuid}`);

  // Make sure the helper views are available before we start adding tracks.
  await includeSummaryTables(trace);

  await defineMaxLayoutDepthSqlFunction(engine);

  if (serializedAppState !== undefined) {
    deserializeAppStatePhase1(serializedAppState, trace);
  }

  await app.plugins.onTraceLoad(trace, (id) => {
    updateStatus(app, `Running plugin: ${id}`);
  });

  decideTabs(trace);

  updateStatus(app, `Loading minimap`);
  await trace.minimap.load(traceDetails.start, traceDetails.end);

  // Trace Processor doesn't support the reliable range feature for JSON
  // traces.
  if (
    trace.traceInfo.traceType !== 'json' &&
    ENABLE_CHROME_RELIABLE_RANGE_ANNOTATION_FLAG.get()
  ) {
    const reliableRangeStart = await computeTraceReliableRangeStart(engine);
    if (reliableRangeStart > 0) {
      trace.notes.addNote({
        timestamp: reliableRangeStart,
        color: '#ff0000',
        text: 'Reliable Range Start',
      });
    }
  }

  // notify() will await that all listeners' promises have resolved.
  await trace.onTraceReady.notify();

  if (serializedAppState !== undefined) {
    // Wait that plugins have completed their actions and then proceed with
    // the final phase of app state restore.
    // TODO(primiano): this can probably be removed once we refactor tracks
    // to be URI based and can deal with non-existing URIs.
    deserializeAppStatePhase2(serializedAppState, trace);
  }

  // Execute startup commands as the final step - simulates user actions
  // after the trace is fully loaded and any saved state has been restored.
  // This ensures startup commands see the complete, final state of the trace.
  if (trace.commands.hasStartupCommands()) {
    updateStatus(app, 'Running startup commands');
    using _ = trace.omnibox.disablePrompts();
    await trace.commands.runStartupCommands();
  }

  return trace;
}

function decideTabs(trace: TraceImpl) {
  // Show the list of default tabs, but don't make them active!
  for (const tabUri of trace.tabs.defaultTabs) {
    trace.tabs.showTab(tabUri);
  }
}

async function includeSummaryTables(trace: TraceImpl) {
  const engine = trace.engine;
  updateStatus(trace, 'Creating slice summaries');
  await engine.query(`include perfetto module viz.summary.slices;`);

  updateStatus(trace, 'Creating counter summaries');
  await engine.query(`include perfetto module viz.summary.counters;`);

  updateStatus(trace, 'Creating thread summaries');
  await engine.query(`include perfetto module viz.summary.threads;`);

  updateStatus(trace, 'Creating processes summaries');
  await engine.query(`include perfetto module viz.summary.processes;`);
}

function updateStatus(traceOrApp: TraceImpl | AppImpl, msg: string): void {
  const showUntilDismissed = 0;
  traceOrApp.omnibox.showStatusMessage(msg, showUntilDismissed);
}

async function computeFtraceBounds(engine: Engine): Promise<TimeSpan | null> {
  const result = await engine.query(`
    SELECT min(ts) as start, max(ts) as end FROM ftrace_event;
  `);
  const {start, end} = result.firstRow({start: LONG_NULL, end: LONG_NULL});
  if (start !== null && end !== null) {
    return new TimeSpan(Time.fromRaw(start), Time.fromRaw(end));
  }
  return null;
}

async function computeTraceReliableRangeStart(engine: Engine): Promise<time> {
  const result =
    await engine.query(`SELECT RUN_METRIC('chrome/chrome_reliable_range.sql');
       SELECT start FROM chrome_reliable_range`);
  const bounds = result.firstRow({start: LONG});
  return Time.fromRaw(bounds.start);
}

async function computeVisibleTime(
  traceStart: time,
  traceEnd: time,
  isJsonTrace: boolean,
  engine: Engine,
): Promise<TimeSpan> {
  // initialise visible time to the trace time bounds
  let visibleStart = traceStart;
  let visibleEnd = traceEnd;

  // compare start and end with metadata computed by the trace processor
  const mdTime = await getTracingMetadataTimeBounds(engine);
  // make sure the bounds hold
  if (Time.max(visibleStart, mdTime.start) < Time.min(visibleEnd, mdTime.end)) {
    visibleStart = Time.max(visibleStart, mdTime.start);
    visibleEnd = Time.min(visibleEnd, mdTime.end);
  }

  // Trace Processor doesn't support the reliable range feature for JSON
  // traces.
  if (!isJsonTrace && ENABLE_CHROME_RELIABLE_RANGE_ZOOM_FLAG.get()) {
    const reliableRangeStart = await computeTraceReliableRangeStart(engine);
    visibleStart = Time.max(visibleStart, reliableRangeStart);
  }

  // Move start of visible window to the first ftrace event
  const ftraceBounds = await computeFtraceBounds(engine);
  if (ftraceBounds !== null) {
    // Avoid moving start of visible window past its end!
    visibleStart = Time.min(ftraceBounds.start, visibleEnd);
  }
  return new TimeSpan(visibleStart, visibleEnd);
}

async function getTraceInfo(
  engine: Engine,
  app: AppImpl,
  traceSource: TraceSource,
): Promise<TraceInfoImpl> {
  const traceTime = await getTraceTimeBounds(engine);

  // Find the first REALTIME or REALTIME_COARSE clock snapshot.
  // Prioritize REALTIME over REALTIME_COARSE.
  const query = `select
          ts,
          clock_value as clockValue,
          clock_name as clockName
        from clock_snapshot
        where
          snapshot_id = 0 AND
          clock_name in ('REALTIME', 'REALTIME_COARSE')
        `;
  const result = await engine.query(query);
  const it = result.iter({
    ts: LONG,
    clockValue: LONG,
    clockName: STR,
  });

  let snapshot = {
    clockName: '',
    ts: Time.ZERO,
    clockValue: Time.ZERO,
  };

  // Find the most suitable snapshot
  for (let row = 0; it.valid(); it.next(), row++) {
    if (it.clockName === 'REALTIME') {
      snapshot = {
        clockName: it.clockName,
        ts: Time.fromRaw(it.ts),
        clockValue: Time.fromRaw(it.clockValue),
      };
      break;
    } else if (it.clockName === 'REALTIME_COARSE') {
      if (snapshot.clockName !== 'REALTIME') {
        snapshot = {
          clockName: it.clockName,
          ts: Time.fromRaw(it.ts),
          clockValue: Time.fromRaw(it.clockValue),
        };
      }
    }
  }

  // The max() is so the query returns NULL if the tz info doesn't exist.
  const queryTz = `select max(int_value) as tzOffMin from metadata
        where name = 'timezone_off_mins'`;
  const resTz = await assertExists(engine).query(queryTz);
  const tzOffMin = resTz.firstRow({tzOffMin: NUM_NULL}).tzOffMin ?? 0;

  // This is the offset between the unix epoch and ts in the ts domain.
  // I.e. the value of ts at the time of the unix epoch - usually some large
  // negative value.
  const unixOffset = Time.sub(snapshot.ts, snapshot.clockValue);

  let traceTitle = '';
  let traceUrl = '';
  switch (traceSource.type) {
    case 'FILE':
      // Split on both \ and / (because C:\Windows\paths\are\like\this).
      traceTitle = traceSource.file.name.split(/[/\\]/).pop()!;
      const fileSizeMB = Math.ceil(traceSource.file.size / 1e6);
      traceTitle += ` (${fileSizeMB} MB)`;
      break;
    case 'URL':
      traceUrl = traceSource.url;
      traceTitle = traceUrl.split('/').pop()!;
      break;
    case 'ARRAY_BUFFER':
      traceTitle = traceSource.title;
      traceUrl = traceSource.url ?? '';
      const arrayBufferSizeMB = Math.ceil(traceSource.buffer.byteLength / 1e6);
      traceTitle += ` (${arrayBufferSizeMB} MB)`;
      break;
    case 'HTTP_RPC':
      traceTitle = `RPC @ ${HttpRpcEngine.hostAndPort}`;
      break;
    default:
      break;
  }

  const traceType = await getTraceType(engine);

  const hasFtrace =
    (await engine.query(`select * from ftrace_event limit 1`)).numRows() > 0;

  const uuidRes = await engine.query(`select str_value as uuid from metadata
    where name = 'trace_uuid'`);
  // trace_uuid can be missing from the TP tables if the trace is empty or in
  // other similar edge cases.
  const uuid = uuidRes.numRows() > 0 ? uuidRes.firstRow({uuid: STR}).uuid : '';
  updateStatus(app, 'Caching trace...');
  const cached = await cacheTrace(traceSource, uuid);

  const downloadable =
    (traceSource.type === 'ARRAY_BUFFER' && !traceSource.localOnly) ||
    traceSource.type === 'FILE' ||
    traceSource.type === 'URL';

  return {
    ...traceTime,
    traceTitle,
    traceUrl,
    tzOffMin,
    unixOffset,
    importErrors: await getTraceErrors(engine),
    source: traceSource,
    traceType,
    hasFtrace,
    uuid,
    cached,
    downloadable,
  };
}

async function getTraceType(engine: Engine) {
  const result = await engine.query(
    `select str_value from metadata where name = 'trace_type'`,
  );

  if (result.numRows() === 0) return undefined;
  return result.firstRow({str_value: STR}).str_value;
}

async function getTraceTimeBounds(engine: Engine): Promise<TimeSpan> {
  const result = await engine.query(
    `select start_ts as startTs, end_ts as endTs from trace_bounds`,
  );
  const bounds = result.firstRow({
    startTs: LONG,
    endTs: LONG,
  });
  return new TimeSpan(Time.fromRaw(bounds.startTs), Time.fromRaw(bounds.endTs));
}

async function getTraceErrors(engine: Engine): Promise<number> {
  const sql = `SELECT sum(value) as errs FROM stats WHERE severity != 'info'`;
  const result = await engine.query(sql);
  return result.firstRow({errs: NUM}).errs;
}

async function getTracingMetadataTimeBounds(engine: Engine): Promise<TimeSpan> {
  const queryRes = await engine.query(`select
       name,
       int_value as intValue
       from metadata
       where name = 'tracing_started_ns' or name = 'tracing_disabled_ns'
       or name = 'all_data_source_started_ns'`);
  let startBound = Time.MIN;
  let endBound = Time.MAX;
  const it = queryRes.iter({name: STR, intValue: LONG_NULL});
  for (; it.valid(); it.next()) {
    const columnName = it.name;
    const timestamp = it.intValue;
    if (timestamp === null) continue;
    if (columnName === 'tracing_disabled_ns') {
      endBound = Time.min(endBound, Time.fromRaw(timestamp));
    } else {
      startBound = Time.max(startBound, Time.fromRaw(timestamp));
    }
  }

  return new TimeSpan(startBound, endBound);
}<|MERGE_RESOLUTION|>--- conflicted
+++ resolved
@@ -47,11 +47,7 @@
 import {TraceSource} from './trace_source';
 import {Router} from '../core/router';
 import {TraceInfoImpl} from './trace_info_impl';
-<<<<<<< HEAD
 import {base64Decode} from '../base/string_utils';
-=======
-import {base64Decode} from 'src/base/string_utils';
->>>>>>> 2310fda8
 
 const ENABLE_CHROME_RELIABLE_RANGE_ZOOM_FLAG = featureFlags.register({
   id: 'enableChromeReliableRangeZoom',
@@ -164,12 +160,15 @@
       ingestFtraceInRawTable: INGEST_FTRACE_IN_RAW_TABLE_FLAG.get(),
       analyzeTraceProtoContent: ANALYZE_TRACE_PROTO_CONTENT_FLAG.get(),
       ftraceDropUntilAllCpusValid: FTRACE_DROP_UNTIL_FLAG.get(),
-      extraParsingDescriptors: descriptorBlobs,
-<<<<<<< HEAD
       forceFullSort: FORCE_FULL_SORT_FLAG.get(),
-=======
->>>>>>> 2310fda8
     });
+  }
+  if (descriptorBlobs.length > 0) {
+    console.log(`Registering ${descriptorBlobs.length} custom descriptor sets.`);
+    for (const blob of descriptorBlobs) {
+      // This is the new RPC call that sends the descriptors to the backend.
+      await engine.registerExtraDescriptors(blob);
+    }
   }
   engine.onResponseReceived = () => raf.scheduleFullRedraw();
 
