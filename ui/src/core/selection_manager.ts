--- conflicted
+++ resolved
@@ -316,25 +316,6 @@
     return matches;
   }
 
-<<<<<<< HEAD
-  async resolveSqlEvents(
-    sqlTableName: string,
-    ids: number[],
-  ): Promise<({eventId: number; trackUri: string} | undefined)[]> {
-    // TODO: Implement actual batch lookup and remove resolveSqlEvent.
-    return Promise.all(ids.map((id) => this.resolveSqlEvent(sqlTableName, id)));
-  }
-
-  selectSqlEvent(sqlTableName: string, id: number, opts?: SelectionOpts): void {
-    this.resolveSqlEvents(sqlTableName, [id]).then((selection) => {
-      selection[0] &&
-        this.selectTrackEvent(
-          selection[0].trackUri,
-          selection[0].eventId,
-          opts,
-        );
-    });
-=======
   async resolveSqlEvent(
     sqlTableName: string,
     id: number,
@@ -346,7 +327,6 @@
   async selectSqlEvent(sqlTableName: string, id: number, opts?: SelectionOpts) {
     const event = await this.resolveSqlEvent(sqlTableName, id);
     event && this.selectTrackEvent(event.trackUri, event.eventId, opts);
->>>>>>> e1bc002b
   }
 
   private setSelection(selection: Selection, opts?: SelectionOpts) {
