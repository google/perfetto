--- conflicted
+++ resolved
@@ -785,22 +785,14 @@
   const bool traced_will_create_out_file =
       trace_config_->write_into_file() && !trace_config_->output_path().empty();
   bool open_out_file = true;
-  std::string effective_trace_out_path = trace_out_path_;
   if (!will_trace_or_trigger) {
     open_out_file = false;
     if (!trace_out_path_.empty() || upload_flag_) {
       PERFETTO_ELOG("Can't pass an --out file (or --upload) with this option");
       return 1;
     }
-<<<<<<< HEAD
   } else if (!triggers_to_activate_.empty() || traced_will_create_out_file) {
-=======
-  } else if (!triggers_to_activate_.empty()) {
->>>>>>> b02d7336
     open_out_file = false;
-  } else if (trace_config_->write_into_file() &&
-             !trace_config_->output_path().empty()) {
-    effective_trace_out_path = trace_config_->output_path();
   } else if (trace_out_path_.empty() && !upload_flag_) {
     PERFETTO_ELOG("Either --out or --upload is required");
     return 1;
@@ -822,7 +814,6 @@
     return 1;
   }
   if (open_out_file) {
-<<<<<<< HEAD
     auto trace_output = OpenOutputFile(trace_out_path_);
     if (!trace_output.has_value())
       return 1;
@@ -832,14 +823,6 @@
   } else if (traced_will_create_out_file) {
     trace_output_ =
         TraceOutput{base::ScopedFstream(), trace_config_->output_path()};
-=======
-    auto maybe_trace_output = OpenOutputFile(effective_trace_out_path);
-    if (!maybe_trace_output.has_value())
-      return 1;
-    trace_output_ = std::move(maybe_trace_output.value());
-    if (!trace_config_->write_into_file())
-      packet_writer_.emplace(trace_output_->out_stream_.get());
->>>>>>> b02d7336
   }
 
   bool will_trace_indefinitely =
@@ -1096,11 +1079,7 @@
       args.clone_trigger_delay_ms = snapshot_trigger_info_->trigger_delay_ms;
     }
 
-<<<<<<< HEAD
     if (trace_output_.has_value() && trace_output_->out_stream_) {
-=======
-    if (trace_output_.has_value()) {
->>>>>>> b02d7336
       // We always send the file descriptor to the traced, because perfetto_cmd
       // doesn't know if the session to clone is 'write_into_file' session.
       // traced decides weither it writes the cloned buffers to this file
@@ -1128,16 +1107,11 @@
   // Set the statsd logging flag if we're uploading
 
   base::ScopedFile optional_fd;
-<<<<<<< HEAD
   if (trace_config_->write_into_file() &&
       trace_config_->output_path().empty()) {
     PERFETTO_CHECK(trace_output_.has_value() && trace_output_->out_stream_);
     optional_fd.reset(dup(fileno(*trace_output_->out_stream_)));
   }
-=======
-  if (trace_config_->write_into_file() && trace_config_->output_path().empty())
-    optional_fd.reset(dup(fileno(*trace_output_->out_stream_)));
->>>>>>> b02d7336
 
   consumer_endpoint_->EnableTracing(*trace_config_, std::move(optional_fd));
 
@@ -1227,15 +1201,9 @@
     // trace. See also b/279753347 .
     if (trace_output_.has_value()) {
       uint64_t bytes_written = trace_output_->GetBytesWritten();
-<<<<<<< HEAD
       std::string out_path = trace_output_->out_path_;
       if (bytes_written == 0 && !out_path.empty() && out_path != "-") {
         remove(out_path.c_str());
-=======
-      if (bytes_written == 0 && !trace_output_->out_path_.empty() &&
-          trace_output_->out_path_ != "-") {
-        remove(trace_output_->out_path_.c_str());
->>>>>>> b02d7336
       }
     }
 
@@ -1281,11 +1249,6 @@
     ReportTraceToAndroidFrameworkOrCrash();
 #endif
   } else {
-<<<<<<< HEAD
-    PERFETTO_LOG("FinalizeTraceAndExit, trace_output_.has_value(): %d",
-                 trace_output_.has_value());
-=======
->>>>>>> b02d7336
     if (trace_output_.has_value()) {
       uint64_t bytes_written = trace_output_->GetBytesWritten();
       std::string out_path = trace_output_->out_path_;
@@ -1329,7 +1292,6 @@
 }
 
 uint64_t PerfettoCmd::TraceOutput::GetBytesWritten() {
-<<<<<<< HEAD
   if (out_stream_) {
     // Seek to the end of the file in case |out_stream_| points to the file
     // written by traced.
@@ -1344,19 +1306,6 @@
   // |out_path_| points to the file written by traced.
   PERFETTO_CHECK(!out_path_.empty());
   return base::GetFileSize(out_path_).value_or(0);
-=======
-  if (!out_stream_)
-    return 0;
-  // Seek to the end of the file in case |out_stream_| points to the file
-  // written by traced.
-  if (fseek(*out_stream_, 0, SEEK_END) < 0) {
-    return 0;
-  }
-  off_t bytes_written = ftell(*out_stream_);
-  if (bytes_written < 0)
-    return 0;
-  return static_cast<uint64_t>(bytes_written);
->>>>>>> b02d7336
 }
 
 void PerfettoCmd::SetupCtrlCSignalHandler() {
