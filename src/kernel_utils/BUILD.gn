# Copyright (C) 2022 The Android Open Source Project
#
# Licensed under the Apache License, Version 2.0 (the "License");
# you may not use this file except in compliance with the License.
# You may obtain a copy of the License at
#
#      http://www.apache.org/licenses/LICENSE-2.0
#
# Unless required by applicable law or agreed to in writing, software
# distributed under the License is distributed on an "AS IS" BASIS,
# WITHOUT WARRANTIES OR CONDITIONS OF ANY KIND, either express or implied.
# See the License for the specific language governing permissions and
# limitations under the License.

import("../../gn/test.gni")

source_set("syscall_table") {
  deps = [
    "../../gn:default_deps",
    "../base",
  ]
  sources = [
    "syscall_table.cc",
    "syscall_table.h",
    "syscall_table_generated.h",
  ]
}

source_set("kernel_wakelock_errors") {
<<<<<<< HEAD
  sources = [
    "kernel_wakelock_errors.h",
  ]
=======
  sources = [ "kernel_wakelock_errors.h" ]
>>>>>>> 3a84f0d3
}

perfetto_unittest_source_set("unittests") {
  testonly = true
  deps = [
    ":syscall_table",
    "../../gn:default_deps",
    "../../gn:gtest_and_gmock",
    "../base",
  ]
  sources = [ "syscall_table_unittest.cc" ]
}<|MERGE_RESOLUTION|>--- conflicted
+++ resolved
@@ -27,13 +27,7 @@
 }
 
 source_set("kernel_wakelock_errors") {
-<<<<<<< HEAD
-  sources = [
-    "kernel_wakelock_errors.h",
-  ]
-=======
   sources = [ "kernel_wakelock_errors.h" ]
->>>>>>> 3a84f0d3
 }
 
 perfetto_unittest_source_set("unittests") {
