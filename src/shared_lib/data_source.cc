/*
 * Copyright (C) 2022 The Android Open Source Project
 *
 * Licensed under the Apache License, Version 2.0 (the "License");
 * you may not use this file except in compliance with the License.
 * You may obtain a copy of the License at
 *
 *      http://www.apache.org/licenses/LICENSE-2.0
 *
 * Unless required by applicable law or agreed to in writing, software
 * distributed under the License is distributed on an "AS IS" BASIS,
 * WITHOUT WARRANTIES OR CONDITIONS OF ANY KIND, either express or implied.
 * See the License for the specific language governing permissions and
 * limitations under the License.
 */

#include "perfetto/public/abi/data_source_abi.h"

#include <bitset>

#include "perfetto/base/thread_annotations.h"
#include "perfetto/tracing/buffer_exhausted_policy.h"
#include "perfetto/tracing/data_source.h"
#include "perfetto/tracing/internal/basic_types.h"
#include "protos/perfetto/common/data_source_descriptor.gen.h"
#include "protos/perfetto/config/data_source_config.gen.h"
#include "src/shared_lib/reset_for_testing.h"
#include "src/shared_lib/stream_writer.h"

namespace {

using ::perfetto::internal::DataSourceInstanceThreadLocalState;
using ::perfetto::internal::DataSourceThreadLocalState;
using ::perfetto::internal::DataSourceType;

thread_local DataSourceThreadLocalState*
    g_tls_cache[perfetto::internal::kMaxDataSources];

}  // namespace

// Implementation of a shared library data source type (there's one of these per
// type, not per instance).
//
// Returned to the C side when invoking PerfettoDsCreateImpl(). The C side only
// has an opaque pointer to this.
struct PerfettoDsImpl {
  // Instance lifecycle callbacks.
  PerfettoDsOnSetupCb on_setup_cb = nullptr;
  PerfettoDsOnStartCb on_start_cb = nullptr;
  PerfettoDsOnStopCb on_stop_cb = nullptr;
  PerfettoDsOnDestroyCb on_destroy_cb = nullptr;
  PerfettoDsOnFlushCb on_flush_cb = nullptr;

  // These are called to create/delete custom thread-local instance state.
  PerfettoDsOnCreateCustomState on_create_tls_cb = nullptr;
  PerfettoDsOnDeleteCustomState on_delete_tls_cb = nullptr;

  // These are called to create/delete custom thread-local instance incremental
  // state.
  PerfettoDsOnCreateCustomState on_create_incr_cb = nullptr;
  PerfettoDsOnDeleteCustomState on_delete_incr_cb = nullptr;

  // Passed to all the callbacks as the `user_arg` param.
  void* cb_user_arg;

  perfetto::BufferExhaustedPolicy buffer_exhausted_policy =
      perfetto::BufferExhaustedPolicy::kDrop;

  DataSourceType cpp_type;
  std::atomic<bool> enabled{false};
  std::mutex mu;
  std::bitset<perfetto::internal::kMaxDataSourceInstances> enabled_instances
      PERFETTO_GUARDED_BY(mu);

  bool IsRegistered() {
    return cpp_type.static_state()->index !=
           perfetto::internal::kMaxDataSources;
  }
};

struct PerfettoDsOnStopArgs {
  struct PerfettoDsAsyncStopper* stopper = nullptr;
};

struct PerfettoDsAsyncStopper {
  PerfettoDsImpl* ds_impl;
  uint32_t instance_idx;
  std::function<void()> async_stop_closure;

  void FinishStop() {
    std::lock_guard<std::mutex> lock(ds_impl->mu);
    ds_impl->enabled_instances.reset(instance_idx);
    if (ds_impl->enabled_instances.none()) {
      ds_impl->enabled.store(false, std::memory_order_release);
    }
    async_stop_closure();
  }
};

namespace perfetto {
namespace shlib {

// These are only exposed to tests.

void ResetDataSourceTls() {
  memset(g_tls_cache, 0, sizeof(g_tls_cache));
}

void DsImplDestroy(struct PerfettoDsImpl* ds_impl) {
  delete ds_impl;
}

}  // namespace shlib
}  // namespace perfetto

namespace {

// Represents a global data source instance (there can be more than one of these
// for a single data source type).
class ShlibDataSource : public perfetto::DataSourceBase {
 public:
  explicit ShlibDataSource(PerfettoDsImpl* type) : type_(*type) {}

  void OnSetup(const SetupArgs& args) override {
    if (type_.on_setup_cb) {
      std::vector<uint8_t> serialized_config = args.config->SerializeAsArray();
      inst_ctx_ = type_.on_setup_cb(
          &type_, args.internal_instance_index, serialized_config.data(),
          serialized_config.size(), type_.cb_user_arg, nullptr);
    }
    std::lock_guard<std::mutex> lock(type_.mu);
    const bool was_enabled = type_.enabled_instances.any();
    type_.enabled_instances.set(args.internal_instance_index);
    if (!was_enabled && type_.enabled_instances.any()) {
      type_.enabled.store(true, std::memory_order_release);
    }
  }

  void OnStart(const StartArgs& args) override {
    if (type_.on_start_cb) {
      type_.on_start_cb(&type_, args.internal_instance_index, type_.cb_user_arg,
                        inst_ctx_, nullptr);
    }
  }

  void OnStop(const StopArgs& args) override {
    PerfettoDsOnStopArgs c_args;
    c_args.stopper = new PerfettoDsAsyncStopper();
    // Capturing ds_impl is ok, because data sources cannot be unregistered.
    c_args.stopper->ds_impl = &type_;
    c_args.stopper->async_stop_closure = args.HandleStopAsynchronously();
    c_args.stopper->instance_idx = args.internal_instance_index;

    if (type_.on_stop_cb) {
      type_.on_stop_cb(&type_, args.internal_instance_index, type_.cb_user_arg,
                       inst_ctx_, &c_args);
    }

    // If c_args.stopper is nullptr, the user must have called
    // PerfettoDsOnStopArgsPostpone() in the callback above: the user will
    // invoke PerfettoDsStopDone later. If c_args.stopper is not nullptr, we
    // need to invoke it.
    if (c_args.stopper) {
      PerfettoDsStopDone(c_args.stopper);
    }
  }

  ~ShlibDataSource() override {
    if (type_.on_destroy_cb) {
      type_.on_destroy_cb(&type_, type_.cb_user_arg, inst_ctx_);
    }
  }

  void OnFlush(const FlushArgs& args) override {
    if (type_.on_flush_cb) {
      type_.on_flush_cb(
          &type_, args.internal_instance_index, type_.cb_user_arg, inst_ctx_,
          const_cast<PerfettoDsOnFlushArgs*>(
              reinterpret_cast<const PerfettoDsOnFlushArgs*>(&args)));
    }
  }

  const PerfettoDsImpl& type() const { return type_; }

  void* inst_ctx() const { return inst_ctx_; }

 private:
  PerfettoDsImpl& type_;
  void* inst_ctx_ = nullptr;
};

struct DataSourceTraits {
  static DataSourceThreadLocalState* GetDataSourceTLS(
      perfetto::internal::DataSourceStaticState* static_state,
      perfetto::internal::TracingTLS* root_tls) {
    auto* ds_tls = &root_tls->data_sources_tls[static_state->index];
    // ds_tls->static_state can be:
    // * nullptr
    // * equal to static_state
    // * equal to the static state of a different data source, in tests (when
    //   ResetForTesting() has been used)
    // In any case, there's no need to do anything, the caller will reinitialize
    // static_state.
    return ds_tls;
  }
};

struct TracePointTraits {
  using TracePointData = DataSourceType*;
  static std::atomic<uint32_t>* GetActiveInstances(TracePointData s) {
    return s->valid_instances();
  }
};

DataSourceInstanceThreadLocalState::ObjectWithDeleter CreateShlibTls(
    DataSourceInstanceThreadLocalState* tls_inst,
    uint32_t inst_idx,
    void* ctx) {
  auto* ds_impl = reinterpret_cast<PerfettoDsImpl*>(ctx);

  void* custom_state = ds_impl->on_create_tls_cb(
      ds_impl, inst_idx, reinterpret_cast<PerfettoDsTracerImpl*>(tls_inst),
      ds_impl->cb_user_arg);
  return DataSourceInstanceThreadLocalState::ObjectWithDeleter(
      custom_state, ds_impl->on_delete_tls_cb);
}

DataSourceInstanceThreadLocalState::ObjectWithDeleter
CreateShlibIncrementalState(DataSourceInstanceThreadLocalState* tls_inst,
                            uint32_t inst_idx,
                            void* ctx) {
  auto* ds_impl = reinterpret_cast<PerfettoDsImpl*>(ctx);

  void* custom_state = ds_impl->on_create_incr_cb(
      ds_impl, inst_idx, reinterpret_cast<PerfettoDsTracerImpl*>(tls_inst),
      ds_impl->cb_user_arg);
  return DataSourceInstanceThreadLocalState::ObjectWithDeleter(
      custom_state, ds_impl->on_delete_incr_cb);
}

}  // namespace

// Exposed through data_source_abi.h
std::atomic<bool> perfetto_atomic_false{false};

struct PerfettoDsImpl* PerfettoDsImplCreate() {
  return new PerfettoDsImpl();
}

void PerfettoDsSetOnSetupCallback(struct PerfettoDsImpl* ds_impl,
                                  PerfettoDsOnSetupCb cb) {
  PERFETTO_CHECK(!ds_impl->IsRegistered());
  ds_impl->on_setup_cb = cb;
}

void PerfettoDsSetOnStartCallback(struct PerfettoDsImpl* ds_impl,
                                  PerfettoDsOnStartCb cb) {
  PERFETTO_CHECK(!ds_impl->IsRegistered());
  ds_impl->on_start_cb = cb;
}

void PerfettoDsSetOnStopCallback(struct PerfettoDsImpl* ds_impl,
                                 PerfettoDsOnStopCb cb) {
  PERFETTO_CHECK(!ds_impl->IsRegistered());
  ds_impl->on_stop_cb = cb;
}

void PerfettoDsSetOnDestroyCallback(struct PerfettoDsImpl* ds_impl,
                                    PerfettoDsOnDestroyCb cb) {
  PERFETTO_CHECK(!ds_impl->IsRegistered());
  ds_impl->on_destroy_cb = cb;
}

void PerfettoDsSetOnFlushCallback(struct PerfettoDsImpl* ds_impl,
                                  PerfettoDsOnFlushCb cb) {
  PERFETTO_CHECK(!ds_impl->IsRegistered());
  ds_impl->on_flush_cb = cb;
}

void PerfettoDsSetOnCreateTls(struct PerfettoDsImpl* ds_impl,
                              PerfettoDsOnCreateCustomState cb) {
  PERFETTO_CHECK(!ds_impl->IsRegistered());
  ds_impl->on_create_tls_cb = cb;
}

void PerfettoDsSetOnDeleteTls(struct PerfettoDsImpl* ds_impl,
                              PerfettoDsOnDeleteCustomState cb) {
  PERFETTO_CHECK(!ds_impl->IsRegistered());
  ds_impl->on_delete_tls_cb = cb;
}

void PerfettoDsSetOnCreateIncr(struct PerfettoDsImpl* ds_impl,
                               PerfettoDsOnCreateCustomState cb) {
  PERFETTO_CHECK(!ds_impl->IsRegistered());
  ds_impl->on_create_incr_cb = cb;
}

void PerfettoDsSetOnDeleteIncr(struct PerfettoDsImpl* ds_impl,
                               PerfettoDsOnDeleteCustomState cb) {
  PERFETTO_CHECK(!ds_impl->IsRegistered());
  ds_impl->on_delete_incr_cb = cb;
}

void PerfettoDsSetCbUserArg(struct PerfettoDsImpl* ds_impl, void* user_arg) {
  PERFETTO_CHECK(!ds_impl->IsRegistered());
  ds_impl->cb_user_arg = user_arg;
}

bool PerfettoDsSetBufferExhaustedPolicy(struct PerfettoDsImpl* ds_impl,
                                        uint32_t policy) {
  if (ds_impl->IsRegistered()) {
    return false;
  }

  switch (policy) {
    case PERFETTO_DS_BUFFER_EXHAUSTED_POLICY_DROP:
      ds_impl->buffer_exhausted_policy = perfetto::BufferExhaustedPolicy::kDrop;
      return true;
    case PERFETTO_DS_BUFFER_EXHAUSTED_POLICY_STALL_AND_ABORT:
      ds_impl->buffer_exhausted_policy =
          perfetto::BufferExhaustedPolicy::kStall;
      return true;
    case PERFETTO_DS_BUFFER_EXHAUSTED_POLICY_STALL_AND_DROP:
      ds_impl->buffer_exhausted_policy =
          perfetto::BufferExhaustedPolicy::kStallThenDrop;
      return true;
<<<<<<< HEAD
    case PERFETTO_DS_BUFFER_EXHAUSTED_POLICY_CONFIGURABLE:
      ds_impl->buffer_exhausted_policy =
          perfetto::BufferExhaustedPolicy::kConfigurable;
      return true;
=======
>>>>>>> 5d2eed77
  }
  return false;
}

bool PerfettoDsImplRegister(struct PerfettoDsImpl* ds_impl,
                            PERFETTO_ATOMIC(bool) * *enabled_ptr,
                            const void* descriptor,
                            size_t descriptor_size) {
  std::unique_ptr<PerfettoDsImpl> data_source_type(ds_impl);

  perfetto::DataSourceDescriptor dsd;
  dsd.ParseFromArray(descriptor, descriptor_size);

  auto factory = [ds_impl]() {
    return std::unique_ptr<perfetto::DataSourceBase>(
        new ShlibDataSource(ds_impl));
  };

  DataSourceType::CreateCustomTlsFn create_custom_tls_fn = nullptr;
  DataSourceType::CreateIncrementalStateFn create_incremental_state_fn =
      nullptr;
  void* cb_ctx = nullptr;
  if (data_source_type->on_create_incr_cb &&
      data_source_type->on_delete_incr_cb) {
    create_incremental_state_fn = CreateShlibIncrementalState;
    cb_ctx = data_source_type.get();
  }
  if (data_source_type->on_create_tls_cb &&
      data_source_type->on_delete_tls_cb) {
    create_custom_tls_fn = CreateShlibTls;
    cb_ctx = data_source_type.get();
  }

  perfetto::internal::DataSourceParams params;
  params.supports_multiple_instances = true;
  params.requires_callbacks_under_lock = false;
  params.default_buffer_exhausted_policy =
      data_source_type->buffer_exhausted_policy;
  bool success = data_source_type->cpp_type.Register(
      dsd, factory, params, data_source_type->on_flush_cb == nullptr,
      create_custom_tls_fn, create_incremental_state_fn, cb_ctx);
  if (!success) {
    return false;
  }
  *enabled_ptr = &data_source_type->enabled;
  perfetto::base::ignore_result(data_source_type.release());
  return true;
}

void PerfettoDsImplUpdateDescriptor(struct PerfettoDsImpl* ds_impl,
                                    const void* descriptor,
                                    size_t descriptor_size) {
  perfetto::DataSourceDescriptor dsd;
  dsd.ParseFromArray(descriptor, descriptor_size);

  ds_impl->cpp_type.UpdateDescriptor(dsd);
}

PerfettoDsAsyncStopper* PerfettoDsOnStopArgsPostpone(
    PerfettoDsOnStopArgs* args) {
  PerfettoDsAsyncStopper* stopper = args->stopper;
  args->stopper = nullptr;
  return stopper;
}

void PerfettoDsStopDone(PerfettoDsAsyncStopper* stopper) {
  stopper->FinishStop();
  delete stopper;
}

PerfettoDsAsyncFlusher* PerfettoDsOnFlushArgsPostpone(
    PerfettoDsOnFlushArgs* args) {
  auto* cb = new std::function<void()>();
  *cb = reinterpret_cast<const ShlibDataSource::FlushArgs*>(args)
            ->HandleFlushAsynchronously();
  return reinterpret_cast<PerfettoDsAsyncFlusher*>(cb);
}

void PerfettoDsFlushDone(PerfettoDsAsyncFlusher* stopper) {
  auto* cb = reinterpret_cast<std::function<void()>*>(stopper);
  (*cb)();
  delete cb;
}

void* PerfettoDsImplGetInstanceLocked(struct PerfettoDsImpl* ds_impl,
                                      PerfettoDsInstanceIndex idx) {
  auto* internal_state = ds_impl->cpp_type.static_state()->TryGet(idx);
  if (!internal_state) {
    return nullptr;
  }
  std::unique_lock<std::recursive_mutex> lock(internal_state->lock);
  auto* data_source =
      static_cast<ShlibDataSource*>(internal_state->data_source.get());
  if (!data_source || &data_source->type() != ds_impl) {
    // The data source instance has been destroyed and recreated as a different
    // type while we where tracing.
    return nullptr;
  }
  void* inst_ctx = data_source->inst_ctx();
  if (inst_ctx != nullptr) {
    lock.release();
  }
  return inst_ctx;
}

void PerfettoDsImplReleaseInstanceLocked(struct PerfettoDsImpl* ds_impl,
                                         PerfettoDsInstanceIndex idx) {
  // The `valid_instances` bitmap might have changed since the lock has been
  // taken, but the instance must still be alive (we were holding the lock on
  // it).
  auto* internal_state = ds_impl->cpp_type.static_state()->GetUnsafe(idx);
  internal_state->lock.unlock();
}

void* PerfettoDsImplGetCustomTls(struct PerfettoDsImpl*,
                                 struct PerfettoDsTracerImpl* tracer,
                                 PerfettoDsInstanceIndex) {
  auto* tls_inst =
      reinterpret_cast<DataSourceInstanceThreadLocalState*>(tracer);

  PERFETTO_DCHECK(tls_inst->data_source_custom_tls);
  return tls_inst->data_source_custom_tls.get();
}

void* PerfettoDsImplGetIncrementalState(struct PerfettoDsImpl* ds_impl,
                                        struct PerfettoDsTracerImpl* tracer,
                                        PerfettoDsInstanceIndex idx) {
  auto* tls_inst =
      reinterpret_cast<DataSourceInstanceThreadLocalState*>(tracer);

  return ds_impl->cpp_type.GetIncrementalState(tls_inst, idx);
}

struct PerfettoDsImplTracerIterator PerfettoDsImplTraceIterateBegin(
    struct PerfettoDsImpl* ds_impl) {
  DataSourceThreadLocalState** tls =
      &g_tls_cache[ds_impl->cpp_type.static_state()->index];

  struct PerfettoDsImplTracerIterator ret = {0, nullptr, nullptr};
  uint32_t cached_instances =
      ds_impl->cpp_type.valid_instances()->load(std::memory_order_relaxed);
  if (!cached_instances) {
    return ret;
  }
  bool res =
      ds_impl->cpp_type.TracePrologue<DataSourceTraits, TracePointTraits>(
          tls, &cached_instances, &ds_impl->cpp_type);
  if (!res) {
    return ret;
  }
  DataSourceType::InstancesIterator it =
      ds_impl->cpp_type.BeginIteration<TracePointTraits>(cached_instances, *tls,
                                                         &ds_impl->cpp_type);
  ret.inst_id = it.i;
  (*tls)->root_tls->cached_instances = it.cached_instances;
  ret.tracer = reinterpret_cast<struct PerfettoDsTracerImpl*>(it.instance);
  if (!ret.tracer) {
    ds_impl->cpp_type.TraceEpilogue(*tls);
  }

  ret.tls = reinterpret_cast<struct PerfettoDsTlsImpl*>(*tls);
  return ret;
}

void PerfettoDsImplTraceIterateNext(
    struct PerfettoDsImpl* ds_impl,
    struct PerfettoDsImplTracerIterator* iterator) {
  auto* tls = reinterpret_cast<DataSourceThreadLocalState*>(iterator->tls);

  DataSourceType::InstancesIterator it;
  it.i = iterator->inst_id;
  it.cached_instances = tls->root_tls->cached_instances;
  it.instance =
      reinterpret_cast<DataSourceInstanceThreadLocalState*>(iterator->tracer);

  ds_impl->cpp_type.NextIteration<TracePointTraits>(&it, tls,
                                                    &ds_impl->cpp_type);

  iterator->inst_id = it.i;
  tls->root_tls->cached_instances = it.cached_instances;
  iterator->tracer =
      reinterpret_cast<struct PerfettoDsTracerImpl*>(it.instance);

  if (!iterator->tracer) {
    ds_impl->cpp_type.TraceEpilogue(tls);
  }
}

void PerfettoDsImplTraceIterateBreak(
    struct PerfettoDsImpl* ds_impl,
    struct PerfettoDsImplTracerIterator* iterator) {
  auto* tls = reinterpret_cast<DataSourceThreadLocalState*>(iterator->tls);

  ds_impl->cpp_type.TraceEpilogue(tls);
}

struct PerfettoStreamWriter PerfettoDsTracerImplPacketBegin(
    struct PerfettoDsTracerImpl* tracer) {
  auto* tls_inst =
      reinterpret_cast<DataSourceInstanceThreadLocalState*>(tracer);

  auto message_handle = tls_inst->trace_writer->NewTracePacket();
  struct PerfettoStreamWriter ret;
  protozero::ScatteredStreamWriter* sw = message_handle.TakeStreamWriter();
  ret.impl = reinterpret_cast<PerfettoStreamWriterImpl*>(sw);
  perfetto::UpdateStreamWriter(*sw, &ret);
  return ret;
}

void PerfettoDsTracerImplPacketEnd(struct PerfettoDsTracerImpl* tracer,
                                   struct PerfettoStreamWriter* w) {
  auto* tls_inst =
      reinterpret_cast<DataSourceInstanceThreadLocalState*>(tracer);
  auto* sw = reinterpret_cast<protozero::ScatteredStreamWriter*>(w->impl);

  sw->set_write_ptr(w->write_ptr);
  tls_inst->trace_writer->FinishTracePacket();
}

void PerfettoDsTracerImplFlush(struct PerfettoDsTracerImpl* tracer,
                               PerfettoDsTracerOnFlushCb cb,
                               void* user_arg) {
  auto* tls_inst =
      reinterpret_cast<DataSourceInstanceThreadLocalState*>(tracer);

  std::function<void()> fn;
  if (cb != nullptr) {
    fn = [user_arg, cb]() { cb(user_arg); };
  }
  tls_inst->trace_writer->Flush(fn);
}<|MERGE_RESOLUTION|>--- conflicted
+++ resolved
@@ -324,13 +324,6 @@
       ds_impl->buffer_exhausted_policy =
           perfetto::BufferExhaustedPolicy::kStallThenDrop;
       return true;
-<<<<<<< HEAD
-    case PERFETTO_DS_BUFFER_EXHAUSTED_POLICY_CONFIGURABLE:
-      ds_impl->buffer_exhausted_policy =
-          perfetto::BufferExhaustedPolicy::kConfigurable;
-      return true;
-=======
->>>>>>> 5d2eed77
   }
   return false;
 }
