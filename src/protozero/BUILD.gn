# Copyright (C) 2017 The Android Open Source Project
#
# Licensed under the Apache License, Version 2.0 (the "License");
# you may not use this file except in compliance with the License.
# You may obtain a copy of the License at
#
#      http://www.apache.org/licenses/LICENSE-2.0
#
# Unless required by applicable law or agreed to in writing, software
# distributed under the License is distributed on an "AS IS" BASIS,
# WITHOUT WARRANTIES OR CONDITIONS OF ANY KIND, either express or implied.
# See the License for the specific language governing permissions and
# limitations under the License.

import("../../gn/fuzzer.gni")
import("../../gn/perfetto.gni")
import("../../gn/perfetto_cc_proto_descriptor.gni")
import("../../gn/perfetto_component.gni")
import("../../gn/proto_library.gni")
import("../../gn/test.gni")

perfetto_component("protozero") {
  public_configs = [ "../../gn:default_config" ]
  public_deps = [
    "../../include/perfetto/base",
    "../../include/perfetto/protozero",
  ]
  deps = [
    "../../gn:default_deps",
    "../base",
  ]
  sources = [
    "field.cc",
    "gen_field_helpers.cc",
    "message.cc",
    "message_arena.cc",
    "packed_repeated_fields.cc",
    "proto_decoder.cc",
    "scattered_heap_buffer.cc",
    "scattered_stream_null_delegate.cc",
    "scattered_stream_writer.cc",
    "static_buffer.cc",
    "virtual_destructors.cc",
  ]
}

source_set("proto_ring_buffer") {
  public_deps = [ "../../include/perfetto/ext/protozero" ]
  deps = [
    ":protozero",
    "../../gn:default_deps",
    "../base",
  ]
  sources = [ "proto_ring_buffer.cc" ]
}

perfetto_unittest_source_set("unittests") {
  testonly = true
  deps = [
    ":proto_ring_buffer",
    ":protozero",
    ":testing_messages_cpp",
    ":testing_messages_lite",
    ":testing_messages_other_package_cpp",
    ":testing_messages_other_package_lite",
    ":testing_messages_other_package_zero",
    ":testing_messages_subpackage_cpp",
    ":testing_messages_subpackage_lite",
    ":testing_messages_subpackage_zero",
    ":testing_messages_zero",
    "../../gn:default_deps",
    "../../gn:gtest_and_gmock",
    "../base",
    "../base:test_support",
    "filtering:unittests",
  ]
  sources = [
    "copyable_ptr_unittest.cc",
    "message_arena_unittest.cc",
    "message_handle_unittest.cc",
    "message_unittest.cc",
    "proto_decoder_unittest.cc",
    "proto_ring_buffer_unittest.cc",
    "proto_utils_unittest.cc",
    "scattered_stream_writer_unittest.cc",
    "test/cppgen_conformance_unittest.cc",
    "test/fake_scattered_buffer.cc",
    "test/fake_scattered_buffer.h",
    "test/protozero_conformance_unittest.cc",
  ]
}

# Generates both xxx.pbzero.h and xxx.pb.h (official proto).

perfetto_proto_library("testing_messages_@TYPE@") {
  deps = [
    ":testing_messages_other_package_@TYPE@",
    ":testing_messages_subpackage_@TYPE@",
  ]
  sources = [
    "test/example_proto/extensions.proto",
    "test/example_proto/library.proto",
    "test/example_proto/library_internals/galaxies.proto",
    "test/example_proto/test_messages.proto",
    "test/example_proto/upper_import.proto",
  ]
  generate_descriptor = "test_messages.descriptor"
<<<<<<< HEAD
=======
  generator_visibility =
      [ "../trace_processor:gen_cc_test_messages_descriptor" ]
>>>>>>> 883878f1
  descriptor_root_source = "test/example_proto/test_messages.proto"
  proto_path = perfetto_root_path
}

perfetto_proto_library("testing_messages_other_package_@TYPE@") {
  sources = [ "test/example_proto/other_package/test_messages.proto" ]
  proto_path = perfetto_root_path
}

perfetto_proto_library("testing_messages_subpackage_@TYPE@") {
  sources = [ "test/example_proto/subpackage/test_messages.proto" ]
  proto_path = perfetto_root_path
}

perfetto_fuzzer_test("protozero_decoder_fuzzer") {
  sources = [ "proto_decoder_fuzzer.cc" ]
  deps = [
    ":protozero",
    "../../gn:default_deps",
    "../base",
  ]
}

if (enable_perfetto_benchmarks) {
  source_set("benchmarks") {
    testonly = true
    deps = [
      ":proto_ring_buffer",
      ":protozero",
      ":testing_messages_lite",
      ":testing_messages_zero",
      "../../gn:benchmark",
      "../../gn:default_deps",
      "../base",
      "../base:test_support",
    ]
    sources = [
      "test/proto_ring_buffer_benchmark.cc",
      "test/protozero_benchmark.cc",
    ]
  }
}<|MERGE_RESOLUTION|>--- conflicted
+++ resolved
@@ -105,11 +105,8 @@
     "test/example_proto/upper_import.proto",
   ]
   generate_descriptor = "test_messages.descriptor"
-<<<<<<< HEAD
-=======
   generator_visibility =
       [ "../trace_processor:gen_cc_test_messages_descriptor" ]
->>>>>>> 883878f1
   descriptor_root_source = "test/example_proto/test_messages.proto"
   proto_path = perfetto_root_path
 }
