--- conflicted
+++ resolved
@@ -28,13 +28,7 @@
 }
 
 source_set("android_dumpstate_event") {
-<<<<<<< HEAD
-  sources = [
-    "android_dumpstate_event.h",
-  ]
-=======
   sources = [ "android_dumpstate_event.h" ]
->>>>>>> 6540d290
   deps = [
     "../../../../gn:default_deps",
     "../../../../include/perfetto/ext/base:base",
