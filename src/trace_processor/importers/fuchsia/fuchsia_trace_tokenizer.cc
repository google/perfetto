/*
 * Copyright (C) 2019 The Android Open Source Project
 *
 * Licensed under the Apache License, Version 2.0 (the "License");
 * you may not use this file except in compliance with the License.
 * You may obtain a copy of the License at
 *
 *      http://www.apache.org/licenses/LICENSE-2.0
 *
 * Unless required by applicable law or agreed to in writing, software
 * distributed under the License is distributed on an "AS IS" BASIS,
 * WITHOUT WARRANTIES OR CONDITIONS OF ANY KIND, either express or implied.
 * See the License for the specific language governing permissions and
 * limitations under the License.
 */

#include "src/trace_processor/importers/fuchsia/fuchsia_trace_tokenizer.h"

#include <cstddef>
#include <cstdint>
#include <cstring>
#include <limits>
#include <memory>
#include <optional>
#include <utility>

#include "perfetto/base/logging.h"
#include "perfetto/base/status.h"
#include "perfetto/ext/base/string_view.h"
#include "perfetto/trace_processor/status.h"
#include "perfetto/trace_processor/trace_blob.h"
#include "perfetto/trace_processor/trace_blob_view.h"
#include "src/trace_processor/importers/common/cpu_tracker.h"
#include "src/trace_processor/importers/common/process_tracker.h"
#include "src/trace_processor/importers/common/slice_tracker.h"
#include "src/trace_processor/importers/fuchsia/fuchsia_record.h"
#include "src/trace_processor/importers/fuchsia/fuchsia_trace_parser.h"
#include "src/trace_processor/importers/fuchsia/fuchsia_trace_utils.h"
#include "src/trace_processor/importers/proto/proto_trace_reader.h"
#include "src/trace_processor/sorter/trace_sorter.h"
#include "src/trace_processor/storage/stats.h"
#include "src/trace_processor/storage/trace_storage.h"
#include "src/trace_processor/tables/sched_tables_py.h"
#include "src/trace_processor/types/trace_processor_context.h"

namespace perfetto::trace_processor {

namespace {

using fuchsia_trace_utils::ArgValue;

// Record types
constexpr uint32_t kMetadata = 0;
constexpr uint32_t kInitialization = 1;
constexpr uint32_t kString = 2;
constexpr uint32_t kThread = 3;
constexpr uint32_t kEvent = 4;
constexpr uint32_t kBlob = 5;
constexpr uint32_t kKernelObject = 7;
constexpr uint32_t kSchedulerEvent = 8;

constexpr uint32_t kSchedulerEventLegacyContextSwitch = 0;
constexpr uint32_t kSchedulerEventContextSwitch = 1;
constexpr uint32_t kSchedulerEventThreadWakeup = 2;

// Metadata types
constexpr uint32_t kProviderInfo = 1;
constexpr uint32_t kProviderSection = 2;
constexpr uint32_t kProviderEvent = 3;

// Zircon object types
constexpr uint32_t kZxObjTypeProcess = 1;
constexpr uint32_t kZxObjTypeThread = 2;

}  // namespace

FuchsiaTraceTokenizer::FuchsiaTraceTokenizer(TraceProcessorContext* context)
    : context_(context),
      proto_reader_(context),
      process_id_(context->storage->InternString("process")) {
  RegisterProvider(0, "");
}

FuchsiaTraceTokenizer::~FuchsiaTraceTokenizer() = default;

base::Status FuchsiaTraceTokenizer::Parse(TraceBlobView blob) {
  size_t size = blob.size();

  // The relevant internal state is |leftover_bytes_|. Each call to Parse should
  // maintain the following properties, unless a fatal error occurs in which
  // case it should return false and no assumptions should be made about the
  // resulting internal state:
  //
  // 1) Every byte passed to |Parse| has either been passed to |ParseRecord| or
  // is present in |leftover_bytes_|, but not both.
  // 2) |leftover_bytes_| does not contain a complete record.
  //
  // Parse is responsible for creating the "full" |TraceBlobView|s, which own
  // the underlying data. Generally, there will be one such view. However, if
  // there is a record that started in an earlier call, then a new buffer is
  // created here to make the bytes in that record contiguous.
  //
  // Because some of the bytes in |data| might belong to the record starting in
  // |leftover_bytes_|, we track the offset at which the following record will
  // start.
  size_t byte_offset = 0;

  // Look for a record starting with the leftover bytes.
  if (leftover_bytes_.size() + size < 8) {
    // Even with the new bytes, we can't even read the header of the next
    // record, so just add the new bytes to |leftover_bytes_| and return.
    leftover_bytes_.insert(leftover_bytes_.end(), blob.data() + byte_offset,
                           blob.data() + size);
    return base::OkStatus();
  }
  if (!leftover_bytes_.empty()) {
    // There is a record starting from leftover bytes.
    if (leftover_bytes_.size() < 8) {
      // Header was previously incomplete, but we have enough now.
      // Copy bytes into |leftover_bytes_| so that the whole header is present,
      // and update |byte_offset| and |size| accordingly.
      size_t needed_bytes = 8 - leftover_bytes_.size();
      leftover_bytes_.insert(leftover_bytes_.end(), blob.data() + byte_offset,
                             blob.data() + needed_bytes);
      byte_offset += needed_bytes;
      size -= needed_bytes;
    }
    // Read the record length from the header.
    uint64_t header =
        *reinterpret_cast<const uint64_t*>(leftover_bytes_.data());
    uint32_t record_len_words =
        fuchsia_trace_utils::ReadField<uint32_t>(header, 4, 15);
    uint32_t record_len_bytes = record_len_words * sizeof(uint64_t);

    // From property (2) above, leftover_bytes_ must have had less than a full
    // record to start with. We padded leftover_bytes_ out to read the header,
    // so it may now be a full record (in the case that the record consists of
    // only the header word), but it still cannot have any extra bytes.
    PERFETTO_DCHECK(leftover_bytes_.size() <= record_len_bytes);
    size_t missing_bytes = record_len_bytes - leftover_bytes_.size();

    if (missing_bytes <= size) {
      // We have enough bytes to complete the partial record. Create a new
      // buffer for that record.
      TraceBlob buf = TraceBlob::Allocate(record_len_bytes);
      memcpy(buf.data(), leftover_bytes_.data(), leftover_bytes_.size());
      memcpy(buf.data() + leftover_bytes_.size(), blob.data() + byte_offset,
             missing_bytes);
      byte_offset += missing_bytes;
      size -= missing_bytes;
      leftover_bytes_.clear();
      ParseRecord(TraceBlobView(std::move(buf)));
    } else {
      // There are not enough bytes for the full record. Add all the bytes we
      // have to leftover_bytes_ and wait for more.
      leftover_bytes_.insert(leftover_bytes_.end(), blob.data() + byte_offset,
                             blob.data() + byte_offset + size);
      return base::OkStatus();
    }
  }

  TraceBlobView full_view = blob.slice_off(byte_offset, size);

  // |record_offset| is a number of bytes past |byte_offset| where the record
  // under consideration starts. As a result, it must always be in the range [0,
  // size-8]. Any larger offset means we don't have enough bytes for the header.
  size_t record_offset = 0;
  while (record_offset + 8 <= size) {
    uint64_t header =
        *reinterpret_cast<const uint64_t*>(full_view.data() + record_offset);
    uint32_t record_len_bytes =
        fuchsia_trace_utils::ReadField<uint32_t>(header, 4, 15) *
        sizeof(uint64_t);
    if (record_len_bytes == 0)
      return base::ErrStatus("Unexpected record of size 0");

    if (record_offset + record_len_bytes > size)
      break;

    TraceBlobView record = full_view.slice_off(record_offset, record_len_bytes);
    ParseRecord(std::move(record));

    record_offset += record_len_bytes;
  }

  leftover_bytes_.insert(leftover_bytes_.end(),
                         full_view.data() + record_offset,
                         full_view.data() + size);

  TraceBlob perfetto_blob =
      TraceBlob::CopyFrom(proto_trace_data_.data(), proto_trace_data_.size());
  proto_trace_data_.clear();

  return proto_reader_.Parse(TraceBlobView(std::move(perfetto_blob)));
}

// Most record types are read and recorded in |TraceStorage| here directly.
// Event records are sorted by timestamp before processing, so instead of
// recording them in |TraceStorage| they are given to |TraceSorter|. In order to
// facilitate the parsing after sorting, a small view of the provider's string
// and thread tables is passed alongside the record. See |FuchsiaProviderView|.
void FuchsiaTraceTokenizer::ParseRecord(TraceBlobView tbv) {
  TraceStorage* storage = context_->storage.get();
  ProcessTracker* procs = context_->process_tracker.get();
  TraceSorter* sorter = context_->sorter.get();

  fuchsia_trace_utils::RecordCursor cursor(tbv.data(), tbv.length());
  uint64_t header;
  if (!cursor.ReadUint64(&header)) {
    storage->IncrementStats(stats::fuchsia_record_read_error);
    return;
  }

  auto record_type = fuchsia_trace_utils::ReadField<uint32_t>(header, 0, 3);

  // All non-metadata events require current_provider_ to be set.
  if (record_type != kMetadata && current_provider_ == nullptr) {
    storage->IncrementStats(stats::fuchsia_invalid_event);
    return;
  }

  // Adapters for FuchsiaTraceParser::ParseArgs.
  const auto intern_string = [this](base::StringView string) {
    return context_->storage->InternString(string);
  };
  const auto get_string = [this](uint16_t index) {
    StringId id = current_provider_->GetString(index);
    if (id == StringId::Null()) {
      context_->storage->IncrementStats(stats::fuchsia_invalid_string_ref);
    }
    return id;
  };

  const auto insert_args = [this](uint32_t n_args,
                                  fuchsia_trace_utils::RecordCursor& cursor,
                                  FuchsiaRecord& record) {
    for (uint32_t i = 0; i < n_args; i++) {
      const size_t arg_base = cursor.WordIndex();
      uint64_t arg_header;
      if (!cursor.ReadUint64(&arg_header)) {
        context_->storage->IncrementStats(stats::fuchsia_record_read_error);
        return false;
      }
      auto arg_type =
          fuchsia_trace_utils::ReadField<uint32_t>(arg_header, 0, 3);
      auto arg_size_words =
          fuchsia_trace_utils::ReadField<uint32_t>(arg_header, 4, 15);
      auto arg_name_ref =
          fuchsia_trace_utils::ReadField<uint32_t>(arg_header, 16, 31);

      if (fuchsia_trace_utils::IsInlineString(arg_name_ref)) {
        // Skip over inline string
        if (!cursor.ReadInlineString(arg_name_ref, nullptr)) {
          context_->storage->IncrementStats(stats::fuchsia_record_read_error);
          return false;
        }
      } else {
        StringId id = current_provider_->GetString(arg_name_ref);
        if (id == StringId::Null()) {
          context_->storage->IncrementStats(stats::fuchsia_invalid_string_ref);
          return false;
        }
        record.InsertString(arg_name_ref, id);
      }

      if (arg_type == ArgValue::ArgType::kString) {
        auto arg_value_ref =
            fuchsia_trace_utils::ReadField<uint32_t>(arg_header, 32, 47);
        if (fuchsia_trace_utils::IsInlineString(arg_value_ref)) {
          // Skip over inline string
          if (!cursor.ReadInlineString(arg_value_ref, nullptr)) {
            context_->storage->IncrementStats(stats::fuchsia_record_read_error);
            return false;
          }
        } else {
          StringId id = current_provider_->GetString(arg_value_ref);
          if (id == StringId::Null()) {
            context_->storage->IncrementStats(
                stats::fuchsia_invalid_string_ref);
            return false;
          }
          record.InsertString(arg_value_ref, id);
        }
      }
      cursor.SetWordIndex(arg_base + arg_size_words);
    }

    return true;
  };

  const auto insert_args = [this](uint32_t n_args,
                                  fuchsia_trace_utils::RecordCursor& cursor,
                                  FuchsiaRecord& record) {
    for (uint32_t i = 0; i < n_args; i++) {
      const size_t arg_base = cursor.WordIndex();
      uint64_t arg_header;
      if (!cursor.ReadUint64(&arg_header)) {
        context_->storage->IncrementStats(stats::fuchsia_invalid_event);
        return;
      }
      auto arg_type =
          fuchsia_trace_utils::ReadField<uint32_t>(arg_header, 0, 3);
      auto arg_size_words =
          fuchsia_trace_utils::ReadField<uint32_t>(arg_header, 4, 15);
      auto arg_name_ref =
          fuchsia_trace_utils::ReadField<uint32_t>(arg_header, 16, 31);

      if (fuchsia_trace_utils::IsInlineString(arg_name_ref)) {
        // Skip over inline string
        cursor.ReadInlineString(arg_name_ref, nullptr);
      } else {
        record.InsertString(arg_name_ref,
                            current_provider_->GetString(arg_name_ref));
      }

      if (arg_type == ArgValue::ArgType::kString) {
        auto arg_value_ref =
            fuchsia_trace_utils::ReadField<uint32_t>(arg_header, 32, 47);
        if (fuchsia_trace_utils::IsInlineString(arg_value_ref)) {
          // Skip over inline string
          cursor.ReadInlineString(arg_value_ref, nullptr);
        } else {
          record.InsertString(arg_value_ref,
                              current_provider_->GetString(arg_value_ref));
        }
      }
      cursor.SetWordIndex(arg_base + arg_size_words);
    }
  };

  switch (record_type) {
    case kMetadata: {
      auto metadata_type =
          fuchsia_trace_utils::ReadField<uint32_t>(header, 16, 19);
      switch (metadata_type) {
        case kProviderInfo: {
          auto provider_id =
              fuchsia_trace_utils::ReadField<uint32_t>(header, 20, 51);
          auto name_len =
              fuchsia_trace_utils::ReadField<uint32_t>(header, 52, 59);
          base::StringView name_view;
          if (!cursor.ReadInlineString(name_len, &name_view)) {
            storage->IncrementStats(stats::fuchsia_record_read_error);
            return;
          }
          RegisterProvider(provider_id, name_view.ToStdString());
          break;
        }
        case kProviderSection: {
          auto provider_id =
              fuchsia_trace_utils::ReadField<uint32_t>(header, 20, 51);
          current_provider_ = providers_[provider_id].get();
          break;
        }
        case kProviderEvent: {
          // TODO(bhamrick): Handle buffer fill events
          PERFETTO_DLOG(
              "Ignoring provider event. Events may have been dropped");
          break;
        }
      }
      break;
    }
    case kInitialization: {
      if (!cursor.ReadUint64(&current_provider_->ticks_per_second)) {
        storage->IncrementStats(stats::fuchsia_record_read_error);
        return;
      }
      break;
    }
    case kString: {
      auto index = fuchsia_trace_utils::ReadField<uint32_t>(header, 16, 30);
      if (index != 0) {
        auto len = fuchsia_trace_utils::ReadField<uint32_t>(header, 32, 46);
        base::StringView s;
        if (!cursor.ReadInlineString(len, &s)) {
          storage->IncrementStats(stats::fuchsia_record_read_error);
          return;
        }
        StringId id = storage->InternString(s);

        current_provider_->string_table[index] = id;
      }
      break;
    }
    case kThread: {
      auto index = fuchsia_trace_utils::ReadField<uint32_t>(header, 16, 23);
      if (index != 0) {
        FuchsiaThreadInfo tinfo;
        if (!cursor.ReadInlineThread(&tinfo)) {
          storage->IncrementStats(stats::fuchsia_record_read_error);
          return;
        }

        current_provider_->thread_table[index] = tinfo;
      }
      break;
    }
    case kEvent: {
      auto thread_ref =
          fuchsia_trace_utils::ReadField<uint32_t>(header, 24, 31);
      auto cat_ref = fuchsia_trace_utils::ReadField<uint32_t>(header, 32, 47);
      auto name_ref = fuchsia_trace_utils::ReadField<uint32_t>(header, 48, 63);

      // Build the FuchsiaRecord for the event, i.e. extract the thread
      // information if not inline, and any non-inline strings (name, category
      // for now, arg names and string values in the future).
      FuchsiaRecord record(std::move(tbv));
      record.set_ticks_per_second(current_provider_->ticks_per_second);

      uint64_t ticks;
      if (!cursor.ReadUint64(&ticks)) {
        storage->IncrementStats(stats::fuchsia_record_read_error);
        return;
      }
      int64_t ts = fuchsia_trace_utils::TicksToNs(
          ticks, current_provider_->ticks_per_second);
      if (ts < 0) {
        storage->IncrementStats(stats::fuchsia_timestamp_overflow);
        return;
      }

      if (fuchsia_trace_utils::IsInlineThread(thread_ref)) {
        // Skip over inline thread
        if (!cursor.ReadInlineThread(nullptr)) {
          storage->IncrementStats(stats::fuchsia_record_read_error);
          return;
        }
      } else {
        record.InsertThread(thread_ref,
                            current_provider_->GetThread(thread_ref));
      }

      if (fuchsia_trace_utils::IsInlineString(cat_ref)) {
        // Skip over inline string
        if (!cursor.ReadInlineString(cat_ref, nullptr)) {
          storage->IncrementStats(stats::fuchsia_record_read_error);
          return;
        }
      } else {
        StringId id = current_provider_->GetString(cat_ref);
        if (id == StringId::Null()) {
          storage->IncrementStats(stats::fuchsia_invalid_string_ref);
          return;
        }
        record.InsertString(cat_ref, id);
      }

      if (fuchsia_trace_utils::IsInlineString(name_ref)) {
        // Skip over inline string
<<<<<<< HEAD
        cursor.ReadInlineString(name_ref, nullptr);
      } else {
        record.InsertString(name_ref, current_provider_->GetString(name_ref));
      }

      auto n_args = fuchsia_trace_utils::ReadField<uint32_t>(header, 20, 23);
      insert_args(n_args, cursor, record);
=======
        if (!cursor.ReadInlineString(name_ref, nullptr)) {
          storage->IncrementStats(stats::fuchsia_record_read_error);
          return;
        }
      } else {
        StringId id = current_provider_->GetString(name_ref);
        if (id == StringId::Null()) {
          storage->IncrementStats(stats::fuchsia_invalid_string_ref);
          return;
        }
        record.InsertString(name_ref, id);
      }

      auto n_args = fuchsia_trace_utils::ReadField<uint32_t>(header, 20, 23);
      if (!insert_args(n_args, cursor, record)) {
        return;
      }
>>>>>>> dc046ead
      sorter->PushFuchsiaRecord(ts, std::move(record));
      break;
    }
    case kBlob: {
      constexpr uint32_t kPerfettoBlob = 3;
      auto blob_type = fuchsia_trace_utils::ReadField<uint32_t>(header, 48, 55);
      if (blob_type == kPerfettoBlob) {
        FuchsiaRecord record(std::move(tbv));
        auto blob_size =
            fuchsia_trace_utils::ReadField<uint32_t>(header, 32, 46);
        auto name_ref =
            fuchsia_trace_utils::ReadField<uint32_t>(header, 16, 31);

        // We don't need the name, but we still need to parse it in case it is
        // inline
        if (fuchsia_trace_utils::IsInlineString(name_ref)) {
          base::StringView name_view;
          if (!cursor.ReadInlineString(name_ref, &name_view)) {
            storage->IncrementStats(stats::fuchsia_record_read_error);
            return;
          }
        }

        // Append the Blob into the embedded perfetto bytes -- we'll parse them
        // all after the main pass is done.
        if (!cursor.ReadBlob(blob_size, proto_trace_data_)) {
          storage->IncrementStats(stats::fuchsia_record_read_error);
          return;
        }
      }
      break;
    }
    case kKernelObject: {
      auto obj_type = fuchsia_trace_utils::ReadField<uint32_t>(header, 16, 23);
      auto name_ref = fuchsia_trace_utils::ReadField<uint32_t>(header, 24, 39);

      uint64_t obj_id;
      if (!cursor.ReadUint64(&obj_id)) {
        storage->IncrementStats(stats::fuchsia_record_read_error);
        return;
      }

      StringId name = StringId::Null();
      if (fuchsia_trace_utils::IsInlineString(name_ref)) {
        base::StringView name_view;
        if (!cursor.ReadInlineString(name_ref, &name_view)) {
          storage->IncrementStats(stats::fuchsia_record_read_error);
          return;
        }
        name = storage->InternString(name_view);
      } else {
        name = current_provider_->GetString(name_ref);
        if (name == StringId::Null()) {
          storage->IncrementStats(stats::fuchsia_invalid_string_ref);
          return;
        }
      }

      switch (obj_type) {
        case kZxObjTypeProcess: {
          // Note: Fuchsia pid/tids are 64 bits but Perfetto's tables only
          // support 32 bits. This is usually not an issue except for
          // artificial koids which have the 2^63 bit set. This is used for
          // things such as virtual threads.
          procs->SetProcessMetadata(
              static_cast<uint32_t>(obj_id), std::optional<uint32_t>(),
              base::StringView(storage->GetString(name)), base::StringView());
          break;
        }
        case kZxObjTypeThread: {
          auto n_args =
              fuchsia_trace_utils::ReadField<uint32_t>(header, 40, 43);

          auto maybe_args = FuchsiaTraceParser::ParseArgs(
              cursor, n_args, intern_string, get_string);
          if (!maybe_args.has_value()) {
            storage->IncrementStats(stats::fuchsia_record_read_error);
            return;
          }

          uint64_t pid = 0;
          for (const auto arg : *maybe_args) {
            if (arg.name == process_id_) {
              if (arg.value.Type() != ArgValue::ArgType::kKoid) {
                storage->IncrementStats(stats::fuchsia_invalid_event_arg_type);
                return;
              }
              pid = arg.value.Koid();
            }
          }

          // TODO(lalitm): this is a gross hack we're adding to unblock a crash
          // (b/383877212). This should be refactored properly out into a
          // tracker (which is the pattern for handling this sort of thing
          // in the rest of TP) but that is a bunch of boilerplate.
          auto* parser = static_cast<FuchsiaTraceParser*>(
              context_->fuchsia_record_parser.get());
          auto& thread = parser->GetThread(obj_id);
          thread.info.pid = pid;

          UniqueTid utid = procs->UpdateThread(static_cast<uint32_t>(obj_id),
                                               static_cast<uint32_t>(pid));
          auto& tt = *storage->mutable_thread_table();
          tt[utid].set_name(name);
          break;
        }
        default: {
          PERFETTO_DLOG("Skipping Kernel Object record with type %d", obj_type);
          break;
        }
      }
      break;
    }
    case kSchedulerEvent: {
      // Context switch records come in order, so they do not need to go through
      // TraceSorter.
      auto event_type =
          fuchsia_trace_utils::ReadField<uint32_t>(header, 60, 63);
      switch (event_type) {
        case kSchedulerEventLegacyContextSwitch: {
          auto outgoing_thread_ref =
              fuchsia_trace_utils::ReadField<uint32_t>(header, 28, 35);
          auto incoming_thread_ref =
              fuchsia_trace_utils::ReadField<uint32_t>(header, 36, 43);

          FuchsiaRecord record(std::move(tbv));
          record.set_ticks_per_second(current_provider_->ticks_per_second);

          int64_t ts;
          if (!cursor.ReadTimestamp(current_provider_->ticks_per_second, &ts)) {
            storage->IncrementStats(stats::fuchsia_record_read_error);
            return;
          }
          if (ts == -1) {
            storage->IncrementStats(stats::fuchsia_timestamp_overflow);
            return;
          }

          if (fuchsia_trace_utils::IsInlineThread(outgoing_thread_ref)) {
            // Skip over inline thread
<<<<<<< HEAD
            cursor.ReadInlineThread(nullptr);
=======
            if (!cursor.ReadInlineThread(nullptr)) {
              storage->IncrementStats(stats::fuchsia_record_read_error);
              return;
            }
>>>>>>> dc046ead
          } else {
            record.InsertThread(
                outgoing_thread_ref,
                current_provider_->GetThread(outgoing_thread_ref));
          }

          if (fuchsia_trace_utils::IsInlineThread(incoming_thread_ref)) {
            // Skip over inline thread
<<<<<<< HEAD
            cursor.ReadInlineThread(nullptr);
=======
            if (!cursor.ReadInlineThread(nullptr)) {
              storage->IncrementStats(stats::fuchsia_record_read_error);
              return;
            }
>>>>>>> dc046ead
          } else {
            record.InsertThread(
                incoming_thread_ref,
                current_provider_->GetThread(incoming_thread_ref));
          }
<<<<<<< HEAD
          context_->sorter->PushFuchsiaRecord(ts, std::move(record));
=======
          sorter->PushFuchsiaRecord(ts, std::move(record));
>>>>>>> dc046ead
          break;
        }
        case kSchedulerEventContextSwitch: {
          FuchsiaRecord record(std::move(tbv));
          record.set_ticks_per_second(current_provider_->ticks_per_second);

          int64_t ts;
          if (!cursor.ReadTimestamp(current_provider_->ticks_per_second, &ts)) {
            storage->IncrementStats(stats::fuchsia_record_read_error);
            return;
          }
          if (ts < 0) {
            storage->IncrementStats(stats::fuchsia_timestamp_overflow);
            return;
          }

          // Skip outgoing tid.
          if (!cursor.ReadUint64(nullptr)) {
<<<<<<< HEAD
            context_->storage->IncrementStats(stats::fuchsia_invalid_event);
=======
            storage->IncrementStats(stats::fuchsia_record_read_error);
>>>>>>> dc046ead
            return;
          }

          // Skip incoming tid.
          if (!cursor.ReadUint64(nullptr)) {
<<<<<<< HEAD
            context_->storage->IncrementStats(stats::fuchsia_invalid_event);
            return;
          }

          const auto n_args =
              fuchsia_trace_utils::ReadField<uint32_t>(header, 16, 19);
          insert_args(n_args, cursor, record);
          context_->sorter->PushFuchsiaRecord(ts, std::move(record));
=======
            storage->IncrementStats(stats::fuchsia_record_read_error);
            return;
          }

          const auto n_args =
              fuchsia_trace_utils::ReadField<uint32_t>(header, 16, 19);
          if (!insert_args(n_args, cursor, record)) {
            return;
          }
          sorter->PushFuchsiaRecord(ts, std::move(record));
>>>>>>> dc046ead
          break;
        }
        case kSchedulerEventThreadWakeup: {
          FuchsiaRecord record(std::move(tbv));
          record.set_ticks_per_second(current_provider_->ticks_per_second);

          int64_t ts;
          if (!cursor.ReadTimestamp(current_provider_->ticks_per_second, &ts)) {
            storage->IncrementStats(stats::fuchsia_record_read_error);
            return;
          }
          if (ts < 0) {
            storage->IncrementStats(stats::fuchsia_timestamp_overflow);
            return;
          }

<<<<<<< HEAD
          const auto n_args =
              fuchsia_trace_utils::ReadField<uint32_t>(header, 16, 19);
          insert_args(n_args, cursor, record);
          context_->sorter->PushFuchsiaRecord(ts, std::move(record));
=======
          // Skip waking tid.
          if (!cursor.ReadUint64(nullptr)) {
            storage->IncrementStats(stats::fuchsia_record_read_error);
            return;
          }

          const auto n_args =
              fuchsia_trace_utils::ReadField<uint32_t>(header, 16, 19);
          if (!insert_args(n_args, cursor, record)) {
            return;
          }
          sorter->PushFuchsiaRecord(ts, std::move(record));
>>>>>>> dc046ead
          break;
        }
        default:
          PERFETTO_DLOG("Skipping unknown scheduler event type %d", event_type);
          break;
      }

      break;
    }
    default: {
      PERFETTO_DLOG("Skipping record of unknown type %d", record_type);
      break;
    }
  }
}

void FuchsiaTraceTokenizer::RegisterProvider(uint32_t provider_id,
                                             std::string name) {
  std::unique_ptr<ProviderInfo> provider(new ProviderInfo());
  provider->name = name;
  current_provider_ = provider.get();
  providers_[provider_id] = std::move(provider);
}

base::Status FuchsiaTraceTokenizer::NotifyEndOfFile() {
  return base::OkStatus();
}

}  // namespace perfetto::trace_processor<|MERGE_RESOLUTION|>--- conflicted
+++ resolved
@@ -288,46 +288,6 @@
     return true;
   };
 
-  const auto insert_args = [this](uint32_t n_args,
-                                  fuchsia_trace_utils::RecordCursor& cursor,
-                                  FuchsiaRecord& record) {
-    for (uint32_t i = 0; i < n_args; i++) {
-      const size_t arg_base = cursor.WordIndex();
-      uint64_t arg_header;
-      if (!cursor.ReadUint64(&arg_header)) {
-        context_->storage->IncrementStats(stats::fuchsia_invalid_event);
-        return;
-      }
-      auto arg_type =
-          fuchsia_trace_utils::ReadField<uint32_t>(arg_header, 0, 3);
-      auto arg_size_words =
-          fuchsia_trace_utils::ReadField<uint32_t>(arg_header, 4, 15);
-      auto arg_name_ref =
-          fuchsia_trace_utils::ReadField<uint32_t>(arg_header, 16, 31);
-
-      if (fuchsia_trace_utils::IsInlineString(arg_name_ref)) {
-        // Skip over inline string
-        cursor.ReadInlineString(arg_name_ref, nullptr);
-      } else {
-        record.InsertString(arg_name_ref,
-                            current_provider_->GetString(arg_name_ref));
-      }
-
-      if (arg_type == ArgValue::ArgType::kString) {
-        auto arg_value_ref =
-            fuchsia_trace_utils::ReadField<uint32_t>(arg_header, 32, 47);
-        if (fuchsia_trace_utils::IsInlineString(arg_value_ref)) {
-          // Skip over inline string
-          cursor.ReadInlineString(arg_value_ref, nullptr);
-        } else {
-          record.InsertString(arg_value_ref,
-                              current_provider_->GetString(arg_value_ref));
-        }
-      }
-      cursor.SetWordIndex(arg_base + arg_size_words);
-    }
-  };
-
   switch (record_type) {
     case kMetadata: {
       auto metadata_type =
@@ -448,15 +408,6 @@
 
       if (fuchsia_trace_utils::IsInlineString(name_ref)) {
         // Skip over inline string
-<<<<<<< HEAD
-        cursor.ReadInlineString(name_ref, nullptr);
-      } else {
-        record.InsertString(name_ref, current_provider_->GetString(name_ref));
-      }
-
-      auto n_args = fuchsia_trace_utils::ReadField<uint32_t>(header, 20, 23);
-      insert_args(n_args, cursor, record);
-=======
         if (!cursor.ReadInlineString(name_ref, nullptr)) {
           storage->IncrementStats(stats::fuchsia_record_read_error);
           return;
@@ -474,7 +425,6 @@
       if (!insert_args(n_args, cursor, record)) {
         return;
       }
->>>>>>> dc046ead
       sorter->PushFuchsiaRecord(ts, std::move(record));
       break;
     }
@@ -615,14 +565,10 @@
 
           if (fuchsia_trace_utils::IsInlineThread(outgoing_thread_ref)) {
             // Skip over inline thread
-<<<<<<< HEAD
-            cursor.ReadInlineThread(nullptr);
-=======
             if (!cursor.ReadInlineThread(nullptr)) {
               storage->IncrementStats(stats::fuchsia_record_read_error);
               return;
             }
->>>>>>> dc046ead
           } else {
             record.InsertThread(
                 outgoing_thread_ref,
@@ -631,24 +577,16 @@
 
           if (fuchsia_trace_utils::IsInlineThread(incoming_thread_ref)) {
             // Skip over inline thread
-<<<<<<< HEAD
-            cursor.ReadInlineThread(nullptr);
-=======
             if (!cursor.ReadInlineThread(nullptr)) {
               storage->IncrementStats(stats::fuchsia_record_read_error);
               return;
             }
->>>>>>> dc046ead
           } else {
             record.InsertThread(
                 incoming_thread_ref,
                 current_provider_->GetThread(incoming_thread_ref));
           }
-<<<<<<< HEAD
-          context_->sorter->PushFuchsiaRecord(ts, std::move(record));
-=======
           sorter->PushFuchsiaRecord(ts, std::move(record));
->>>>>>> dc046ead
           break;
         }
         case kSchedulerEventContextSwitch: {
@@ -667,26 +605,12 @@
 
           // Skip outgoing tid.
           if (!cursor.ReadUint64(nullptr)) {
-<<<<<<< HEAD
-            context_->storage->IncrementStats(stats::fuchsia_invalid_event);
-=======
-            storage->IncrementStats(stats::fuchsia_record_read_error);
->>>>>>> dc046ead
+            storage->IncrementStats(stats::fuchsia_record_read_error);
             return;
           }
 
           // Skip incoming tid.
           if (!cursor.ReadUint64(nullptr)) {
-<<<<<<< HEAD
-            context_->storage->IncrementStats(stats::fuchsia_invalid_event);
-            return;
-          }
-
-          const auto n_args =
-              fuchsia_trace_utils::ReadField<uint32_t>(header, 16, 19);
-          insert_args(n_args, cursor, record);
-          context_->sorter->PushFuchsiaRecord(ts, std::move(record));
-=======
             storage->IncrementStats(stats::fuchsia_record_read_error);
             return;
           }
@@ -697,7 +621,6 @@
             return;
           }
           sorter->PushFuchsiaRecord(ts, std::move(record));
->>>>>>> dc046ead
           break;
         }
         case kSchedulerEventThreadWakeup: {
@@ -714,12 +637,6 @@
             return;
           }
 
-<<<<<<< HEAD
-          const auto n_args =
-              fuchsia_trace_utils::ReadField<uint32_t>(header, 16, 19);
-          insert_args(n_args, cursor, record);
-          context_->sorter->PushFuchsiaRecord(ts, std::move(record));
-=======
           // Skip waking tid.
           if (!cursor.ReadUint64(nullptr)) {
             storage->IncrementStats(stats::fuchsia_record_read_error);
@@ -732,7 +649,6 @@
             return;
           }
           sorter->PushFuchsiaRecord(ts, std::move(record));
->>>>>>> dc046ead
           break;
         }
         default:
