/*
 * Copyright (C) 2019 The Android Open Source Project
 *
 * Licensed under the Apache License, Version 2.0 (the "License");
 * you may not use this file except in compliance with the License.
 * You may obtain a copy of the License at
 *
 *      http://www.apache.org/licenses/LICENSE-2.0
 *
 * Unless required by applicable law or agreed to in writing, software
 * distributed under the License is distributed on an "AS IS" BASIS,
 * WITHOUT WARRANTIES OR CONDITIONS OF ANY KIND, either express or implied.
 * See the License for the specific language governing permissions and
 * limitations under the License.
 */

#include "src/trace_processor/importers/fuchsia/fuchsia_trace_parser.h"
#include <cstddef>
#include <cstdint>
#include <functional>
#include <limits>
#include <optional>
#include <string>
#include <utility>
#include <vector>

#include "perfetto/base/logging.h"
#include "perfetto/ext/base/string_view.h"
#include "src/trace_processor/importers/common/args_tracker.h"
#include "src/trace_processor/importers/common/cpu_tracker.h"
#include "src/trace_processor/importers/common/event_tracker.h"
#include "src/trace_processor/importers/common/flow_tracker.h"
#include "src/trace_processor/importers/common/process_tracker.h"
#include "src/trace_processor/importers/common/slice_tracker.h"
#include "src/trace_processor/importers/common/track_tracker.h"
#include "src/trace_processor/importers/common/tracks.h"
#include "src/trace_processor/importers/common/tracks_common.h"
#include "src/trace_processor/importers/fuchsia/fuchsia_record.h"
#include "src/trace_processor/importers/fuchsia/fuchsia_trace_utils.h"
#include "src/trace_processor/storage/stats.h"
#include "src/trace_processor/storage/trace_storage.h"
#include "src/trace_processor/tables/sched_tables_py.h"

namespace perfetto::trace_processor {

namespace {

// Record Types
constexpr uint32_t kEvent = 4;
constexpr uint32_t kSchedulerEvent = 8;

constexpr uint32_t kSchedulerEventLegacyContextSwitch = 0;
constexpr uint32_t kSchedulerEventContextSwitch = 1;
constexpr uint32_t kSchedulerEventThreadWakeup = 2;

// Event Types
constexpr uint32_t kInstant = 0;
constexpr uint32_t kCounter = 1;
constexpr uint32_t kDurationBegin = 2;
constexpr uint32_t kDurationEnd = 3;
constexpr uint32_t kDurationComplete = 4;
constexpr uint32_t kAsyncBegin = 5;
constexpr uint32_t kAsyncInstant = 6;
constexpr uint32_t kAsyncEnd = 7;
constexpr uint32_t kFlowBegin = 8;
constexpr uint32_t kFlowStep = 9;
constexpr uint32_t kFlowEnd = 10;

// Argument Types
constexpr uint32_t kNull = 0;
constexpr uint32_t kInt32 = 1;
constexpr uint32_t kUint32 = 2;
constexpr uint32_t kInt64 = 3;
constexpr uint32_t kUint64 = 4;
constexpr uint32_t kDouble = 5;
constexpr uint32_t kString = 6;
constexpr uint32_t kPointer = 7;
constexpr uint32_t kKoid = 8;
constexpr uint32_t kBool = 9;

// Thread states
constexpr uint32_t kThreadNew = 0;
constexpr uint32_t kThreadRunning = 1;
constexpr uint32_t kThreadSuspended = 2;
constexpr uint32_t kThreadBlocked = 3;
constexpr uint32_t kThreadDying = 4;
constexpr uint32_t kThreadDead = 5;

constexpr int32_t kIdleWeight = std::numeric_limits<int32_t>::min();

constexpr auto kCounterBlueprint = tracks::CounterBlueprint(
    "fuchsia_counter",
    tracks::UnknownUnitBlueprint(),
    tracks::DimensionBlueprints(tracks::kProcessDimensionBlueprint,
                                tracks::kNameFromTraceDimensionBlueprint),
    tracks::DynamicNameBlueprint());

}  // namespace

FuchsiaTraceParser::FuchsiaTraceParser(TraceProcessorContext* context)
    : context_(context),
      weight_id_(context->storage->InternString("weight")),
      incoming_weight_id_(context->storage->InternString("incoming_weight")),
      outgoing_weight_id_(context->storage->InternString("outgoing_weight")),
      running_string_id_(context->storage->InternString("Running")),
      runnable_string_id_(context->storage->InternString("R")),
      waking_string_id_(context->storage->InternString("W")),
      blocked_string_id_(context->storage->InternString("S")),
      suspended_string_id_(context->storage->InternString("T")),
      exit_dying_string_id_(context->storage->InternString("Z")),
      exit_dead_string_id_(context->storage->InternString("X")) {}

FuchsiaTraceParser::~FuchsiaTraceParser() = default;

std::optional<std::vector<FuchsiaTraceParser::Arg>>
FuchsiaTraceParser::ParseArgs(
    fuchsia_trace_utils::RecordCursor& cursor,
    uint32_t n_args,
    std::function<StringId(base::StringView string)> intern_string,
    std::function<StringId(uint32_t index)> get_string) {
  std::vector<Arg> args;
  for (uint32_t i = 0; i < n_args; i++) {
    size_t arg_base = cursor.WordIndex();
    uint64_t arg_header;
    if (!cursor.ReadUint64(&arg_header)) {
      return std::nullopt;
    }
    uint32_t arg_type =
        fuchsia_trace_utils::ReadField<uint32_t>(arg_header, 0, 3);
    uint32_t arg_size_words =
        fuchsia_trace_utils::ReadField<uint32_t>(arg_header, 4, 15);
    uint32_t arg_name_ref =
        fuchsia_trace_utils::ReadField<uint32_t>(arg_header, 16, 31);
    Arg arg;
    if (fuchsia_trace_utils::IsInlineString(arg_name_ref)) {
      base::StringView arg_name_view;
      if (!cursor.ReadInlineString(arg_name_ref, &arg_name_view)) {
        return std::nullopt;
      }
      arg.name = intern_string(arg_name_view);
    } else {
      arg.name = get_string(arg_name_ref);
    }

    switch (arg_type) {
      case kNull:
        arg.value = fuchsia_trace_utils::ArgValue::Null();
        break;
      case kInt32:
        arg.value = fuchsia_trace_utils::ArgValue::Int32(
            fuchsia_trace_utils::ReadField<int32_t>(arg_header, 32, 63));
        break;
      case kUint32:
        arg.value = fuchsia_trace_utils::ArgValue::Uint32(
            fuchsia_trace_utils::ReadField<uint32_t>(arg_header, 32, 63));
        break;
      case kInt64: {
        int64_t value;
        if (!cursor.ReadInt64(&value)) {
          return std::nullopt;
        }
        arg.value = fuchsia_trace_utils::ArgValue::Int64(value);
        break;
      }
      case kUint64: {
        uint64_t value;
        if (!cursor.ReadUint64(&value)) {
          return std::nullopt;
        }
        arg.value = fuchsia_trace_utils::ArgValue::Uint64(value);
        break;
      }
      case kDouble: {
        double value;
        if (!cursor.ReadDouble(&value)) {
          return std::nullopt;
        }
        arg.value = fuchsia_trace_utils::ArgValue::Double(value);
        break;
      }
      case kString: {
        uint32_t arg_value_ref =
            fuchsia_trace_utils::ReadField<uint32_t>(arg_header, 32, 47);
        StringId value;
        if (fuchsia_trace_utils::IsInlineString(arg_value_ref)) {
          base::StringView arg_value_view;
          if (!cursor.ReadInlineString(arg_value_ref, &arg_value_view)) {
            return std::nullopt;
          }
          value = intern_string(arg_value_view);
        } else {
          value = get_string(arg_value_ref);
        }
        arg.value = fuchsia_trace_utils::ArgValue::String(value);
        break;
      }
      case kPointer: {
        uint64_t value;
        if (!cursor.ReadUint64(&value)) {
          return std::nullopt;
        }
        arg.value = fuchsia_trace_utils::ArgValue::Pointer(value);
        break;
      }
      case kKoid: {
        uint64_t value;
        if (!cursor.ReadUint64(&value)) {
          return std::nullopt;
        }
        arg.value = fuchsia_trace_utils::ArgValue::Koid(value);
        break;
      }
      case kBool: {
        arg.value = fuchsia_trace_utils::ArgValue::Bool(
            fuchsia_trace_utils::ReadField<bool>(arg_header, 32, 63));
        break;
      }
      default:
        arg.value = fuchsia_trace_utils::ArgValue::Unknown();
        break;
    }

    args.push_back(arg);
    cursor.SetWordIndex(arg_base + arg_size_words);
  }

  return {std::move(args)};
}

void FuchsiaTraceParser::ParseFuchsiaRecord(int64_t, FuchsiaRecord fr) {
  // The timestamp is also present in the record, so we'll ignore the one
  // passed as an argument.
  fuchsia_trace_utils::RecordCursor cursor(fr.record_view()->data(),
                                           fr.record_view()->length());
  ProcessTracker* procs = context_->process_tracker.get();
  SliceTracker* slices = context_->slice_tracker.get();

  // Read arguments
  const auto intern_string = [this](base::StringView string) {
    return context_->storage->InternString(string);
  };
  const auto get_string = [&fr](uint32_t index) { return fr.GetString(index); };

  uint64_t header;
  if (!cursor.ReadUint64(&header)) {
    context_->storage->IncrementStats(stats::fuchsia_record_read_error);
    return;
  }
  auto record_type = fuchsia_trace_utils::ReadField<uint32_t>(header, 0, 3);
  switch (record_type) {
    case kEvent: {
      auto event_type =
          fuchsia_trace_utils::ReadField<uint32_t>(header, 16, 19);
      auto n_args = fuchsia_trace_utils::ReadField<uint32_t>(header, 20, 23);
      auto thread_ref =
          fuchsia_trace_utils::ReadField<uint32_t>(header, 24, 31);
      auto cat_ref = fuchsia_trace_utils::ReadField<uint32_t>(header, 32, 47);
      auto name_ref = fuchsia_trace_utils::ReadField<uint32_t>(header, 48, 63);

      int64_t ts;
      if (!cursor.ReadTimestamp(fr.get_ticks_per_second(), &ts)) {
        context_->storage->IncrementStats(stats::fuchsia_record_read_error);
        return;
      }
      FuchsiaThreadInfo tinfo;
      if (fuchsia_trace_utils::IsInlineThread(thread_ref)) {
        if (!cursor.ReadInlineThread(&tinfo)) {
          context_->storage->IncrementStats(stats::fuchsia_record_read_error);
          return;
        }
      } else {
        tinfo = fr.GetThread(thread_ref);
      }
      StringId cat;
      if (fuchsia_trace_utils::IsInlineString(cat_ref)) {
        base::StringView cat_string_view;
        if (!cursor.ReadInlineString(cat_ref, &cat_string_view)) {
          context_->storage->IncrementStats(stats::fuchsia_record_read_error);
          return;
        }
        cat = context_->storage->InternString(cat_string_view);
      } else {
        cat = fr.GetString(cat_ref);
      }
      StringId name;
      if (fuchsia_trace_utils::IsInlineString(name_ref)) {
        base::StringView name_string_view;
        if (!cursor.ReadInlineString(name_ref, &name_string_view)) {
          context_->storage->IncrementStats(stats::fuchsia_record_read_error);
          return;
        }
        name = context_->storage->InternString(name_string_view);
      } else {
        name = fr.GetString(name_ref);
      }

      auto maybe_args = FuchsiaTraceParser::ParseArgs(
          cursor, n_args, intern_string, get_string);
      if (!maybe_args.has_value()) {
        context_->storage->IncrementStats(stats::fuchsia_record_read_error);
        return;
      }

      auto insert_args =
          [this, args = *maybe_args](ArgsTracker::BoundInserter* inserter) {
            for (const Arg& arg : args) {
              inserter->AddArg(
                  arg.name, arg.name,
                  arg.value.ToStorageVariadic(context_->storage.get()));
            }
          };

      switch (event_type) {
        case kInstant: {
          UniqueTid utid =
              procs->UpdateThread(static_cast<uint32_t>(tinfo.tid),
                                  static_cast<uint32_t>(tinfo.pid));
          TrackId track_id = context_->track_tracker->InternThreadTrack(utid);
          slices->Scoped(ts, track_id, cat, name, 0, std::move(insert_args));
          break;
        }
        case kCounter: {
          UniquePid upid =
              procs->GetOrCreateProcess(static_cast<uint32_t>(tinfo.pid));
          std::string name_str =
              context_->storage->GetString(name).ToStdString();
          uint64_t counter_id;
          if (!cursor.ReadUint64(&counter_id)) {
            context_->storage->IncrementStats(stats::fuchsia_record_read_error);
            return;
          }
          // Note: In the Fuchsia trace format, counter values are stored
          // in the arguments for the record, with the data series defined
          // by both the record name and the argument name. In Perfetto,
          // counters only have one name, so we combine both names into
          // one here.
          for (const Arg& arg : *maybe_args) {
            std::string counter_name_str = name_str + ":";
            counter_name_str +=
                context_->storage->GetString(arg.name).ToStdString();
            counter_name_str += ":" + std::to_string(counter_id);
            bool is_valid_value = false;
            double counter_value = -1;
            switch (arg.value.Type()) {
              case fuchsia_trace_utils::ArgValue::kInt32:
                is_valid_value = true;
                counter_value = static_cast<double>(arg.value.Int32());
                break;
              case fuchsia_trace_utils::ArgValue::kUint32:
                is_valid_value = true;
                counter_value = static_cast<double>(arg.value.Uint32());
                break;
              case fuchsia_trace_utils::ArgValue::kInt64:
                is_valid_value = true;
                counter_value = static_cast<double>(arg.value.Int64());
                break;
              case fuchsia_trace_utils::ArgValue::kUint64:
                is_valid_value = true;
                counter_value = static_cast<double>(arg.value.Uint64());
                break;
              case fuchsia_trace_utils::ArgValue::kDouble:
                is_valid_value = true;
                counter_value = arg.value.Double();
                break;
              case fuchsia_trace_utils::ArgValue::kNull:
              case fuchsia_trace_utils::ArgValue::kString:
              case fuchsia_trace_utils::ArgValue::kPointer:
              case fuchsia_trace_utils::ArgValue::kKoid:
              case fuchsia_trace_utils::ArgValue::kBool:
              case fuchsia_trace_utils::ArgValue::kUnknown:
                context_->storage->IncrementStats(
                    stats::fuchsia_non_numeric_counters);
                break;
            }
            if (is_valid_value) {
              base::StringView counter_name_str_view(counter_name_str);
              StringId counter_name_id =
                  context_->storage->InternString(counter_name_str_view);
              TrackId track = context_->track_tracker->InternTrack(
                  kCounterBlueprint,
                  tracks::Dimensions(upid, counter_name_str_view),
                  tracks::DynamicName(counter_name_id));
              context_->event_tracker->PushCounter(ts, counter_value, track);
            }
          }
          break;
        }
        case kDurationBegin: {
          UniqueTid utid =
              procs->UpdateThread(static_cast<uint32_t>(tinfo.tid),
                                  static_cast<uint32_t>(tinfo.pid));
          TrackId track_id = context_->track_tracker->InternThreadTrack(utid);
          slices->Begin(ts, track_id, cat, name, std::move(insert_args));
          break;
        }
        case kDurationEnd: {
          UniqueTid utid =
              procs->UpdateThread(static_cast<uint32_t>(tinfo.tid),
                                  static_cast<uint32_t>(tinfo.pid));
          TrackId track_id = context_->track_tracker->InternThreadTrack(utid);
          // TODO(b/131181693): |cat| and |name| are not passed here so
          // that if two slices end at the same timestep, the slices get
          // closed in the correct order regardless of which end event is
          // processed first.
          slices->End(ts, track_id, {}, {}, std::move(insert_args));
          break;
        }
        case kDurationComplete: {
          int64_t end_ts;
          if (!cursor.ReadTimestamp(fr.get_ticks_per_second(), &end_ts)) {
            context_->storage->IncrementStats(stats::fuchsia_record_read_error);
            return;
          }
          int64_t duration = end_ts - ts;
          if (duration < 0) {
<<<<<<< HEAD
            context_->storage->IncrementStats(stats::fuchsia_timestamp_overflow);
=======
            context_->storage->IncrementStats(
                stats::fuchsia_timestamp_overflow);
>>>>>>> 6540d290
            return;
          }
          UniqueTid utid =
              procs->UpdateThread(static_cast<uint32_t>(tinfo.tid),
                                  static_cast<uint32_t>(tinfo.pid));
          TrackId track_id = context_->track_tracker->InternThreadTrack(utid);
          slices->Scoped(ts, track_id, cat, name, duration,
                         std::move(insert_args));
          break;
        }
        case kAsyncBegin: {
          int64_t correlation_id;
          if (!cursor.ReadInt64(&correlation_id)) {
            context_->storage->IncrementStats(stats::fuchsia_record_read_error);
            return;
          }
          UniquePid upid =
              procs->GetOrCreateProcess(static_cast<uint32_t>(tinfo.pid));
          TrackId track_id = context_->track_tracker->InternLegacyAsyncTrack(
              name, upid, correlation_id, false, kNullStringId);
          slices->Begin(ts, track_id, cat, name, std::move(insert_args));
          break;
        }
        case kAsyncInstant: {
          int64_t correlation_id;
          if (!cursor.ReadInt64(&correlation_id)) {
            context_->storage->IncrementStats(stats::fuchsia_record_read_error);
            return;
          }
          UniquePid upid =
              procs->GetOrCreateProcess(static_cast<uint32_t>(tinfo.pid));
          TrackId track_id = context_->track_tracker->InternLegacyAsyncTrack(
              name, upid, correlation_id, false, kNullStringId);
          slices->Scoped(ts, track_id, cat, name, 0, std::move(insert_args));
          break;
        }
        case kAsyncEnd: {
          int64_t correlation_id;
          if (!cursor.ReadInt64(&correlation_id)) {
            context_->storage->IncrementStats(stats::fuchsia_record_read_error);
            return;
          }
          UniquePid upid =
              procs->GetOrCreateProcess(static_cast<uint32_t>(tinfo.pid));
          TrackId track_id = context_->track_tracker->InternLegacyAsyncTrack(
              name, upid, correlation_id, false, kNullStringId);
          slices->End(ts, track_id, cat, name, std::move(insert_args));
          break;
        }
        case kFlowBegin: {
          uint64_t correlation_id;
          if (!cursor.ReadUint64(&correlation_id)) {
            context_->storage->IncrementStats(stats::fuchsia_record_read_error);
            return;
          }
          UniqueTid utid =
              procs->UpdateThread(static_cast<uint32_t>(tinfo.tid),
                                  static_cast<uint32_t>(tinfo.pid));
          TrackId track_id = context_->track_tracker->InternThreadTrack(utid);
          context_->flow_tracker->Begin(track_id, correlation_id);
          break;
        }
        case kFlowStep: {
          uint64_t correlation_id;
          if (!cursor.ReadUint64(&correlation_id)) {
            context_->storage->IncrementStats(stats::fuchsia_record_read_error);
            return;
          }
          UniqueTid utid =
              procs->UpdateThread(static_cast<uint32_t>(tinfo.tid),
                                  static_cast<uint32_t>(tinfo.pid));
          TrackId track_id = context_->track_tracker->InternThreadTrack(utid);
          context_->flow_tracker->Step(track_id, correlation_id);
          break;
        }
        case kFlowEnd: {
          uint64_t correlation_id;
          if (!cursor.ReadUint64(&correlation_id)) {
            context_->storage->IncrementStats(stats::fuchsia_record_read_error);
            return;
          }
          UniqueTid utid =
              procs->UpdateThread(static_cast<uint32_t>(tinfo.tid),
                                  static_cast<uint32_t>(tinfo.pid));
          TrackId track_id = context_->track_tracker->InternThreadTrack(utid);
          context_->flow_tracker->End(track_id, correlation_id, true, true);
          break;
        }
      }
      break;
    }
    case kSchedulerEvent: {
      auto event_type =
          fuchsia_trace_utils::ReadField<uint32_t>(header, 60, 63);
      switch (event_type) {
        case kSchedulerEventLegacyContextSwitch: {
          auto cpu = fuchsia_trace_utils::ReadField<uint32_t>(header, 16, 23);
          auto outgoing_state =
              fuchsia_trace_utils::ReadField<uint32_t>(header, 24, 27);
          auto outgoing_thread_ref =
              fuchsia_trace_utils::ReadField<uint32_t>(header, 28, 35);
          auto incoming_thread_ref =
              fuchsia_trace_utils::ReadField<uint32_t>(header, 36, 43);
          auto outgoing_priority =
              fuchsia_trace_utils::ReadField<int32_t>(header, 44, 51);
          auto incoming_priority =
              fuchsia_trace_utils::ReadField<int32_t>(header, 52, 59);

          int64_t ts;
          if (!cursor.ReadTimestamp(fr.get_ticks_per_second(), &ts)) {
            context_->storage->IncrementStats(stats::fuchsia_record_read_error);
            return;
          }
          if (ts < 0) {
<<<<<<< HEAD
            context_->storage->IncrementStats(stats::fuchsia_timestamp_overflow);
=======
            context_->storage->IncrementStats(
                stats::fuchsia_timestamp_overflow);
>>>>>>> 6540d290
            return;
          }

          FuchsiaThreadInfo outgoing_thread_info;
          if (fuchsia_trace_utils::IsInlineThread(outgoing_thread_ref)) {
            if (!cursor.ReadInlineThread(&outgoing_thread_info)) {
<<<<<<< HEAD
              context_->storage->IncrementStats(stats::fuchsia_record_read_error);
=======
              context_->storage->IncrementStats(
                  stats::fuchsia_record_read_error);
>>>>>>> 6540d290
              return;
            }
          } else {
            outgoing_thread_info = fr.GetThread(outgoing_thread_ref);
          }
          Thread& outgoing_thread = GetThread(outgoing_thread_info.tid);

          FuchsiaThreadInfo incoming_thread_info;
          if (fuchsia_trace_utils::IsInlineThread(incoming_thread_ref)) {
            if (!cursor.ReadInlineThread(&incoming_thread_info)) {
<<<<<<< HEAD
              context_->storage->IncrementStats(stats::fuchsia_record_read_error);
=======
              context_->storage->IncrementStats(
                  stats::fuchsia_record_read_error);
>>>>>>> 6540d290
              return;
            }
          } else {
            incoming_thread_info = fr.GetThread(incoming_thread_ref);
          }
          Thread& incoming_thread = GetThread(incoming_thread_info.tid);

          // Idle threads are identified by pid == 0 and prio == 0.
          const bool incoming_is_idle =
              incoming_thread.info.pid == 0 && incoming_priority == 0;
          const bool outgoing_is_idle =
              outgoing_thread.info.pid == 0 && outgoing_priority == 0;

          // Handle switching away from the currently running thread.
          if (!outgoing_is_idle) {
            SwitchFrom(&outgoing_thread, ts, cpu, outgoing_state);
          }

          // Handle switching to the new currently running thread.
          if (!incoming_is_idle) {
            SwitchTo(&incoming_thread, ts, cpu, incoming_priority);
          }
          break;
        }
        case kSchedulerEventContextSwitch: {
          const auto argument_count =
              fuchsia_trace_utils::ReadField<uint32_t>(header, 16, 19);
          const auto cpu =
              fuchsia_trace_utils::ReadField<uint32_t>(header, 20, 35);
          const auto outgoing_state =
              fuchsia_trace_utils::ReadField<uint32_t>(header, 36, 39);

          int64_t ts;
          if (!cursor.ReadTimestamp(fr.get_ticks_per_second(), &ts)) {
            context_->storage->IncrementStats(stats::fuchsia_record_read_error);
            return;
          }
          if (ts < 0) {
<<<<<<< HEAD
            context_->storage->IncrementStats(stats::fuchsia_timestamp_overflow);
=======
            context_->storage->IncrementStats(
                stats::fuchsia_timestamp_overflow);
>>>>>>> 6540d290
            return;
          }

          uint64_t outgoing_tid;
          if (!cursor.ReadUint64(&outgoing_tid)) {
            context_->storage->IncrementStats(stats::fuchsia_record_read_error);
            return;
          }
          Thread& outgoing_thread = GetThread(outgoing_tid);

          uint64_t incoming_tid;
          if (!cursor.ReadUint64(&incoming_tid)) {
            context_->storage->IncrementStats(stats::fuchsia_record_read_error);
            return;
          }
          Thread& incoming_thread = GetThread(incoming_tid);

          auto maybe_args = FuchsiaTraceParser::ParseArgs(
              cursor, argument_count, intern_string, get_string);
          if (!maybe_args.has_value()) {
            context_->storage->IncrementStats(stats::fuchsia_record_read_error);
            return;
          }

          int32_t incoming_weight = 0;
          int32_t outgoing_weight = 0;

          for (const auto& arg : *maybe_args) {
            if (arg.name == incoming_weight_id_) {
              if (arg.value.Type() !=
                  fuchsia_trace_utils::ArgValue::ArgType::kInt32) {
<<<<<<< HEAD
                context_->storage->IncrementStats(stats::fuchsia_invalid_event_arg_type);
=======
                context_->storage->IncrementStats(
                    stats::fuchsia_invalid_event_arg_type);
>>>>>>> 6540d290
                return;
              }
              incoming_weight = arg.value.Int32();
            } else if (arg.name == outgoing_weight_id_) {
              if (arg.value.Type() !=
                  fuchsia_trace_utils::ArgValue::ArgType::kInt32) {
<<<<<<< HEAD
                context_->storage->IncrementStats(stats::fuchsia_invalid_event_arg_type);
=======
                context_->storage->IncrementStats(
                    stats::fuchsia_invalid_event_arg_type);
>>>>>>> 6540d290
                return;
              }
              outgoing_weight = arg.value.Int32();
            }
          }

          const bool incoming_is_idle = incoming_weight == kIdleWeight;
          const bool outgoing_is_idle = outgoing_weight == kIdleWeight;

          // Handle switching away from the currently running thread.
          if (!outgoing_is_idle) {
            SwitchFrom(&outgoing_thread, ts, cpu, outgoing_state);
          }

          // Handle switching to the new currently running thread.
          if (!incoming_is_idle) {
            SwitchTo(&incoming_thread, ts, cpu, incoming_weight);
          }
          break;
        }
        case kSchedulerEventThreadWakeup: {
          const auto argument_count =
              fuchsia_trace_utils::ReadField<uint32_t>(header, 16, 19);
          const auto cpu =
              fuchsia_trace_utils::ReadField<uint32_t>(header, 20, 35);

          int64_t ts;
          if (!cursor.ReadTimestamp(fr.get_ticks_per_second(), &ts)) {
            context_->storage->IncrementStats(stats::fuchsia_record_read_error);
            return;
          }
          if (ts < 0) {
<<<<<<< HEAD
            context_->storage->IncrementStats(stats::fuchsia_timestamp_overflow);
=======
            context_->storage->IncrementStats(
                stats::fuchsia_timestamp_overflow);
>>>>>>> 6540d290
            return;
          }

          uint64_t waking_tid;
          if (!cursor.ReadUint64(&waking_tid)) {
            context_->storage->IncrementStats(stats::fuchsia_record_read_error);
            return;
          }
          Thread& waking_thread = GetThread(waking_tid);

          auto maybe_args = FuchsiaTraceParser::ParseArgs(
              cursor, argument_count, intern_string, get_string);
          if (!maybe_args.has_value()) {
            context_->storage->IncrementStats(stats::fuchsia_record_read_error);
            return;
          }

          int32_t waking_weight = 0;

          for (const auto& arg : *maybe_args) {
            if (arg.name == weight_id_) {
              if (arg.value.Type() !=
                  fuchsia_trace_utils::ArgValue::ArgType::kInt32) {
                context_->storage->IncrementStats(
                    stats::fuchsia_invalid_event_arg_type);
                return;
              }
              waking_weight = arg.value.Int32();
            }
          }

          const bool waking_is_idle = waking_weight == kIdleWeight;
          if (!waking_is_idle) {
            Wake(&waking_thread, ts, cpu);
          }
          break;
        }
        default:
          PERFETTO_DLOG("Skipping unknown scheduler event type %d", event_type);
          break;
      }
      break;
    }
    default: {
      PERFETTO_DFATAL("Unknown record type %d in FuchsiaTraceParser",
                      record_type);
      break;
    }
  }
}

void FuchsiaTraceParser::SwitchFrom(Thread* thread,
                                    int64_t ts,
                                    uint32_t cpu,
                                    uint32_t thread_state) {
  TraceStorage* storage = context_->storage.get();
  ProcessTracker* procs = context_->process_tracker.get();

  StringId state = IdForOutgoingThreadState(thread_state);
  UniqueTid utid = procs->UpdateThread(static_cast<uint32_t>(thread->info.tid),
                                       static_cast<uint32_t>(thread->info.pid));

  const auto duration = ts - thread->last_ts;
  thread->last_ts = ts;

  // Close the slice record if one is open for this thread.
  if (thread->last_slice_row.has_value()) {
    auto row_ref = thread->last_slice_row->ToRowReference(
        storage->mutable_sched_slice_table());
    row_ref.set_dur(duration);
    row_ref.set_end_state(state);
    thread->last_slice_row.reset();
  }

  // Close the state record if one is open for this thread.
  if (thread->last_state_row.has_value()) {
    auto row_ref = thread->last_state_row->ToRowReference(
        storage->mutable_thread_state_table());
    row_ref.set_dur(duration);
    thread->last_state_row.reset();
  }

  // Open a new state record to track the duration of the outgoing
  // state.
  tables::ThreadStateTable::Row state_row;
  state_row.ts = ts;
  state_row.ucpu = context_->cpu_tracker->GetOrCreateCpu(cpu);
  state_row.dur = -1;
  state_row.state = state;
  state_row.utid = utid;
  auto state_row_number =
      storage->mutable_thread_state_table()->Insert(state_row).row_number;
  thread->last_state_row = state_row_number;
}

void FuchsiaTraceParser::SwitchTo(Thread* thread,
                                  int64_t ts,
                                  uint32_t cpu,
                                  int32_t weight) {
  TraceStorage* storage = context_->storage.get();
  ProcessTracker* procs = context_->process_tracker.get();

  UniqueTid utid = procs->UpdateThread(static_cast<uint32_t>(thread->info.tid),
                                       static_cast<uint32_t>(thread->info.pid));

  const auto duration = ts - thread->last_ts;
  thread->last_ts = ts;

  // Close the state record if one is open for this thread.
  if (thread->last_state_row.has_value()) {
    auto row_ref = thread->last_state_row->ToRowReference(
        storage->mutable_thread_state_table());
    row_ref.set_dur(duration);
    thread->last_state_row.reset();
  }

  auto ucpu = context_->cpu_tracker->GetOrCreateCpu(cpu);
  // Open a new slice record for this thread.
  tables::SchedSliceTable::Row slice_row;
  slice_row.ts = ts;
  slice_row.ucpu = ucpu;
  slice_row.dur = -1;
  slice_row.utid = utid;
  slice_row.priority = weight;
  auto slice_row_number =
      storage->mutable_sched_slice_table()->Insert(slice_row).row_number;
  thread->last_slice_row = slice_row_number;

  // Open a new state record for this thread.
  tables::ThreadStateTable::Row state_row;
  state_row.ts = ts;
  state_row.ucpu = context_->cpu_tracker->GetOrCreateCpu(cpu);
  state_row.dur = -1;
  state_row.state = running_string_id_;
  state_row.utid = utid;
  auto state_row_number =
      storage->mutable_thread_state_table()->Insert(state_row).row_number;
  thread->last_state_row = state_row_number;
}

void FuchsiaTraceParser::Wake(Thread* thread, int64_t ts, uint32_t cpu) {
  TraceStorage* storage = context_->storage.get();
  ProcessTracker* procs = context_->process_tracker.get();

  UniqueTid utid = procs->UpdateThread(static_cast<uint32_t>(thread->info.tid),
                                       static_cast<uint32_t>(thread->info.pid));

  const auto duration = ts - thread->last_ts;
  thread->last_ts = ts;

  // Close the state record if one is open for this thread.
  if (thread->last_state_row.has_value()) {
    auto row_ref = thread->last_state_row->ToRowReference(
        storage->mutable_thread_state_table());
    row_ref.set_dur(duration);
    thread->last_state_row.reset();
  }

  // Open a new state record for this thread.
  tables::ThreadStateTable::Row state_row;
  state_row.ts = ts;
  state_row.ucpu = context_->cpu_tracker->GetOrCreateCpu(cpu);
  state_row.dur = -1;
  state_row.state = waking_string_id_;
  state_row.utid = utid;
  auto state_row_number =
      storage->mutable_thread_state_table()->Insert(state_row).row_number;
  thread->last_state_row = state_row_number;
}

StringId FuchsiaTraceParser::IdForOutgoingThreadState(uint32_t state) {
  switch (state) {
    case kThreadNew:
    case kThreadRunning:
      return runnable_string_id_;
    case kThreadBlocked:
      return blocked_string_id_;
    case kThreadSuspended:
      return suspended_string_id_;
    case kThreadDying:
      return exit_dying_string_id_;
    case kThreadDead:
      return exit_dead_string_id_;
    default:
      return kNullStringId;
  }
}

}  // namespace perfetto::trace_processor<|MERGE_RESOLUTION|>--- conflicted
+++ resolved
@@ -413,12 +413,8 @@
           }
           int64_t duration = end_ts - ts;
           if (duration < 0) {
-<<<<<<< HEAD
-            context_->storage->IncrementStats(stats::fuchsia_timestamp_overflow);
-=======
             context_->storage->IncrementStats(
                 stats::fuchsia_timestamp_overflow);
->>>>>>> 6540d290
             return;
           }
           UniqueTid utid =
@@ -533,24 +529,16 @@
             return;
           }
           if (ts < 0) {
-<<<<<<< HEAD
-            context_->storage->IncrementStats(stats::fuchsia_timestamp_overflow);
-=======
             context_->storage->IncrementStats(
                 stats::fuchsia_timestamp_overflow);
->>>>>>> 6540d290
             return;
           }
 
           FuchsiaThreadInfo outgoing_thread_info;
           if (fuchsia_trace_utils::IsInlineThread(outgoing_thread_ref)) {
             if (!cursor.ReadInlineThread(&outgoing_thread_info)) {
-<<<<<<< HEAD
-              context_->storage->IncrementStats(stats::fuchsia_record_read_error);
-=======
               context_->storage->IncrementStats(
                   stats::fuchsia_record_read_error);
->>>>>>> 6540d290
               return;
             }
           } else {
@@ -561,12 +549,8 @@
           FuchsiaThreadInfo incoming_thread_info;
           if (fuchsia_trace_utils::IsInlineThread(incoming_thread_ref)) {
             if (!cursor.ReadInlineThread(&incoming_thread_info)) {
-<<<<<<< HEAD
-              context_->storage->IncrementStats(stats::fuchsia_record_read_error);
-=======
               context_->storage->IncrementStats(
                   stats::fuchsia_record_read_error);
->>>>>>> 6540d290
               return;
             }
           } else {
@@ -605,12 +589,8 @@
             return;
           }
           if (ts < 0) {
-<<<<<<< HEAD
-            context_->storage->IncrementStats(stats::fuchsia_timestamp_overflow);
-=======
             context_->storage->IncrementStats(
                 stats::fuchsia_timestamp_overflow);
->>>>>>> 6540d290
             return;
           }
 
@@ -642,24 +622,16 @@
             if (arg.name == incoming_weight_id_) {
               if (arg.value.Type() !=
                   fuchsia_trace_utils::ArgValue::ArgType::kInt32) {
-<<<<<<< HEAD
-                context_->storage->IncrementStats(stats::fuchsia_invalid_event_arg_type);
-=======
                 context_->storage->IncrementStats(
                     stats::fuchsia_invalid_event_arg_type);
->>>>>>> 6540d290
                 return;
               }
               incoming_weight = arg.value.Int32();
             } else if (arg.name == outgoing_weight_id_) {
               if (arg.value.Type() !=
                   fuchsia_trace_utils::ArgValue::ArgType::kInt32) {
-<<<<<<< HEAD
-                context_->storage->IncrementStats(stats::fuchsia_invalid_event_arg_type);
-=======
                 context_->storage->IncrementStats(
                     stats::fuchsia_invalid_event_arg_type);
->>>>>>> 6540d290
                 return;
               }
               outgoing_weight = arg.value.Int32();
@@ -692,12 +664,8 @@
             return;
           }
           if (ts < 0) {
-<<<<<<< HEAD
-            context_->storage->IncrementStats(stats::fuchsia_timestamp_overflow);
-=======
             context_->storage->IncrementStats(
                 stats::fuchsia_timestamp_overflow);
->>>>>>> 6540d290
             return;
           }
 
