--- conflicted
+++ resolved
@@ -455,15 +455,11 @@
       block_io_id_(context->storage->InternString("block_io")),
       block_io_arg_sector_id_(context->storage->InternString("sector")),
       cpuhp_action_cpu_id_(context->storage->InternString("action_cpu")),
-<<<<<<< HEAD
-      cpuhp_idx_id_(context->storage->InternString("cpuhp_idx")) {
-=======
       cpuhp_idx_id_(context->storage->InternString("cpuhp_idx")),
       disp_vblank_irq_enable_id_(
           context_->storage->InternString("disp_vblank_irq_enable")),
       disp_vblank_irq_enable_output_id_arg_name_(
           context_->storage->InternString("output_id")) {
->>>>>>> 883878f1
   // Build the lookup table for the strings inside ftrace events (e.g. the
   // name of ftrace event fields and the names of their args).
   for (size_t i = 0; i < GetDescriptorsSize(); i++) {
@@ -1348,18 +1344,11 @@
         ParseKprobe(ts, pid, fld_bytes);
         break;
       }
-<<<<<<< HEAD
-      case FtraceEvent::kParamSetValueCpmFieldNumber: {
-        ParseParamSetValueCpm(fld_bytes);
-        break;
-      }
-=======
       // TODO(b/407000648): Re-enable once param_set_value_cpm timestamp is fixed.
       // case FtraceEvent::kParamSetValueCpmFieldNumber: {
       //   ParseParamSetValueCpm(fld_bytes);
       //   break;
       // }
->>>>>>> 883878f1
       case FtraceEvent::kBlockIoStartFieldNumber: {
         ParseBlockIoStart(ts, fld_bytes);
         break;
@@ -1462,7 +1451,6 @@
           context_->metadata_tracker->GetMetadata(event_key)
               .value_or(SqlValue::Long(0))
               .AsLong();
-<<<<<<< HEAD
       break;
     }
   }
@@ -1497,42 +1485,6 @@
       break;
     }
   }
-=======
-      break;
-    }
-  }
-
-  // Calculate the timestamp used to skip early events, while still populating
-  // the |ftrace_events| table.
-  SoftDropFtraceDataBefore soft_drop_before =
-      context_->config.soft_drop_ftrace_data_before;
-
-  // TODO(b/344969928): Workaround, can be removed when perfetto v47+ traces are
-  // the norm in Android.
-  base::StringView unique_session_name =
-      context_->metadata_tracker->GetMetadata(metadata::unique_session_name)
-          .value_or(SqlValue::String(""))
-          .AsString();
-  if (unique_session_name ==
-      base::StringView("session_with_lightweight_battery_tracing")) {
-    soft_drop_before = SoftDropFtraceDataBefore::kNoDrop;
-  }
-
-  switch (soft_drop_before) {
-    case SoftDropFtraceDataBefore::kNoDrop: {
-      soft_drop_ftrace_data_before_ts_ = 0;
-      break;
-    }
-    case SoftDropFtraceDataBefore::kAllPerCpuBuffersValid: {
-      soft_drop_ftrace_data_before_ts_ =
-          context_->metadata_tracker
-              ->GetMetadata(metadata::ftrace_latest_data_start_ns)
-              .value_or(SqlValue::Long(0))
-              .AsLong();
-      break;
-    }
-  }
->>>>>>> 883878f1
   soft_drop_ftrace_data_before_ts_ =
       std::max(soft_drop_ftrace_data_before_ts_, drop_ftrace_data_before_ts_);
 
