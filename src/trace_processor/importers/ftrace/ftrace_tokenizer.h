/*
 * Copyright (C) 2019 The Android Open Source Project
 *
 * Licensed under the Apache License, Version 2.0 (the "License");
 * you may not use this file except in compliance with the License.
 * You may obtain a copy of the License at
 *
 *      http://www.apache.org/licenses/LICENSE-2.0
 *
 * Unless required by applicable law or agreed to in writing, software
 * distributed under the License is distributed on an "AS IS" BASIS,
 * WITHOUT WARRANTIES OR CONDITIONS OF ANY KIND, either express or implied.
 * See the License for the specific language governing permissions and
 * limitations under the License.
 */

#ifndef SRC_TRACE_PROCESSOR_IMPORTERS_FTRACE_FTRACE_TOKENIZER_H_
#define SRC_TRACE_PROCESSOR_IMPORTERS_FTRACE_FTRACE_TOKENIZER_H_

#include <optional>
#include <vector>

#include "perfetto/trace_processor/trace_blob_view.h"
#include "src/trace_processor/importers/common/clock_tracker.h"
#include "src/trace_processor/importers/proto/packet_sequence_state_generation.h"
#include "src/trace_processor/storage/trace_storage.h"
#include "src/trace_processor/types/trace_processor_context.h"

#include "protos/perfetto/trace/ftrace/ftrace_event_bundle.pbzero.h"

namespace perfetto {
namespace trace_processor {

class FtraceTokenizer {
 public:
  explicit FtraceTokenizer(TraceProcessorContext* context)
      : context_(context) {}

  base::Status TokenizeFtraceBundle(TraceBlobView bundle,
                                    RefPtr<PacketSequenceStateGeneration>,
                                    uint32_t packet_sequence_id);

 private:
  void TokenizeFtraceEvent(uint32_t cpu,
                           ClockTracker::ClockId,
                           TraceBlobView event,
                           RefPtr<PacketSequenceStateGeneration> state);
  void TokenizeFtraceCompactSched(uint32_t cpu,
                                  ClockTracker::ClockId,
                                  protozero::ConstBytes);
  void TokenizeFtraceCompactSchedSwitch(
      uint32_t cpu,
      ClockTracker::ClockId,
      const protos::pbzero::FtraceEventBundle::CompactSched::Decoder& compact,
      const std::vector<StringId>& string_table);
  void TokenizeFtraceCompactSchedWaking(
      uint32_t cpu,
      ClockTracker::ClockId,
      const protos::pbzero::FtraceEventBundle::CompactSched::Decoder& compact,
      const std::vector<StringId>& string_table);

  void HandleFtraceClockSnapshot(int64_t ftrace_ts,
                                 int64_t boot_ts,
                                 uint32_t packet_sequence_id);
  void TokenizeFtraceGpuWorkPeriod(uint32_t cpu,
                                   TraceBlobView event,
                                   RefPtr<PacketSequenceStateGeneration> state);
  void TokenizeFtraceThermalExynosAcpmBulk(
      uint32_t cpu,
      TraceBlobView event,
      RefPtr<PacketSequenceStateGeneration> state);
  void TokenizeFtraceParamSetValueCpm(
<<<<<<< HEAD
      uint32_t cpu, TraceBlobView event,
      RefPtr<PacketSequenceStateGeneration> state);
  std::optional<protozero::Field> GetFtraceEventField(
      uint32_t event_id, const TraceBlobView& event);
=======
      uint32_t cpu,
      TraceBlobView event,
      RefPtr<PacketSequenceStateGeneration> state);
  std::optional<protozero::Field> GetFtraceEventField(
      uint32_t event_id,
      const TraceBlobView& event);
>>>>>>> 6540d290

  void DlogWithLimit(const base::Status& status) {
    static std::atomic<uint32_t> dlog_count(0);
    if (dlog_count++ < 10)
      PERFETTO_DLOG("%s", status.c_message());
  }

  int64_t latest_ftrace_clock_snapshot_ts_ = 0;
  std::vector<bool> per_cpu_seen_first_bundle_;
  TraceProcessorContext* context_;
};

}  // namespace trace_processor
}  // namespace perfetto

#endif  // SRC_TRACE_PROCESSOR_IMPORTERS_FTRACE_FTRACE_TOKENIZER_H_<|MERGE_RESOLUTION|>--- conflicted
+++ resolved
@@ -70,19 +70,12 @@
       TraceBlobView event,
       RefPtr<PacketSequenceStateGeneration> state);
   void TokenizeFtraceParamSetValueCpm(
-<<<<<<< HEAD
-      uint32_t cpu, TraceBlobView event,
-      RefPtr<PacketSequenceStateGeneration> state);
-  std::optional<protozero::Field> GetFtraceEventField(
-      uint32_t event_id, const TraceBlobView& event);
-=======
       uint32_t cpu,
       TraceBlobView event,
       RefPtr<PacketSequenceStateGeneration> state);
   std::optional<protozero::Field> GetFtraceEventField(
       uint32_t event_id,
       const TraceBlobView& event);
->>>>>>> 6540d290
 
   void DlogWithLimit(const base::Status& status) {
     static std::atomic<uint32_t> dlog_count(0);
