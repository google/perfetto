/*
 * Copyright (C) 2019 The Android Open Source Project
 *
 * Licensed under the Apache License, Version 2.0 (the "License");
 * you may not use this file except in compliance with the License.
 * You may obtain a copy of the License at
 *
 *      http://www.apache.org/licenses/LICENSE-2.0
 *
 * Unless required by applicable law or agreed to in writing, software
 * distributed under the License is distributed on an "AS IS" BASIS,
 * WITHOUT WARRANTIES OR CONDITIONS OF ANY KIND, either express or implied.
 * See the License for the specific language governing permissions and
 * limitations under the License.
 */

#include "src/trace_processor/importers/ftrace/ftrace_tokenizer.h"
#include <cstddef>
#include <cstdint>
#include <optional>
#include <utility>
#include <vector>

#include "perfetto/base/logging.h"
#include "perfetto/base/status.h"
#include "perfetto/protozero/field.h"
#include "perfetto/protozero/proto_decoder.h"
#include "perfetto/protozero/proto_utils.h"
#include "perfetto/public/compiler.h"
#include "perfetto/trace_processor/basic_types.h"
#include "perfetto/trace_processor/ref_counted.h"
#include "perfetto/trace_processor/trace_blob_view.h"
#include "src/trace_processor/importers/common/clock_tracker.h"
#include "src/trace_processor/importers/common/machine_tracker.h"
#include "src/trace_processor/importers/common/metadata_tracker.h"
#include "src/trace_processor/importers/common/parser_types.h"
#include "src/trace_processor/importers/proto/packet_sequence_state_generation.h"
#include "src/trace_processor/sorter/trace_sorter.h"
#include "src/trace_processor/storage/metadata.h"
#include "src/trace_processor/storage/stats.h"
#include "src/trace_processor/storage/trace_storage.h"
#include "src/trace_processor/types/variadic.h"
#include "src/trace_processor/util/status_macros.h"

#include "protos/perfetto/common/builtin_clock.pbzero.h"
#include "protos/perfetto/trace/ftrace/cpm_trace.pbzero.h"
#include "protos/perfetto/trace/ftrace/ftrace_event.pbzero.h"
#include "protos/perfetto/trace/ftrace/ftrace_event_bundle.pbzero.h"
#include "protos/perfetto/trace/ftrace/power.pbzero.h"
#include "protos/perfetto/trace/ftrace/thermal_exynos.pbzero.h"

namespace perfetto {
namespace trace_processor {

using protozero::ProtoDecoder;
using protozero::proto_utils::MakeTagVarInt;
using protozero::proto_utils::ParseVarInt;

using protos::pbzero::BuiltinClock;
using protos::pbzero::FtraceClock;
using protos::pbzero::FtraceEventBundle;

namespace {

static constexpr uint32_t kFtraceGlobalClockIdForOldKernels = 64;

// Fast path for parsing the event id of an ftrace event.
// Speculate on the fact that, if the timestamp was found, the common pid
// will appear immediately after and the event id immediately after that.
uint64_t TryFastParseFtraceEventId(const uint8_t* start, const uint8_t* end) {
  constexpr auto kPidFieldNumber = protos::pbzero::FtraceEvent::kPidFieldNumber;
  constexpr auto kPidFieldTag = MakeTagVarInt(kPidFieldNumber);

  // If the next byte is not the common pid's tag, just skip the field.
  constexpr uint32_t kMaxPidLength = 5;
  if (PERFETTO_UNLIKELY(static_cast<uint32_t>(end - start) <= kMaxPidLength ||
                        start[0] != kPidFieldTag)) {
    return 0;
  }

  // Skip the common pid.
  uint64_t common_pid = 0;
  const uint8_t* common_pid_end = ParseVarInt(start + 1, end, &common_pid);
  if (PERFETTO_UNLIKELY(common_pid_end == start + 1)) {
    return 0;
  }

  // Read the next varint: this should be the event id tag.
  uint64_t event_tag = 0;
  const uint8_t* event_id_end = ParseVarInt(common_pid_end, end, &event_tag);
  if (event_id_end == common_pid_end) {
    return 0;
  }

  constexpr uint8_t kFieldTypeNumBits = 3;
  constexpr uint64_t kFieldTypeMask =
      (1 << kFieldTypeNumBits) - 1;  // 0000 0111;

  // The event wire type should be length delimited.
  auto wire_type = static_cast<protozero::proto_utils::ProtoWireType>(
      event_tag & kFieldTypeMask);
  if (wire_type != protozero::proto_utils::ProtoWireType::kLengthDelimited) {
    return 0;
  }
  return event_tag >> kFieldTypeNumBits;
}

}  // namespace

PERFETTO_ALWAYS_INLINE
base::Status FtraceTokenizer::TokenizeFtraceBundle(
    TraceBlobView bundle,
    RefPtr<PacketSequenceStateGeneration> state,
    uint32_t packet_sequence_id) {
  protos::pbzero::FtraceEventBundle::Decoder decoder(bundle.data(),
                                                     bundle.length());

  if (PERFETTO_UNLIKELY(!decoder.has_cpu())) {
    PERFETTO_ELOG("CPU field not found in FtraceEventBundle");
    context_->storage->IncrementStats(stats::ftrace_bundle_tokenizer_errors);
    return base::OkStatus();
  }

  uint32_t cpu = decoder.cpu();
  static constexpr uint32_t kMaxCpuCount = 1024;
  if (PERFETTO_UNLIKELY(cpu >= kMaxCpuCount)) {
    return base::ErrStatus(
        "CPU %u is greater than maximum allowed of %u. This is likely because "
        "of trace corruption",
        cpu, kMaxCpuCount);
  }

  if (PERFETTO_UNLIKELY(decoder.lost_events())) {
    // If set, it means that the kernel overwrote an unspecified number of
    // events since our last read from the per-cpu buffer.
    context_->storage->SetIndexedStats(stats::ftrace_cpu_has_data_loss,
                                       static_cast<int>(cpu), 1);
  }

  ClockTracker::ClockId clock_id;
  switch (decoder.ftrace_clock()) {
    case FtraceClock::FTRACE_CLOCK_UNSPECIFIED:
      clock_id = BuiltinClock::BUILTIN_CLOCK_BOOTTIME;
      break;
    case FtraceClock::FTRACE_CLOCK_GLOBAL:
      clock_id = ClockTracker::SequenceToGlobalClock(
          packet_sequence_id, kFtraceGlobalClockIdForOldKernels);
      break;
    case FtraceClock::FTRACE_CLOCK_MONO_RAW:
      clock_id = BuiltinClock::BUILTIN_CLOCK_MONOTONIC_RAW;
      break;
    case FtraceClock::FTRACE_CLOCK_LOCAL:
      return base::ErrStatus("Unable to parse ftrace packets with local clock");
    default:
      return base::ErrStatus(
          "Unable to parse ftrace packets with unknown clock");
  }

  if (decoder.has_ftrace_timestamp()) {
    PERFETTO_DCHECK(clock_id != BuiltinClock::BUILTIN_CLOCK_BOOTTIME);
    HandleFtraceClockSnapshot(decoder.ftrace_timestamp(),
                              decoder.boot_timestamp(), packet_sequence_id);
  }

  if (decoder.has_compact_sched()) {
    TokenizeFtraceCompactSched(cpu, clock_id, decoder.compact_sched());
  }

  for (auto it = decoder.event(); it; ++it) {
    TokenizeFtraceEvent(cpu, clock_id, bundle.slice(it->data(), it->size()),
                        state);
  }

  // First bundle on each cpu is special since ftrace is recorded in per-cpu
  // buffers. In traces written by perfetto v44+ we know the timestamp from
  // which this cpu's data stream is valid. This is important for parsing ring
  // buffer traces, as not all per-cpu data streams will be valid from the same
  // timestamp.
  if (cpu >= per_cpu_seen_first_bundle_.size()) {
    per_cpu_seen_first_bundle_.resize(cpu + 1);
  }
  if (!per_cpu_seen_first_bundle_[cpu]) {
    per_cpu_seen_first_bundle_[cpu] = true;

    // If this cpu's timestamp is the new max, update the metadata table entry.
    // previous_bundle_end_timestamp is the replacement for
    // last_read_event_timestamp on perfetto v47+, at most one will be set.
    if (decoder.has_previous_bundle_end_timestamp() ||
        decoder.has_last_read_event_timestamp()) {
      uint64_t raw_ts = decoder.has_previous_bundle_end_timestamp()
                            ? decoder.previous_bundle_end_timestamp()
                            : decoder.last_read_event_timestamp();
      int64_t timestamp = 0;
      ASSIGN_OR_RETURN(timestamp, context_->clock_tracker->ToTraceTime(
                                      clock_id, static_cast<int64_t>(raw_ts)));

      std::optional<SqlValue> curr_latest_timestamp =
          context_->metadata_tracker->GetMetadata(
              metadata::ftrace_latest_data_start_ns);

      if (!curr_latest_timestamp.has_value() ||
          timestamp > curr_latest_timestamp->AsLong()) {
        context_->metadata_tracker->SetMetadata(
            metadata::ftrace_latest_data_start_ns,
            Variadic::Integer(timestamp));
      }
    }
  }
  return base::OkStatus();
}

PERFETTO_ALWAYS_INLINE
void FtraceTokenizer::TokenizeFtraceEvent(
    uint32_t cpu,
    ClockTracker::ClockId clock_id,
    TraceBlobView event,
    RefPtr<PacketSequenceStateGeneration> state) {
  constexpr auto kTimestampFieldNumber =
      protos::pbzero::FtraceEvent::kTimestampFieldNumber;
  constexpr auto kTimestampFieldTag = MakeTagVarInt(kTimestampFieldNumber);

  const uint8_t* data = event.data();
  const size_t length = event.length();

  // Speculate on the following sequence of varints
  //  - timestamp tag
  //  - timestamp (64 bit)
  //  - common pid tag
  //  - common pid (32 bit)
  //  - event tag
  uint64_t raw_timestamp = 0;
  bool timestamp_found = false;
  uint64_t event_id = 0;
  if (PERFETTO_LIKELY(length > 10 && data[0] == kTimestampFieldTag)) {
    // Fastpath.
    const uint8_t* ts_end = ParseVarInt(data + 1, data + 11, &raw_timestamp);
    timestamp_found = ts_end != data + 1;
    if (PERFETTO_LIKELY(timestamp_found)) {
      event_id = TryFastParseFtraceEventId(ts_end, data + length);
    }
  }

  // Slowpath for finding the timestamp.
  if (PERFETTO_UNLIKELY(!timestamp_found)) {
    ProtoDecoder decoder(data, length);
    if (auto ts_field = decoder.FindField(kTimestampFieldNumber)) {
      timestamp_found = true;
      raw_timestamp = ts_field.as_uint64();
    }
    if (PERFETTO_UNLIKELY(!timestamp_found)) {
      context_->storage->IncrementStats(stats::ftrace_bundle_tokenizer_errors);
      return;
    }
  }

  // Slowpath for finding the event id.
  if (PERFETTO_UNLIKELY(event_id == 0)) {
    ProtoDecoder decoder(data, length);
    for (auto f = decoder.ReadField(); f.valid(); f = decoder.ReadField()) {
      // Find the first length-delimited tag as this corresponds to the ftrace
      // event.
      if (f.type() == protozero::proto_utils::ProtoWireType::kLengthDelimited) {
        event_id = f.id();
        break;
      }
    }
    if (PERFETTO_UNLIKELY(event_id == 0)) {
      context_->storage->IncrementStats(stats::ftrace_missing_event_id);
      return;
    }
<<<<<<< HEAD
  }

  if (PERFETTO_UNLIKELY(
          event_id == protos::pbzero::FtraceEvent::kGpuWorkPeriodFieldNumber)) {
    TokenizeFtraceGpuWorkPeriod(cpu, std::move(event), std::move(state));
    return;
  } else if (PERFETTO_UNLIKELY(event_id ==
                               protos::pbzero::FtraceEvent::
                                   kThermalExynosAcpmBulkFieldNumber)) {
    TokenizeFtraceThermalExynosAcpmBulk(cpu, std::move(event),
                                        std::move(state));
    return;
  } else if (PERFETTO_UNLIKELY(event_id ==
                               protos::pbzero::FtraceEvent::
                                   kParamSetValueCpmFieldNumber)) {
    TokenizeFtraceParamSetValueCpm(cpu, std::move(event), std::move(state));
    return;
  }

=======
  }

  if (PERFETTO_UNLIKELY(
          event_id == protos::pbzero::FtraceEvent::kGpuWorkPeriodFieldNumber)) {
    TokenizeFtraceGpuWorkPeriod(cpu, std::move(event), std::move(state));
    return;
  } else if (PERFETTO_UNLIKELY(event_id ==
                               protos::pbzero::FtraceEvent::
                                   kThermalExynosAcpmBulkFieldNumber)) {
    TokenizeFtraceThermalExynosAcpmBulk(cpu, std::move(event),
                                        std::move(state));
    return;
  }
  // TODO(b/407000648): Re-enable once param_set_value_cpm timestamp is fixed.
  // else if (PERFETTO_UNLIKELY(event_id ==
  //                              protos::pbzero::FtraceEvent::
  //                                  kParamSetValueCpmFieldNumber)) {
  //   TokenizeFtraceParamSetValueCpm(cpu, std::move(event), std::move(state));
  //   return;
  // }

>>>>>>> dc046ead
  auto timestamp = context_->clock_tracker->ToTraceTime(
      clock_id, static_cast<int64_t>(raw_timestamp));
  // ClockTracker will increment some error stats if it failed to convert the
  // timestamp so just return.
  if (!timestamp.ok()) {
    DlogWithLimit(timestamp.status());
    return;
  }

  context_->sorter->PushFtraceEvent(cpu, *timestamp, std::move(event),
                                    std::move(state), context_->machine_id());
}

PERFETTO_ALWAYS_INLINE
void FtraceTokenizer::TokenizeFtraceCompactSched(uint32_t cpu,
                                                 ClockTracker::ClockId clock_id,
                                                 protozero::ConstBytes packet) {
  FtraceEventBundle::CompactSched::Decoder compact_sched(packet);

  // Build the interning table for comm fields.
  std::vector<StringId> string_table;
  string_table.reserve(512);
  for (auto it = compact_sched.intern_table(); it; it++) {
    StringId value = context_->storage->InternString(*it);
    string_table.push_back(value);
  }

  TokenizeFtraceCompactSchedSwitch(cpu, clock_id, compact_sched, string_table);
  TokenizeFtraceCompactSchedWaking(cpu, clock_id, compact_sched, string_table);
}

void FtraceTokenizer::TokenizeFtraceCompactSchedSwitch(
    uint32_t cpu,
    ClockTracker::ClockId clock_id,
    const FtraceEventBundle::CompactSched::Decoder& compact,
    const std::vector<StringId>& string_table) {
  // Accumulator for timestamp deltas.
  int64_t timestamp_acc = 0;

  // The events' fields are stored in a structure-of-arrays style, using packed
  // repeated fields. Walk each repeated field in step to recover individual
  // events.
  bool parse_error = false;
  auto timestamp_it = compact.switch_timestamp(&parse_error);
  auto pstate_it = compact.switch_prev_state(&parse_error);
  auto npid_it = compact.switch_next_pid(&parse_error);
  auto nprio_it = compact.switch_next_prio(&parse_error);
  auto comm_it = compact.switch_next_comm_index(&parse_error);
  for (; timestamp_it && pstate_it && npid_it && nprio_it && comm_it;
       ++timestamp_it, ++pstate_it, ++npid_it, ++nprio_it, ++comm_it) {
    InlineSchedSwitch event{};

    // delta-encoded timestamp
    timestamp_acc += static_cast<int64_t>(*timestamp_it);
    int64_t event_timestamp = timestamp_acc;

    // index into the interned string table
    if (PERFETTO_UNLIKELY(*comm_it >= string_table.size())) {
      parse_error = true;
      break;
    }
    event.next_comm = string_table[*comm_it];

    event.prev_state = *pstate_it;
    event.next_pid = *npid_it;
    event.next_prio = *nprio_it;

    auto timestamp =
        context_->clock_tracker->ToTraceTime(clock_id, event_timestamp);
    if (!timestamp.ok()) {
      DlogWithLimit(timestamp.status());
      return;
    }
    context_->sorter->PushInlineFtraceEvent(cpu, *timestamp, event,
                                            context_->machine_id());
  }

  // Check that all packed buffers were decoded correctly, and fully.
  bool sizes_match =
      !timestamp_it && !pstate_it && !npid_it && !nprio_it && !comm_it;
  if (parse_error || !sizes_match)
    context_->storage->IncrementStats(stats::compact_sched_has_parse_errors);
}

void FtraceTokenizer::TokenizeFtraceCompactSchedWaking(
    uint32_t cpu,
    ClockTracker::ClockId clock_id,
    const FtraceEventBundle::CompactSched::Decoder& compact,
    const std::vector<StringId>& string_table) {
  // Accumulator for timestamp deltas.
  int64_t timestamp_acc = 0;

  // The events' fields are stored in a structure-of-arrays style, using packed
  // repeated fields. Walk each repeated field in step to recover individual
  // events.
  bool parse_error = false;
  auto timestamp_it = compact.waking_timestamp(&parse_error);
  auto pid_it = compact.waking_pid(&parse_error);
  auto tcpu_it = compact.waking_target_cpu(&parse_error);
  auto prio_it = compact.waking_prio(&parse_error);
  auto comm_it = compact.waking_comm_index(&parse_error);
  auto common_flags_it = compact.waking_common_flags(&parse_error);

  for (; timestamp_it && pid_it && tcpu_it && prio_it && comm_it;
       ++timestamp_it, ++pid_it, ++tcpu_it, ++prio_it, ++comm_it) {
    InlineSchedWaking event{};

    // delta-encoded timestamp
    timestamp_acc += static_cast<int64_t>(*timestamp_it);
    int64_t event_timestamp = timestamp_acc;

    // index into the interned string table
    if (PERFETTO_UNLIKELY(*comm_it >= string_table.size())) {
      parse_error = true;
      break;
    }
    event.comm = string_table[*comm_it];

    event.pid = *pid_it;
    event.target_cpu = static_cast<uint16_t>(*tcpu_it);
    event.prio = static_cast<uint16_t>(*prio_it);

    if (common_flags_it) {
      event.common_flags = static_cast<uint16_t>(*common_flags_it);
      common_flags_it++;
    }

    auto timestamp =
        context_->clock_tracker->ToTraceTime(clock_id, event_timestamp);
    if (!timestamp.ok()) {
      DlogWithLimit(timestamp.status());
      return;
    }
    context_->sorter->PushInlineFtraceEvent(cpu, *timestamp, event,
                                            context_->machine_id());
  }

  // Check that all packed buffers were decoded correctly, and fully.
  bool sizes_match =
      !timestamp_it && !pid_it && !tcpu_it && !prio_it && !comm_it;
  if (parse_error || !sizes_match)
    context_->storage->IncrementStats(stats::compact_sched_has_parse_errors);
}

void FtraceTokenizer::HandleFtraceClockSnapshot(int64_t ftrace_ts,
                                                int64_t boot_ts,
                                                uint32_t packet_sequence_id) {
  // If we've already seen a snapshot at this timestamp, don't unnecessarily
  // add another entry to the clock tracker.
  if (latest_ftrace_clock_snapshot_ts_ == ftrace_ts)
    return;
  latest_ftrace_clock_snapshot_ts_ = ftrace_ts;

  ClockTracker::ClockId global_id = ClockTracker::SequenceToGlobalClock(
      packet_sequence_id, kFtraceGlobalClockIdForOldKernels);
  context_->clock_tracker->AddSnapshot(
      {ClockTracker::ClockTimestamp(global_id, ftrace_ts),
       ClockTracker::ClockTimestamp(BuiltinClock::BUILTIN_CLOCK_BOOTTIME,
                                    boot_ts)});
}

void FtraceTokenizer::TokenizeFtraceGpuWorkPeriod(
    uint32_t cpu,
    TraceBlobView event,
    RefPtr<PacketSequenceStateGeneration> state) {
  // Special handling of valid gpu_work_period tracepoint events which contain
  // timestamp values for the GPU time period nested inside the event data.
  auto ts_field = GetFtraceEventField(
      protos::pbzero::FtraceEvent::kGpuWorkPeriodFieldNumber, event);
  if (!ts_field.has_value()) return;

  protos::pbzero::GpuWorkPeriodFtraceEvent::Decoder gpu_work_event(
      ts_field.value().data(), ts_field.value().size());
  if (!gpu_work_event.has_start_time_ns()) {
    context_->storage->IncrementStats(stats::ftrace_bundle_tokenizer_errors);
    return;
  }
  uint64_t raw_timestamp = gpu_work_event.start_time_ns();

  // Enforce clock type for the event data to be CLOCK_MONOTONIC_RAW
  // as specified, to calculate the timestamp correctly.
  auto timestamp = context_->clock_tracker->ToTraceTime(
      BuiltinClock::BUILTIN_CLOCK_MONOTONIC_RAW,
      static_cast<int64_t>(raw_timestamp));

  // ClockTracker will increment some error stats if it failed to convert the
  // timestamp so just return.
  if (!timestamp.ok()) {
    DlogWithLimit(timestamp.status());
    return;
  }

  context_->sorter->PushFtraceEvent(cpu, *timestamp, std::move(event),
                                    std::move(state), context_->machine_id());
}

void FtraceTokenizer::TokenizeFtraceThermalExynosAcpmBulk(
    uint32_t cpu,
    TraceBlobView event,
    RefPtr<PacketSequenceStateGeneration> state) {
  // Special handling of valid thermal_exynos_acpm_bulk tracepoint events which
  // contains the right timestamp value nested inside the event data.
  auto ts_field = GetFtraceEventField(
      protos::pbzero::FtraceEvent::kThermalExynosAcpmBulkFieldNumber, event);
  if (!ts_field.has_value()) return;

  protos::pbzero::ThermalExynosAcpmBulkFtraceEvent::Decoder
      thermal_exynos_acpm_bulk_event(ts_field.value().data(),
                                     ts_field.value().size());
  if (!thermal_exynos_acpm_bulk_event.has_timestamp()) {
    context_->storage->IncrementStats(stats::ftrace_bundle_tokenizer_errors);
    return;
  }
  int64_t timestamp =
      static_cast<int64_t>(thermal_exynos_acpm_bulk_event.timestamp());
  context_->sorter->PushFtraceEvent(cpu, timestamp, std::move(event),
                                    std::move(state), context_->machine_id());
}

void FtraceTokenizer::TokenizeFtraceParamSetValueCpm(
    uint32_t cpu, TraceBlobView event,
    RefPtr<PacketSequenceStateGeneration> state) {
  // Special handling of valid param_set_value_cpm tracepoint events which
  // contains the right timestamp value nested inside the event data.
  auto ts_field = GetFtraceEventField(
      protos::pbzero::FtraceEvent::kParamSetValueCpmFieldNumber, event);
  if (!ts_field.has_value()) return;

  protos::pbzero::ParamSetValueCpmFtraceEvent::Decoder
      param_set_value_cpm_event(ts_field.value().data(),
                                ts_field.value().size());
  if (!param_set_value_cpm_event.has_timestamp()) {
    context_->storage->IncrementStats(stats::ftrace_bundle_tokenizer_errors);
    return;
  }
  int64_t timestamp =
      static_cast<int64_t>(param_set_value_cpm_event.timestamp());
  context_->sorter->PushFtraceEvent(cpu, timestamp, std::move(event),
                                    std::move(state), context_->machine_id());
}

std::optional<protozero::Field> FtraceTokenizer::GetFtraceEventField(
    uint32_t event_id, const TraceBlobView& event) {
  //  Extract ftrace event field by decoding event trace blob.
  const uint8_t* data = event.data();
  const size_t length = event.length();

  ProtoDecoder decoder(data, length);
  auto ts_field = decoder.FindField(event_id);
  if (!ts_field.valid()) {
    context_->storage->IncrementStats(stats::ftrace_bundle_tokenizer_errors);
    return std::nullopt;
  }
  return ts_field;
}

}  // namespace trace_processor
}  // namespace perfetto<|MERGE_RESOLUTION|>--- conflicted
+++ resolved
@@ -268,27 +268,6 @@
       context_->storage->IncrementStats(stats::ftrace_missing_event_id);
       return;
     }
-<<<<<<< HEAD
-  }
-
-  if (PERFETTO_UNLIKELY(
-          event_id == protos::pbzero::FtraceEvent::kGpuWorkPeriodFieldNumber)) {
-    TokenizeFtraceGpuWorkPeriod(cpu, std::move(event), std::move(state));
-    return;
-  } else if (PERFETTO_UNLIKELY(event_id ==
-                               protos::pbzero::FtraceEvent::
-                                   kThermalExynosAcpmBulkFieldNumber)) {
-    TokenizeFtraceThermalExynosAcpmBulk(cpu, std::move(event),
-                                        std::move(state));
-    return;
-  } else if (PERFETTO_UNLIKELY(event_id ==
-                               protos::pbzero::FtraceEvent::
-                                   kParamSetValueCpmFieldNumber)) {
-    TokenizeFtraceParamSetValueCpm(cpu, std::move(event), std::move(state));
-    return;
-  }
-
-=======
   }
 
   if (PERFETTO_UNLIKELY(
@@ -310,7 +289,6 @@
   //   return;
   // }
 
->>>>>>> dc046ead
   auto timestamp = context_->clock_tracker->ToTraceTime(
       clock_id, static_cast<int64_t>(raw_timestamp));
   // ClockTracker will increment some error stats if it failed to convert the
