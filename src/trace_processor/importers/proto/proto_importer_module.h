/*
 * Copyright (C) 2019 The Android Open Source Project
 *
 * Licensed under the Apache License, Version 2.0 (the "License");
 * you may not use this file except in compliance with the License.
 * You may obtain a copy of the License at
 *
 *      http://www.apache.org/licenses/LICENSE-2.0
 *
 * Unless required by applicable law or agreed to in writing, software
 * distributed under the License is distributed on an "AS IS" BASIS,
 * WITHOUT WARRANTIES OR CONDITIONS OF ANY KIND, either express or implied.
 * See the License for the specific language governing permissions and
 * limitations under the License.
 */

#ifndef SRC_TRACE_PROCESSOR_IMPORTERS_PROTO_PROTO_IMPORTER_MODULE_H_
#define SRC_TRACE_PROCESSOR_IMPORTERS_PROTO_PROTO_IMPORTER_MODULE_H_

#include <cstdint>
#include <functional>
#include <memory>
#include <optional>
#include <string>
#include <vector>

#include "perfetto/base/logging.h"
#include "perfetto/base/status.h"
#include "perfetto/trace_processor/ref_counted.h"
#include "src/trace_processor/importers/common/parser_types.h"
#include "src/trace_processor/importers/proto/packet_sequence_state_generation.h"
#include "src/trace_processor/sorter/trace_sorter.h"

namespace perfetto {

namespace protos::pbzero {
class TraceConfig_Decoder;
class TracePacket_Decoder;
}  // namespace protos::pbzero

namespace trace_processor {

class EtwModule;
class FtraceModule;
class TrackEventModule;
class TraceBlobView;
class TraceProcessorContext;
class TrackEventModule;
struct InlineSchedSwitch;
struct InlineSchedWaking;

// This file contains a base class for ProtoTraceReader/Parser modules.
// A module implements support for a subset of features of the TracePacket
// proto format.
// To add and integrate a new module:
// (1) Add MyModule as a subclass of ProtoImporterModule,
//     overriding the TokenizePacket(), ParsePacket() and/or ParseTraceConfig()
//     methods.
// (2) In the constructor call the RegisterForField method for every field
//     that the module knows how to handle.
// (3) Create a module instance and add it to TraceProcessorContext's |modules|
//     vector in either default_modules.cc or additional_modules.cc.
// See GraphicsEventModule for an example.

class ModuleResult {
 public:
  // Allow auto conversion from base::Status to Handled / Error result.
  ModuleResult(const base::Status& status)
      : ignored_(false),
        error_(status.ok() ? std::nullopt
                           : std::make_optional(status.message())) {}

  // Constructs a result that indicates the module ignored the packet and is
  // deferring the handling of the packet to other modules.
  static ModuleResult Ignored() { return ModuleResult(true); }

  // Constructs a result that indicates the module handled the packet. Other
  // modules will not be notified about the packet.
  static ModuleResult Handled() { return ModuleResult(false); }

  // Constructs a result that indicates an error condition while handling the
  // packet. Other modules will not be notified about the packet.
  static ModuleResult Error(const std::string& message) {
    return ModuleResult(message);
  }

  bool ignored() const { return ignored_; }
  bool ok() const { return !error_.has_value(); }
  const std::string& message() const { return *error_; }

  base::Status ToStatus() const {
    PERFETTO_DCHECK(!ignored_);
    if (error_)
      return base::Status(*error_);
    return base::OkStatus();
  }

 private:
  explicit ModuleResult(bool ignored) : ignored_(ignored) {}
  explicit ModuleResult(const std::string& error)
      : ignored_(false), error_(error) {}

  bool ignored_;
  std::optional<std::string> error_;
};

struct ProtoImporterModuleContext;

// Base class for modules.
class ProtoImporterModule {
 public:
  explicit ProtoImporterModule(ProtoImporterModuleContext* module_context);

  virtual ~ProtoImporterModule();

  // Called by ProtoTraceReader during the tokenization stage, i.e. before
  // sorting. It's called for each TracePacket that contains fields for which
  // the module was registered. If this returns a result other than
  // ModuleResult::Ignored(), tokenization of the packet will be aborted after
  // the module.
  virtual ModuleResult TokenizePacket(
      const protos::pbzero::TracePacket_Decoder&,
      TraceBlobView* packet,
      int64_t packet_timestamp,
      RefPtr<PacketSequenceStateGeneration> sequence_state,
      uint32_t field_id);

  // Called by ProtoTraceReader during the tokenization stage i.e. before
  // sorting. Indicates that sequence with id |packet_sequence_id| has cleared
  // its incremental state. This should be used to clear any cached state the
  // tokenizer has built up while reading packets until this point for this
  // packet sequence.
  virtual void OnIncrementalStateCleared(uint32_t /* packet_sequence_id */) {}

  // Called by ProtoTraceReader during the tokenization stage i.e. before
  // sorting. Indicates that sequence with id |packet_sequence_id| has a packet
  // with first_packet_on_sequence = true. This implies that there was no data
  // loss, including ring buffer overwrites, on this sequence.
  virtual void OnFirstPacketOnSequence(uint32_t /* packet_sequence_id */) {}

  // ParsePacket functions are called by ProtoTraceParser after the sorting
  // stage for each non-ftrace TracePacket that contains fields for which the
  // module was registered.
  virtual void ParseTracePacketData(const protos::pbzero::TracePacket_Decoder&,
                                    int64_t ts,
                                    const TracePacketData&,
                                    uint32_t /*field_id*/);

  // Called by ProtoTraceParser for trace config packets after the sorting
  // stage, on all existing modules.
  virtual void ParseTraceConfig(const protos::pbzero::TraceConfig_Decoder&);

  virtual void NotifyEndOfFile() {}

 protected:
  void RegisterForField(uint32_t field_id);

  ProtoImporterModuleContext* module_context_;
};

<<<<<<< HEAD
// TODO(gemini): add comment on this here.
=======
// Contains the common state for all proto modules and the proto parser.
//
// Used to store per-trace state in a place where everyone can access it.
>>>>>>> d04c8eb0
struct ProtoImporterModuleContext {
  void PushFtraceEvent(uint32_t cpu, int64_t ts, TracePacketData data);
  void PushEtwEvent(uint32_t cpu, int64_t ts, TracePacketData data);
  void PushInlineSchedSwitch(uint32_t cpu, int64_t ts, InlineSchedSwitch data);
  void PushInlineSchedWaking(uint32_t cpu, int64_t ts, InlineSchedWaking data);

  // The module at the index N is registered to handle field id N in
  // TracePacket.
  std::vector<std::vector<ProtoImporterModule*>> modules_by_field;
  std::vector<std::unique_ptr<ProtoImporterModule>> modules;
  FtraceModule* ftrace_module = nullptr;
  EtwModule* etw_module = nullptr;
  TrackEventModule* track_module = nullptr;

  std::unique_ptr<TraceSorter::Stream<TracePacketData>> trace_packet_stream;
  std::unique_ptr<TraceSorter::Stream<TrackEventData>> track_event_stream;

  using FtraceStreamFactory =
      std::function<std::unique_ptr<TraceSorter::Stream<TracePacketData>>(
          uint32_t)>;
  FtraceStreamFactory ftrace_stream_factory;
  std::vector<std::unique_ptr<TraceSorter::Stream<TracePacketData>>>
      ftrace_event_streams;

  using EtwStreamFactory =
      std::function<std::unique_ptr<TraceSorter::Stream<TracePacketData>>(
          uint32_t)>;
  EtwStreamFactory etw_stream_factory;
  std::vector<std::unique_ptr<TraceSorter::Stream<TracePacketData>>>
      etw_event_streams;

  using InlineSchedSwitchStreamFactory =
      std::function<std::unique_ptr<TraceSorter::Stream<InlineSchedSwitch>>(
          uint32_t)>;
  InlineSchedSwitchStreamFactory inline_sched_switch_stream_factory;
  std::vector<std::unique_ptr<TraceSorter::Stream<InlineSchedSwitch>>>
      inline_sched_switch_streams;

  using InlineSchedWakingStreamFactory =
      std::function<std::unique_ptr<TraceSorter::Stream<InlineSchedWaking>>(
          uint32_t)>;
  InlineSchedWakingStreamFactory inline_sched_waking_stream_factory;
  std::vector<std::unique_ptr<TraceSorter::Stream<InlineSchedWaking>>>
      inline_sched_waking_streams;
};

}  // namespace trace_processor
}  // namespace perfetto

#endif  // SRC_TRACE_PROCESSOR_IMPORTERS_PROTO_PROTO_IMPORTER_MODULE_H_<|MERGE_RESOLUTION|>--- conflicted
+++ resolved
@@ -158,13 +158,9 @@
   ProtoImporterModuleContext* module_context_;
 };
 
-<<<<<<< HEAD
-// TODO(gemini): add comment on this here.
-=======
 // Contains the common state for all proto modules and the proto parser.
 //
 // Used to store per-trace state in a place where everyone can access it.
->>>>>>> d04c8eb0
 struct ProtoImporterModuleContext {
   void PushFtraceEvent(uint32_t cpu, int64_t ts, TracePacketData data);
   void PushEtwEvent(uint32_t cpu, int64_t ts, TracePacketData data);
