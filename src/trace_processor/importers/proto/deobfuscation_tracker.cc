/*
 * Copyright (C) 2025 The Android Open Source Project
 *
 * Licensed under the Apache License, Version 2.0 (the "License");
 * you may not use this file except in compliance with the License.
 * You may obtain a copy of the License at
 *
 *      http://www.apache.org/licenses/LICENSE-2.0
 *
 * Unless required by applicable law or agreed to in writing, software
 * distributed under the License is distributed on an "AS IS" BASIS,
 * WITHOUT WARRANTIES OR CONDITIONS OF ANY KIND, either express or implied.
 * See the License for the specific language governing permissions and
 * limitations under the License.
 */

#include "src/trace_processor/importers/proto/deobfuscation_tracker.h"

#include <optional>
#include <string>
#include <unordered_set>
#include <vector>

#include "perfetto/base/logging.h"
#include "perfetto/ext/base/string_view.h"
#include "perfetto/protozero/field.h"
#include "perfetto/trace_processor/trace_blob.h"
#include "protos/perfetto/trace/profiling/deobfuscation.pbzero.h"
#include "src/trace_processor/importers/common/stack_profile_tracker.h"
#include "src/trace_processor/importers/proto/heap_graph_tracker.h"
#include "src/trace_processor/storage/trace_storage.h"
#include "src/trace_processor/tables/metadata_tables_py.h"
#include "src/trace_processor/tables/profiler_tables_py.h"
#include "src/trace_processor/types/trace_processor_context.h"
#include "src/trace_processor/util/profiler_util.h"

namespace perfetto::trace_processor {

using ::perfetto::protos::pbzero::DeobfuscationMapping;
using ::perfetto::protos::pbzero::ObfuscatedClass;
using ::perfetto::protos::pbzero::ObfuscatedMember;
using ::protozero::ConstBytes;

DeobfuscationTracker::DeobfuscationTracker(TraceProcessorContext* context)
    : context_(context) {}

DeobfuscationTracker::~DeobfuscationTracker() = default;

std::vector<FrameId> DeobfuscationTracker::JavaFramesForName(
<<<<<<< HEAD
    const JavaFrameMap& java_frames_for_name,
    NameInPackage name) const {
  if (const auto* frames = java_frames_for_name.Find(name); frames) {
=======
    NameInPackage name) const {
  if (const auto* frames = java_frames_for_name_.Find(name); frames) {
>>>>>>> ac7792a0
    return std::vector<FrameId>(frames->begin(), frames->end());
  }
  return {};
}

<<<<<<< HEAD
void DeobfuscationTracker::BuildJavaFrameMaps(
    JavaFrameMap& java_frames_for_name,
    std::unordered_set<FrameId>& frames_needing_package_guess) {
=======
void DeobfuscationTracker::BuildJavaFrameMaps() {
>>>>>>> ac7792a0
  // Iterate over all frames in the table (names are now finalized)
  const auto& frame_table = context_->storage->stack_profile_frame_table();
  const auto& mapping_table = context_->storage->stack_profile_mapping_table();

  for (auto frame_it = frame_table.IterateRows(); frame_it; ++frame_it) {
    const FrameId frame_id = frame_it.id();
    const StringId name_id = frame_it.name();
    const base::StringView function_name =
        context_->storage->GetString(name_id);

    // Only process Java frames (must contain '.')
    if (function_name.find('.') == base::StringView::npos) {
      continue;
    }

    // Extract package from mapping
    const MappingId mapping_id = frame_it.mapping();
    const auto mapping = mapping_table.FindById(mapping_id);
    const base::StringView mapping_name =
        context_->storage->GetString(mapping->name());

    std::optional<std::string> package =
        PackageFromLocation(context_->storage.get(), mapping_name);

    if (package) {
      // Found package from mapping path
      StringId package_id =
          context_->storage->InternString(base::StringView(*package));
      NameInPackage nip{name_id, package_id};
<<<<<<< HEAD
      java_frames_for_name[nip].insert(frame_id);
=======
      java_frames_for_name_[nip].insert(frame_id);
>>>>>>> ac7792a0
    } else if (mapping_name.find("/memfd:") == 0) {
      // Special case: memfd mappings
      StringId memfd_id = context_->storage->InternString("memfd");
      NameInPackage nip{name_id, memfd_id};
<<<<<<< HEAD
      java_frames_for_name[nip].insert(frame_id);
    } else {
      // Package unknown - will need guessing from process info
      frames_needing_package_guess.insert(frame_id);
=======
      java_frames_for_name_[nip].insert(frame_id);
    } else {
      // Package unknown - will need guessing from process info
      frames_needing_package_guess_.insert(frame_id);
>>>>>>> ac7792a0
    }
  }
}

void DeobfuscationTracker::AddDeobfuscationMapping(ConstBytes blob) {
  packets_.emplace_back(TraceBlob::CopyFrom(blob.data, blob.size));
}

void DeobfuscationTracker::NotifyEndOfFile() {
<<<<<<< HEAD
  // Maps (name, package) -> set of FrameIds for deobfuscation
  JavaFrameMap java_frames_for_name;

  // Frames needing package guessing (temporary during EOF processing)
  std::unordered_set<FrameId> frames_needing_package_guess;

  // Step 1: Build Java frame maps from complete frame table
  BuildJavaFrameMaps(java_frames_for_name, frames_needing_package_guess);

  // Step 2: Guess packages for frames that couldn't be determined from mappings
  if (!frames_needing_package_guess.empty()) {
    GuessPackages(java_frames_for_name, frames_needing_package_guess);
=======
  // Step 1: Build Java frame maps from complete frame table
  BuildJavaFrameMaps();

  // Step 2: Guess packages for frames that couldn't be determined from mappings
  if (!frames_needing_package_guess_.empty()) {
    GuessPackages();
>>>>>>> ac7792a0
  }

  // Step 3: Perform deobfuscation using the built maps
  for (const auto& packet : packets_) {
    DeobfuscationMapping::Decoder mapping(packet.data(), packet.size());
    DeobfuscateProfiles(java_frames_for_name, mapping);
    DeobfuscateHeapGraph(mapping);
  }
}

void DeobfuscationTracker::DeobfuscateProfiles(
    const JavaFrameMap& java_frames_for_name,
    const DeobfuscationMapping::Decoder& deobfuscation_mapping) {
  if (deobfuscation_mapping.package_name().size == 0)
    return;

  auto opt_package_name_id = context_->storage->string_pool().GetId(
      deobfuscation_mapping.package_name());
  auto opt_memfd_id = context_->storage->string_pool().GetId("memfd");
  if (!opt_package_name_id && !opt_memfd_id)
    return;

  for (auto class_it = deobfuscation_mapping.obfuscated_classes(); class_it;
       ++class_it) {
    ObfuscatedClass::Decoder cls(*class_it);

    for (auto member_it = cls.obfuscated_methods(); member_it; ++member_it) {
      ObfuscatedMember::Decoder member(*member_it);

      std::string merged_obfuscated = cls.obfuscated_name().ToStdString() +
                                      "." +
                                      member.obfuscated_name().ToStdString();
      auto merged_obfuscated_id = context_->storage->string_pool().GetId(
          base::StringView(merged_obfuscated));
      if (!merged_obfuscated_id)
        continue;

      std::string merged_deobfuscated =
          FullyQualifiedDeobfuscatedName(cls, member);

      std::vector<tables::StackProfileFrameTable::Id> frames;
      if (opt_package_name_id) {
        const std::vector<tables::StackProfileFrameTable::Id> pkg_frames =
<<<<<<< HEAD
            JavaFramesForName(java_frames_for_name,
                              {*merged_obfuscated_id, *opt_package_name_id});
=======
            JavaFramesForName({*merged_obfuscated_id, *opt_package_name_id});
>>>>>>> ac7792a0
        frames.insert(frames.end(), pkg_frames.begin(), pkg_frames.end());
      }
      if (opt_memfd_id) {
        const std::vector<tables::StackProfileFrameTable::Id> memfd_frames =
<<<<<<< HEAD
            JavaFramesForName(java_frames_for_name,
                              {*merged_obfuscated_id, *opt_memfd_id});
=======
            JavaFramesForName({*merged_obfuscated_id, *opt_memfd_id});
>>>>>>> ac7792a0
        frames.insert(frames.end(), memfd_frames.begin(), memfd_frames.end());
      }

      for (tables::StackProfileFrameTable::Id frame_id : frames) {
        auto* frames_tbl =
            context_->storage->mutable_stack_profile_frame_table();
        auto rr = *frames_tbl->FindById(frame_id);
        rr.set_deobfuscated_name(context_->storage->InternString(
            base::StringView(merged_deobfuscated)));
      }
    }
  }
}

void DeobfuscationTracker::DeobfuscateHeapGraph(
    const DeobfuscationMapping::Decoder& deobfuscation_mapping) {
  using ReferenceTable = tables::HeapGraphReferenceTable;

  auto* heap_graph_tracker = HeapGraphTracker::Get(context_);

  std::optional<StringId> package_name_id;
  if (deobfuscation_mapping.package_name().size > 0) {
    package_name_id = context_->storage->string_pool().GetId(
        deobfuscation_mapping.package_name());
  }

  auto* reference_table =
      context_->storage->mutable_heap_graph_reference_table();
  for (auto class_it = deobfuscation_mapping.obfuscated_classes(); class_it;
       ++class_it) {
    ObfuscatedClass::Decoder cls(*class_it);
    auto obfuscated_class_name_id =
        context_->storage->string_pool().GetId(cls.obfuscated_name());
    if (!obfuscated_class_name_id) {
      PERFETTO_DLOG("Class string %s not found",
                    cls.obfuscated_name().ToStdString().c_str());
    } else {
      // Deobfuscate heap graph classes
      // TODO(b/153552977): Remove this work-around for legacy traces.
      // For traces without location information, deobfuscate all matching
      // classes.
      DeobfuscateHeapGraphClass(std::nullopt, *obfuscated_class_name_id, cls);
      if (package_name_id) {
        DeobfuscateHeapGraphClass(package_name_id, *obfuscated_class_name_id,
                                  cls);
      }
    }

    for (auto member_it = cls.obfuscated_members(); member_it; ++member_it) {
      ObfuscatedMember::Decoder member(*member_it);

      std::string merged_obfuscated = cls.obfuscated_name().ToStdString() +
                                      "." +
                                      member.obfuscated_name().ToStdString();
      std::string merged_deobfuscated =
          FullyQualifiedDeobfuscatedName(cls, member);

      auto obfuscated_field_name_id = context_->storage->string_pool().GetId(
          base::StringView(merged_obfuscated));
      if (!obfuscated_field_name_id) {
        PERFETTO_DLOG("Field string %s not found", merged_obfuscated.c_str());
        continue;
      }

      const std::vector<ReferenceTable::RowNumber>* field_references =
          heap_graph_tracker->RowsForField(*obfuscated_field_name_id);
      if (field_references) {
        auto interned_deobfuscated_name = context_->storage->InternString(
            base::StringView(merged_deobfuscated));
        for (ReferenceTable::RowNumber row_number : *field_references) {
          auto row_ref = row_number.ToRowReference(reference_table);
          row_ref.set_deobfuscated_field_name(interned_deobfuscated_name);
        }
      } else {
        PERFETTO_DLOG("Field %s not found", merged_obfuscated.c_str());
      }
    }
  }
}

void DeobfuscationTracker::DeobfuscateHeapGraphClass(
    std::optional<StringId> package_name_id,
    StringId obfuscated_class_name_id,
    const ObfuscatedClass::Decoder& cls) {
  using ClassTable = tables::HeapGraphClassTable;

  auto* heap_graph_tracker = HeapGraphTracker::Get(context_);
  const std::vector<ClassTable::RowNumber>* cls_objects =
      heap_graph_tracker->RowsForType(package_name_id,
                                      obfuscated_class_name_id);
  if (cls_objects) {
    auto* class_table = context_->storage->mutable_heap_graph_class_table();
    for (ClassTable::RowNumber class_row_num : *cls_objects) {
      auto class_ref = class_row_num.ToRowReference(class_table);
      const StringId obfuscated_type_name_id = class_ref.name();
      const base::StringView obfuscated_type_name =
          context_->storage->GetString(obfuscated_type_name_id);
      NormalizedType normalized_type = GetNormalizedType(obfuscated_type_name);
      std::string deobfuscated_type_name =
          DenormalizeTypeName(normalized_type, cls.deobfuscated_name());
      StringId deobfuscated_type_name_id = context_->storage->InternString(
          base::StringView(deobfuscated_type_name));
      class_ref.set_deobfuscated_name(deobfuscated_type_name_id);
    }
  } else {
    PERFETTO_DLOG("Class %s not found",
                  cls.obfuscated_name().ToStdString().c_str());
  }
}

void DeobfuscationTracker::GuessPackageForCallsite(
    JavaFrameMap& java_frames_for_name,
    tables::ProcessTable::Id upid,
    tables::StackProfileCallsiteTable::Id callsite_id,
    std::unordered_set<FrameId>& frames_needing_package_guess) {
  const auto& process_table = context_->storage->process_table();

  auto process = process_table.FindById(upid);
  if (!process.has_value()) {
    return;
  }

  if (!process->android_appid().has_value()) {
    return;
  }

  // Find package from package_list_table
  std::optional<StringId> package;
  for (auto it = context_->storage->package_list_table().IterateRows(); it;
       ++it) {
    if (it.uid() == *process->android_appid()) {
      package = it.package_name();
      break;
    }
  }

  if (!package.has_value()) {
    return;
  }

  // Walk callsite chain and assign package to frames that need it
  const auto& callsite_table =
      context_->storage->stack_profile_callsite_table();
  auto callsite = callsite_table.FindById(callsite_id);
  while (callsite.has_value()) {
    const FrameId frame_id = callsite->frame_id();

    // Check if this frame needs package guessing
<<<<<<< HEAD
    if (frames_needing_package_guess.count(frame_id) != 0) {
=======
    if (frames_needing_package_guess_.count(frame_id) != 0) {
>>>>>>> ac7792a0
      // Add frame to map with guessed package
      auto frame =
          context_->storage->stack_profile_frame_table().FindById(frame_id);
      NameInPackage nip{frame->name(), *package};
<<<<<<< HEAD
      java_frames_for_name[nip].insert(frame_id);

      // Remove from set (package now known)
      frames_needing_package_guess.erase(frame_id);
=======
      java_frames_for_name_[nip].insert(frame_id);

      // Remove from set (package now known)
      frames_needing_package_guess_.erase(frame_id);
>>>>>>> ac7792a0
    }

    auto parent_id = callsite->parent_id();
    callsite.reset();
    if (parent_id.has_value()) {
      callsite = callsite_table.FindById(*parent_id);
    }
  }
}

void DeobfuscationTracker::GuessPackages(
    JavaFrameMap& java_frames_for_name,
    std::unordered_set<FrameId>& frames_needing_package_guess) {
  const auto& heap_profile_allocation_table =
      context_->storage->heap_profile_allocation_table();
  for (auto allocation = heap_profile_allocation_table.IterateRows();
       allocation; ++allocation) {
    auto upid = tables::ProcessTable::Id(allocation.upid());
    auto callsite_id = allocation.callsite_id();

    GuessPackageForCallsite(java_frames_for_name, upid, callsite_id,
                            frames_needing_package_guess);
  }

  const auto& perf_sample_table = context_->storage->perf_sample_table();
  for (auto sample = perf_sample_table.IterateRows(); sample; ++sample) {
    auto thread = context_->storage->thread_table().FindById(
        tables::ThreadTable::Id(sample.utid()));
    if (!thread || !thread->upid().has_value() ||
        !sample.callsite_id().has_value()) {
      continue;
    }
    GuessPackageForCallsite(java_frames_for_name,
                            tables::ProcessTable::Id(*thread->upid()),
                            *sample.callsite_id(),
                            frames_needing_package_guess);
  }
}

}  // namespace perfetto::trace_processor<|MERGE_RESOLUTION|>--- conflicted
+++ resolved
@@ -21,7 +21,9 @@
 #include <unordered_set>
 #include <vector>
 
+#include "perfetto/base/flat_set.h"
 #include "perfetto/base/logging.h"
+#include "perfetto/ext/base/flat_hash_map.h"
 #include "perfetto/ext/base/string_view.h"
 #include "perfetto/protozero/field.h"
 #include "perfetto/trace_processor/trace_blob.h"
@@ -35,38 +37,33 @@
 #include "src/trace_processor/util/profiler_util.h"
 
 namespace perfetto::trace_processor {
-
+namespace {
 using ::perfetto::protos::pbzero::DeobfuscationMapping;
 using ::perfetto::protos::pbzero::ObfuscatedClass;
 using ::perfetto::protos::pbzero::ObfuscatedMember;
 using ::protozero::ConstBytes;
 
+using JavaFrameMap = base::
+    FlatHashMap<NameInPackage, base::FlatSet<FrameId>, NameInPackage::Hasher>;
+
+std::vector<FrameId> JavaFramesForName(const JavaFrameMap& java_frames_for_name,
+                                       NameInPackage name) {
+  if (const auto* frames = java_frames_for_name.Find(name); frames) {
+    return {frames->begin(), frames->end()};
+  }
+  return {};
+}
+
+}  // namespace
+
 DeobfuscationTracker::DeobfuscationTracker(TraceProcessorContext* context)
     : context_(context) {}
 
 DeobfuscationTracker::~DeobfuscationTracker() = default;
 
-std::vector<FrameId> DeobfuscationTracker::JavaFramesForName(
-<<<<<<< HEAD
-    const JavaFrameMap& java_frames_for_name,
-    NameInPackage name) const {
-  if (const auto* frames = java_frames_for_name.Find(name); frames) {
-=======
-    NameInPackage name) const {
-  if (const auto* frames = java_frames_for_name_.Find(name); frames) {
->>>>>>> ac7792a0
-    return std::vector<FrameId>(frames->begin(), frames->end());
-  }
-  return {};
-}
-
-<<<<<<< HEAD
 void DeobfuscationTracker::BuildJavaFrameMaps(
     JavaFrameMap& java_frames_for_name,
     std::unordered_set<FrameId>& frames_needing_package_guess) {
-=======
-void DeobfuscationTracker::BuildJavaFrameMaps() {
->>>>>>> ac7792a0
   // Iterate over all frames in the table (names are now finalized)
   const auto& frame_table = context_->storage->stack_profile_frame_table();
   const auto& mapping_table = context_->storage->stack_profile_mapping_table();
@@ -96,26 +93,15 @@
       StringId package_id =
           context_->storage->InternString(base::StringView(*package));
       NameInPackage nip{name_id, package_id};
-<<<<<<< HEAD
       java_frames_for_name[nip].insert(frame_id);
-=======
-      java_frames_for_name_[nip].insert(frame_id);
->>>>>>> ac7792a0
     } else if (mapping_name.find("/memfd:") == 0) {
       // Special case: memfd mappings
       StringId memfd_id = context_->storage->InternString("memfd");
       NameInPackage nip{name_id, memfd_id};
-<<<<<<< HEAD
       java_frames_for_name[nip].insert(frame_id);
     } else {
       // Package unknown - will need guessing from process info
       frames_needing_package_guess.insert(frame_id);
-=======
-      java_frames_for_name_[nip].insert(frame_id);
-    } else {
-      // Package unknown - will need guessing from process info
-      frames_needing_package_guess_.insert(frame_id);
->>>>>>> ac7792a0
     }
   }
 }
@@ -125,7 +111,6 @@
 }
 
 void DeobfuscationTracker::NotifyEndOfFile() {
-<<<<<<< HEAD
   // Maps (name, package) -> set of FrameIds for deobfuscation
   JavaFrameMap java_frames_for_name;
 
@@ -138,14 +123,6 @@
   // Step 2: Guess packages for frames that couldn't be determined from mappings
   if (!frames_needing_package_guess.empty()) {
     GuessPackages(java_frames_for_name, frames_needing_package_guess);
-=======
-  // Step 1: Build Java frame maps from complete frame table
-  BuildJavaFrameMaps();
-
-  // Step 2: Guess packages for frames that couldn't be determined from mappings
-  if (!frames_needing_package_guess_.empty()) {
-    GuessPackages();
->>>>>>> ac7792a0
   }
 
   // Step 3: Perform deobfuscation using the built maps
@@ -189,22 +166,14 @@
       std::vector<tables::StackProfileFrameTable::Id> frames;
       if (opt_package_name_id) {
         const std::vector<tables::StackProfileFrameTable::Id> pkg_frames =
-<<<<<<< HEAD
             JavaFramesForName(java_frames_for_name,
                               {*merged_obfuscated_id, *opt_package_name_id});
-=======
-            JavaFramesForName({*merged_obfuscated_id, *opt_package_name_id});
->>>>>>> ac7792a0
         frames.insert(frames.end(), pkg_frames.begin(), pkg_frames.end());
       }
       if (opt_memfd_id) {
         const std::vector<tables::StackProfileFrameTable::Id> memfd_frames =
-<<<<<<< HEAD
             JavaFramesForName(java_frames_for_name,
                               {*merged_obfuscated_id, *opt_memfd_id});
-=======
-            JavaFramesForName({*merged_obfuscated_id, *opt_memfd_id});
->>>>>>> ac7792a0
         frames.insert(frames.end(), memfd_frames.begin(), memfd_frames.end());
       }
 
@@ -353,26 +322,15 @@
     const FrameId frame_id = callsite->frame_id();
 
     // Check if this frame needs package guessing
-<<<<<<< HEAD
     if (frames_needing_package_guess.count(frame_id) != 0) {
-=======
-    if (frames_needing_package_guess_.count(frame_id) != 0) {
->>>>>>> ac7792a0
       // Add frame to map with guessed package
       auto frame =
           context_->storage->stack_profile_frame_table().FindById(frame_id);
       NameInPackage nip{frame->name(), *package};
-<<<<<<< HEAD
       java_frames_for_name[nip].insert(frame_id);
 
       // Remove from set (package now known)
       frames_needing_package_guess.erase(frame_id);
-=======
-      java_frames_for_name_[nip].insert(frame_id);
-
-      // Remove from set (package now known)
-      frames_needing_package_guess_.erase(frame_id);
->>>>>>> ac7792a0
     }
 
     auto parent_id = callsite->parent_id();
@@ -405,10 +363,9 @@
         !sample.callsite_id().has_value()) {
       continue;
     }
-    GuessPackageForCallsite(java_frames_for_name,
-                            tables::ProcessTable::Id(*thread->upid()),
-                            *sample.callsite_id(),
-                            frames_needing_package_guess);
+    GuessPackageForCallsite(
+        java_frames_for_name, tables::ProcessTable::Id(*thread->upid()),
+        *sample.callsite_id(), frames_needing_package_guess);
   }
 }
 
