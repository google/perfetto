/*
 * Copyright (C) 2019 The Android Open Source Project
 *
 * Licensed under the Apache License, Version 2.0 (the "License");
 * you may not use this file except in compliance with the License.
 * You may obtain a copy of the License at
 *
 *      http://www.apache.org/licenses/LICENSE-2.0
 *
 * Unless required by applicable law or agreed to in writing, software
 * distributed under the License is distributed on an "AS IS" BASIS,
 * WITHOUT WARRANTIES OR CONDITIONS OF ANY KIND, either express or implied.
 * See the License for the specific language governing permissions and
 * limitations under the License.
 */

#include "src/trace_processor/importers/proto/graphics_frame_event_parser.h"

#include <algorithm>
#include <cstddef>
#include <cstdint>
#include <optional>
#include <string>
#include <utility>
#include <variant>

#include "perfetto/base/logging.h"
#include "perfetto/ext/base/string_utils.h"
#include "perfetto/ext/base/string_view.h"
#include "src/trace_processor/importers/common/args_tracker.h"
#include "src/trace_processor/importers/common/event_tracker.h"
#include "src/trace_processor/importers/common/slice_tracker.h"
#include "src/trace_processor/importers/common/track_tracker.h"
#include "src/trace_processor/importers/common/tracks.h"
#include "src/trace_processor/importers/common/tracks_common.h"
#include "src/trace_processor/storage/stats.h"
#include "src/trace_processor/storage/trace_storage.h"
#include "src/trace_processor/tables/slice_tables_py.h"
#include "src/trace_processor/types/trace_processor_context.h"
#include "src/trace_processor/types/variadic.h"

#include "protos/perfetto/trace/android/graphics_frame_event.pbzero.h"

namespace perfetto::trace_processor {

namespace {

constexpr char kQueueLostMessage[] =
    "Missing queue event. The slice is now a bit extended than it might "
    "actually have been";

constexpr auto kGraphicFrameEventBlueprint = tracks::SliceBlueprint(
    "graphics_frame_event",
    tracks::DimensionBlueprints(tracks::kNameFromTraceDimensionBlueprint),
    tracks::DynamicNameBlueprint());

}  // namespace

GraphicsFrameEventParser::GraphicsFrameEventParser(
    TraceProcessorContext* context)
    : context_(context),
      unknown_event_name_id_(context->storage->InternString("unknown_event")),
      no_layer_name_name_id_(context->storage->InternString("no_layer_name")),
      layer_name_key_id_(context->storage->InternString("layer_name")),
      queue_lost_message_id_(context->storage->InternString(kQueueLostMessage)),
      frame_number_id_(context->storage->InternString("frame_number")),
      queue_to_acquire_time_id_(
          context->storage->InternString("queue_to_acquire_time")),
      acquire_to_latch_time_id_(
          context->storage->InternString("acquire_to_latch_time")),
      latch_to_present_time_id_(
          context->storage->InternString("latch_to_present_time")),
      event_type_name_ids_{
          {context->storage->InternString(
               "unspecified_event") /* UNSPECIFIED */,
           context->storage->InternString("Dequeue") /* DEQUEUE */,
           context->storage->InternString("Queue") /* QUEUE */,
           context->storage->InternString("Post") /* POST */,
           context->storage->InternString(
               "AcquireFenceSignaled") /* ACQUIRE_FENCE */,
           context->storage->InternString("Latch") /* LATCH */,
           context->storage->InternString(
               "HWCCompositionQueued") /* HWC_COMPOSITION_QUEUED */,
           context->storage->InternString(
               "FallbackComposition") /* FALLBACK_COMPOSITION */,
           context->storage->InternString(
               "PresentFenceSignaled") /* PRESENT_FENCE */,
           context->storage->InternString(
               "ReleaseFenceSignaled") /* RELEASE_FENCE */,
           context->storage->InternString("Modify") /* MODIFY */,
           context->storage->InternString("Detach") /* DETACH */,
           context->storage->InternString("Attach") /* ATTACH */,
           context->storage->InternString("Cancel") /* CANCEL */}} {}

void GraphicsFrameEventParser::ParseGraphicsFrameEvent(int64_t timestamp,
                                                       ConstBytes blob) {
  protos::pbzero::GraphicsFrameEvent::Decoder frame_event(blob);
  if (!frame_event.has_buffer_event()) {
    return;
  }

  protos::pbzero::GraphicsFrameEvent::BufferEvent::Decoder event(
      frame_event.buffer_event());
  if (!event.has_buffer_id()) {
    context_->storage->IncrementStats(
        stats::graphics_frame_event_parser_errors);
    return;
  }

  // Use buffer id + layer name as key because sometimes the same buffer can be
  // used by different layers.
  StringId layer_name_id;
  StringId event_key;
  if (event.has_layer_name()) {
    layer_name_id = context_->storage->InternString(event.layer_name());
    base::StackString<1024> key_str("%u%.*s", event.buffer_id(),
                                    int(event.layer_name().size),
                                    event.layer_name().data);
    event_key = context_->storage->InternString(key_str.string_view());
  } else {
    layer_name_id = no_layer_name_name_id_;
    event_key = context_->storage->InternString(
        base::StackString<1024>("%u", event.buffer_id()).string_view());
  }

  CreateBufferEvent(timestamp, event, layer_name_id, event_key);
  CreatePhaseEvent(timestamp, event, layer_name_id, event_key);
}

void GraphicsFrameEventParser::CreateBufferEvent(
    int64_t timestamp,
    const GraphicsFrameEventDecoder& event,
    StringId layer_name_id,
    StringId event_key) {
  auto* it = buffer_event_map_.Insert(event_key, {}).first;
  switch (event.type()) {
    case GraphicsFrameEvent::DEQUEUE:
      break;
    case GraphicsFrameEvent::ACQUIRE_FENCE:
      it->acquire_ts = timestamp;
      break;
    case GraphicsFrameEvent::QUEUE:
      it->queue_ts = timestamp;
      break;
    case GraphicsFrameEvent::LATCH:
      it->latch_ts = timestamp;
      break;
    default:
      context_->storage->IncrementStats(
          stats::graphics_frame_event_parser_errors);
<<<<<<< HEAD
      PERFETTO_ELOG("GraphicsFrameEvent with unknown type %d.", event.type());
=======
>>>>>>> 883878f1
      break;
  }
  bool prev_is_dequeue = it->is_most_recent_dequeue_;
  it->is_most_recent_dequeue_ =
      event.type() ==
      protos::pbzero::GraphicsFrameEvent::BufferEventType::DEQUEUE;

  StringId event_name_id;
  if (event.has_type() &&
      static_cast<uint32_t>(event.type()) < event_type_name_ids_.size()) {
    event_name_id = event_type_name_ids_[static_cast<uint32_t>(event.type())];
  } else {
    event_name_id = unknown_event_name_id_;
  }

  base::StackString<4096> track_name("Buffer: %u %.*s", event.buffer_id(),
                                     int(event.layer_name().size),
                                     event.layer_name().data);
  TrackId track_id = context_->track_tracker->InternTrack(
      kGraphicFrameEventBlueprint, tracks::Dimensions(track_name.string_view()),
      tracks::DynamicName(
          context_->storage->InternString(track_name.string_view())));

  // Update the frame number for the previous dequeue event.
  uint32_t frame_number = event.has_frame_number() ? event.frame_number() : 0;
  if (event.type() == GraphicsFrameEvent::QUEUE && prev_is_dequeue) {
    context_->slice_tracker->AddArgs(
        track_id, kNullStringId, kNullStringId,
        [&](ArgsTracker::BoundInserter* inserter) {
          inserter->AddArg(frame_number_id_, Variadic::Integer(frame_number));
        });
  }

  const int64_t duration =
      event.has_duration_ns() ? static_cast<int64_t>(event.duration_ns()) : 0;
  context_->slice_tracker->Scoped(
      timestamp, track_id, kNullStringId, event_name_id, duration,
      [&](ArgsTracker::BoundInserter* inserter) {
        inserter->AddArg(frame_number_id_, Variadic::Integer(frame_number));
        inserter->AddArg(layer_name_key_id_, Variadic::String(layer_name_id));
        inserter->AddArg(
            queue_to_acquire_time_id_,
            Variadic::Integer(std::max(it->acquire_ts - it->queue_ts,
                                       static_cast<int64_t>(0))));
        inserter->AddArg(acquire_to_latch_time_id_,
                         Variadic::Integer(it->latch_ts - it->acquire_ts));
        inserter->AddArg(latch_to_present_time_id_,
                         Variadic::Integer(timestamp - it->latch_ts));
      });
}

// Here we convert the buffer events into Phases(slices)
// APP: Dequeue to Queue
// Wait for GPU: Queue to Acquire
// SurfaceFlinger (SF): Latch to Present
// Display: Present to next Present (of the same layer)
void GraphicsFrameEventParser::CreatePhaseEvent(
    int64_t timestamp,
    const GraphicsFrameEventDecoder& event,
    StringId layer_name_id,
    StringId event_key) {
  auto* slices = context_->storage->mutable_slice_table();
  auto [it, inserted] = phase_event_map_.Insert(event_key, {});
  switch (event.type()) {
    case GraphicsFrameEvent::DEQUEUE: {
      if (auto* d = std::get_if<DequeueInfo>(&it->most_recent_event)) {
        // Error handling
        auto rr = d->slice_row.ToRowReference(slices);
        rr.set_name(context_->storage->InternString("0"));
        context_->slice_tracker->AddArgs(
            rr.track_id(), kNullStringId, kNullStringId,
            [&](ArgsTracker::BoundInserter* inserter) {
              inserter->AddArg(frame_number_id_, Variadic::Integer(0));
            });
        it->most_recent_event = std::monostate();
      }

      base::StackString<1024> track_name("APP_%u %.*s", event.buffer_id(),
                                         int(event.layer_name().size),
                                         event.layer_name().data);
      TrackId track_id = context_->track_tracker->InternTrack(
          kGraphicFrameEventBlueprint,
          tracks::Dimensions(track_name.string_view()),
          tracks::DynamicName(
              context_->storage->InternString(track_name.string_view())));
      auto res = InsertPhaseSlice(timestamp, event, track_id, layer_name_id);
      if (res) {
        it->most_recent_event = DequeueInfo{*res, timestamp};
      }
      break;
    }
    case GraphicsFrameEvent::QUEUE: {
      if (auto* d = std::get_if<DequeueInfo>(&it->most_recent_event)) {
        auto slice_rr = d->slice_row.ToRowReference(slices);
        context_->slice_tracker->End(
            timestamp, slice_rr.track_id(), kNullStringId, kNullStringId,
            [&](ArgsTracker::BoundInserter* inserter) {
              inserter->AddArg(frame_number_id_,
                               Variadic::Integer(event.frame_number()));
            });

        // Set the name of the slice to be the frame number since dequeue did
        // not have a frame number at that time.
        slice_rr.set_name(context_->storage->InternString(
            std::to_string(event.frame_number())));

        // The AcquireFence might be signaled before receiving a QUEUE event
        // sometimes. In that case, we shouldn't start a slice.
        if (it->last_acquire_ts && *it->last_acquire_ts > d->timestamp) {
          it->most_recent_event = std::monostate();
          return;
        }
      }
      base::StackString<1024> track_name("GPU_%u %.*s", event.buffer_id(),
                                         int(event.layer_name().size),
                                         event.layer_name().data);
      StringId track_name_id =
          context_->storage->InternString(track_name.string_view());
      TrackId track_id = context_->track_tracker->InternTrack(
          kGraphicFrameEventBlueprint,
          tracks::Dimensions(track_name.string_view()),
          tracks::DynamicName(track_name_id));
      InsertPhaseSlice(timestamp, event, track_id, layer_name_id);
      it->most_recent_event = QueueInfo{track_id};
      break;
    }
    case GraphicsFrameEvent::ACQUIRE_FENCE: {
      if (auto* q = std::get_if<QueueInfo>(&it->most_recent_event)) {
        context_->slice_tracker->End(timestamp, q->track);
        it->most_recent_event = std::monostate();
      }
      it->last_acquire_ts = timestamp;
      break;
    }
    case GraphicsFrameEvent::LATCH: {
      // b/157578286 - Sometimes Queue event goes missing. To prevent having a
      // wrong slice info, we try to close any existing APP slice.
      if (auto* d = std::get_if<DequeueInfo>(&it->most_recent_event)) {
        auto rr = d->slice_row.ToRowReference(slices);
        rr.set_name(context_->storage->InternString("0"));
        context_->slice_tracker->AddArgs(
            rr.track_id(), kNullStringId, kNullStringId,
            [&](ArgsTracker::BoundInserter* inserter) {
              inserter->AddArg(frame_number_id_, Variadic::Integer(0));
            });
      }
      base::StackString<1024> track_name("SF_%u %.*s", event.buffer_id(),
                                         int(event.layer_name().size),
                                         event.layer_name().data);
      TrackId track_id = context_->track_tracker->InternTrack(
          kGraphicFrameEventBlueprint,
          tracks::Dimensions(track_name.string_view()),
          tracks::DynamicName(
              context_->storage->InternString(track_name.string_view())));
      InsertPhaseSlice(timestamp, event, track_id, layer_name_id);
      it->most_recent_event = LatchInfo{track_id};
      break;
    }
    case GraphicsFrameEvent::PRESENT_FENCE: {
      if (auto* l = std::get_if<LatchInfo>(&it->most_recent_event)) {
        context_->slice_tracker->End(timestamp, l->track);
        it->most_recent_event = std::monostate();
      }
      auto [d_it, d_inserted] = display_map_.Insert(layer_name_id, {});
      if (d_it) {
        context_->slice_tracker->End(timestamp, *d_it);
      }
      base::StackString<1024> track_name("Display_%.*s",
                                         int(event.layer_name().size),
                                         event.layer_name().data);
      TrackId track_id = context_->track_tracker->InternTrack(
          kGraphicFrameEventBlueprint,
          tracks::Dimensions(track_name.string_view()),
          tracks::DynamicName(
              context_->storage->InternString(track_name.string_view())));
      InsertPhaseSlice(timestamp, event, track_id, layer_name_id);
      *d_it = track_id;
      break;
    }
    default:
      break;
  }
}

std::optional<GraphicsFrameEventParser::SliceRowNumber>
GraphicsFrameEventParser::InsertPhaseSlice(
    int64_t timestamp,
    const GraphicsFrameEventDecoder& event,
    TrackId track_id,
    StringId layer_name_id) {
  // If the frame_number is known, set it as the name of the slice.
  // If not known (DEQUEUE), set the name as the timestamp.
  // Timestamp is chosen here because the stack_id is hashed based on the name
  // of the slice. To not have any conflicting stack_id with any of the
  // existing slices, we use timestamp as the temporary name.
  StringId slice_name;
  if (event.frame_number() != 0) {
    slice_name =
        context_->storage->InternString(std::to_string(event.frame_number()));
  } else {
    slice_name = context_->storage->InternString(std::to_string(timestamp));
  }
  auto slice_id = context_->slice_tracker->Begin(
      timestamp, track_id, kNullStringId, slice_name,
      [&](ArgsTracker::BoundInserter* inserter) {
        inserter->AddArg(frame_number_id_,
                         Variadic::Integer(event.frame_number()));
        inserter->AddArg(layer_name_key_id_, Variadic::String(layer_name_id));
      });
  if (slice_id) {
    return context_->storage->slice_table().FindById(*slice_id)->ToRowNumber();
  }
  return std::nullopt;
}

}  // namespace perfetto::trace_processor<|MERGE_RESOLUTION|>--- conflicted
+++ resolved
@@ -148,10 +148,6 @@
     default:
       context_->storage->IncrementStats(
           stats::graphics_frame_event_parser_errors);
-<<<<<<< HEAD
-      PERFETTO_ELOG("GraphicsFrameEvent with unknown type %d.", event.type());
-=======
->>>>>>> 883878f1
       break;
   }
   bool prev_is_dequeue = it->is_most_recent_dequeue_;
