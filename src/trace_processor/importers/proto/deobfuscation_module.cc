--- conflicted
+++ resolved
@@ -303,19 +303,13 @@
   auto* heap_graph_tracker = HeapGraphTracker::GetOrCreate(context_);
   heap_graph_tracker->FinalizeAllProfiles();
 
-<<<<<<< HEAD
   if (context_->stack_profile_tracker->HasFramesWithoutKnownPackage()) {
     GuessPackages();
   }
 
-  auto packets = DeobfuscationTracker::GetOrCreate(context_)->packets();
-  for (ConstBytes packet : packets) {
-    ParseDeobfuscationMapping(packet, heap_graph_tracker);
-=======
   for (const auto& packet : packets_) {
     ParseDeobfuscationMapping(ConstBytes{packet.data(), packet.size()},
                               heap_graph_tracker);
->>>>>>> 205a6f08
   }
 }
 
