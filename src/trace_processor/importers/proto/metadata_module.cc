--- conflicted
+++ resolved
@@ -157,10 +157,7 @@
     trace_trigger_packet_type_ = TraceTriggerPacketType::kCloneSnapshot;
     context_->metadata_tracker->SetMetadata(metadata::trace_trigger,
                                             Variadic::String(name_id));
-<<<<<<< HEAD
-=======
     context_->storage->SetStats(stats::traced_clone_trigger_timestamp_ns, ts);
->>>>>>> dc046ead
   } else if (packetType == TraceTriggerPacketType::kTraceTrigger &&
              trace_trigger_packet_type_ == TraceTriggerPacketType::kNone) {
     trace_trigger_packet_type_ = TraceTriggerPacketType::kTraceTrigger;
