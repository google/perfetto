--- conflicted
+++ resolved
@@ -50,10 +50,7 @@
   TraceProcessorContext* const context_;
 
   const StringId utid_name_id_;
-<<<<<<< HEAD
-=======
   const StringId is_kthread_id_;
->>>>>>> dc046ead
 
   // Arm CPU identifier string IDs
   const StringId arm_cpu_implementer;
