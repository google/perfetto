/*
 * Copyright (C) 2023 The Android Open Source Project
 *
 * Licensed under the Apache License, Version 2.0 (the "License");
 * you may not use this file except in compliance with the License.
 * You may obtain a copy of the License at
 *
 *      http://www.apache.org/licenses/LICENSE-2.0
 *
 * Unless required by applicable law or agreed to in writing, software
 * distributed under the License is distributed on an "AS IS" BASIS,
 * WITHOUT WARRANTIES OR CONDITIONS OF ANY KIND, either express or implied.
 * See the License for the specific language governing permissions and
 * limitations under the License.
 */

#include "src/trace_processor/importers/proto/winscope/surfaceflinger_layers_parser.h"

#include <cstdint>
#include <optional>
#include <string>
#include <unordered_map>
#include <vector>

#include "perfetto/base/status.h"
#include "perfetto/ext/base/base64.h"
#include "perfetto/ext/base/string_view.h"
#include "perfetto/protozero/field.h"
#include "protos/perfetto/trace/android/surfaceflinger_layers.pbzero.h"
#include "src/trace_processor/importers/common/args_tracker.h"
#include "src/trace_processor/importers/proto/args_parser.h"
#include "src/trace_processor/importers/proto/winscope/surfaceflinger_layers_extractor.h"
#include "src/trace_processor/importers/proto/winscope/surfaceflinger_layers_rect_computation.h"
#include "src/trace_processor/importers/proto/winscope/surfaceflinger_layers_utils.h"
#include "src/trace_processor/importers/proto/winscope/surfaceflinger_layers_visibility_computation.h"
#include "src/trace_processor/importers/proto/winscope/winscope_context.h"
#include "src/trace_processor/importers/proto/winscope/winscope_geometry.h"
#include "src/trace_processor/storage/stats.h"
#include "src/trace_processor/tables/winscope_tables_py.h"
#include "src/trace_processor/types/trace_processor_context.h"
#include "src/trace_processor/util/proto_to_args_parser.h"
#include "src/trace_processor/util/winscope_proto_mapping.h"

namespace perfetto::trace_processor::winscope {

SurfaceFlingerLayersParser::SurfaceFlingerLayersParser(WinscopeContext* context)
    : context_{context},
      args_parser_{*context->trace_processor_context_->descriptor_pool_} {}

void SurfaceFlingerLayersParser::Parse(int64_t timestamp,
                                       protozero::ConstBytes blob,
                                       std::optional<uint32_t> sequence_id) {
  protos::pbzero::LayersSnapshotProto::Decoder snapshot_decoder(blob);

  const auto& snapshot_id = ParseSnapshot(timestamp, blob, sequence_id);

  std::unordered_map<uint32_t, geometry::Rect> displays_by_layer_stack;

  if (snapshot_decoder.has_displays()) {
    int index = 0;
    for (auto it = snapshot_decoder.displays(); it; ++it) {
      DisplayDecoder display_decoder(*it);
      ParseDisplay(display_decoder, snapshot_id, index,
                   displays_by_layer_stack);
      index++;
    }
  }

  protos::pbzero::LayersProto::Decoder layers_decoder(
      snapshot_decoder.layers());

  const std::unordered_map<int32_t, LayerDecoder>& layers_by_id =
      surfaceflinger_layers::ExtractLayersById(layers_decoder);

  const std::vector<LayerDecoder>& layers_top_to_bottom =
      surfaceflinger_layers::ExtractLayersTopToBottom(layers_decoder);

  std::unordered_map<int32_t, surfaceflinger_layers::VisibilityProperties>
      computed_visibility =
          surfaceflinger_layers::VisibilityComputation(
              snapshot_decoder, layers_top_to_bottom, layers_by_id,
              context_->trace_processor_context_->storage
                  ->mutable_string_pool())
              .Compute();

  const auto& computed_rects =
      surfaceflinger_layers::RectComputation(
          snapshot_decoder, layers_top_to_bottom, computed_visibility,
          displays_by_layer_stack, context_->rect_tracker_,
          context_->transform_tracker_)
          .Compute();

  for (auto it = layers_decoder.layers(); it; ++it) {
    LayerDecoder layer(*it);
    std::optional<surfaceflinger_layers::VisibilityProperties> visibility;
    surfaceflinger_layers::SurfaceFlingerRects rects;
    if (layer.has_id()) {
      auto maybe_visibility = computed_visibility.find(layer.id());
      if (maybe_visibility != computed_visibility.end()) {
        visibility = maybe_visibility->second;
      }
      auto maybe_rects = computed_rects.find(layer.id());
      if (maybe_rects != computed_rects.end()) {
        rects = maybe_rects->second;
      }
    }

    ParseLayer(timestamp, *it, snapshot_id, visibility, layers_by_id, rects);
  }
}

const SnapshotId SurfaceFlingerLayersParser::ParseSnapshot(
    int64_t timestamp,
    protozero::ConstBytes blob,
    std::optional<uint32_t> sequence_id) {
  auto* storage = context_->trace_processor_context_->storage.get();
  tables::SurfaceFlingerLayersSnapshotTable::Row snapshot;
  snapshot.ts = timestamp;
  snapshot.base64_proto_id = storage->mutable_string_pool()
                                 ->InternString(base::StringView(
                                     base::Base64Encode(blob.data, blob.size)))
                                 .raw_id();
  if (sequence_id) {
    snapshot.sequence_id = *sequence_id;
  }
  const auto snapshot_id =
      storage->mutable_surfaceflinger_layers_snapshot_table()
          ->Insert(snapshot)
          .id;

  ArgsTracker args_tracker(context_->trace_processor_context_);
  auto inserter = args_tracker.AddArgsTo(snapshot_id);
  ArgsParser writer(timestamp, inserter, *storage);
  const auto table_name = tables::SurfaceFlingerLayersSnapshotTable::Name();
  auto allowed_fields =
      util::winscope_proto_mapping::GetAllowedFields(table_name);
  base::Status status = args_parser_.ParseMessage(
      blob, *util::winscope_proto_mapping::GetProtoName(table_name),
      &allowed_fields.value(), writer);
  if (!status.ok()) {
    storage->IncrementStats(stats::winscope_sf_layers_parse_errors);
  }
  return snapshot_id;
}

void SurfaceFlingerLayersParser::ParseLayer(
    int64_t timestamp,
    protozero::ConstBytes blob,
    const SnapshotId& snapshot_id,
    const std::optional<surfaceflinger_layers::VisibilityProperties>&
        visibility,
    const std::unordered_map<int32_t, LayerDecoder>& layers_by_id,
    const surfaceflinger_layers::SurfaceFlingerRects& rects) {
  auto* storage = context_->trace_processor_context_->storage.get();
  ArgsTracker tracker(context_->trace_processor_context_);
  auto row_id =
      InsertLayerRow(blob, snapshot_id, visibility, layers_by_id, rects);
  auto inserter = tracker.AddArgsTo(row_id);
  ArgsParser writer(timestamp, inserter, *storage);
  base::Status status =
      args_parser_.ParseMessage(blob,
                                *util::winscope_proto_mapping::GetProtoName(
                                    tables::SurfaceFlingerLayerTable::Name()),
                                nullptr /* parse all fields */, writer);
  if (!status.ok()) {
    storage->IncrementStats(stats::winscope_sf_layers_parse_errors);
  }

  if (!visibility.has_value()) {
    return;
  }
  if (visibility->visibility_reasons.size() > 0) {
    auto i = 0;
    auto pool = storage->mutable_string_pool();
    for (const auto& reason : visibility->visibility_reasons) {
      util::ProtoToArgsParser::Key key;
      key.key = "visibility_reason[" + std::to_string(i) + ']';
      key.flat_key = "visibility_reason";
      writer.AddString(key, pool->Get(reason).c_str());
      i++;
    }
  }
  TryAddBlockingLayerArgs(visibility->occluding_layers, "occluded_by", writer);
  TryAddBlockingLayerArgs(visibility->partially_occluding_layers,
                          "partially_occluded_by", writer);
  TryAddBlockingLayerArgs(visibility->covering_layers, "covered_by", writer);
}

tables::SurfaceFlingerLayerTable::Id SurfaceFlingerLayersParser::InsertLayerRow(
    protozero::ConstBytes blob,
    const SnapshotId& snapshot_id,
    const std::optional<surfaceflinger_layers::VisibilityProperties>&
        visibility,
    const std::unordered_map<int32_t, LayerDecoder>& layers_by_id,
    const surfaceflinger_layers::SurfaceFlingerRects& rects) {
  auto* string_pool =
      context_->trace_processor_context_->storage->mutable_string_pool();

  tables::SurfaceFlingerLayerTable::Row layer;
  layer.snapshot_id = snapshot_id;
  layer.base64_proto_id = string_pool
                              ->InternString(base::StringView(
                                  base::Base64Encode(blob.data, blob.size)))
                              .raw_id();
  LayerDecoder layer_decoder(blob);
  if (layer_decoder.has_id()) {
    layer.layer_id = layer_decoder.id();
  }

  if (layer_decoder.has_name()) {
    layer.layer_name =
        string_pool->InternString(base::StringView(layer_decoder.name()));
  }
  if (layer_decoder.has_parent()) {
    layer.parent = layer_decoder.parent();
  }

<<<<<<< HEAD
  auto has_corner_radii = false;
  if (layer_decoder.has_corner_radii()) {
    protos::pbzero::CornerRadiiProto::Decoder corner_radii(
        layer_decoder.corner_radii());
    if (corner_radii.tl() > 0 || corner_radii.tr() > 0 ||
        corner_radii.bl() > 0 || corner_radii.br() > 0) {
      has_corner_radii = true;
      layer.corner_radius_tl = static_cast<double>(corner_radii.tl());
      layer.corner_radius_tr = static_cast<double>(corner_radii.tr());
      layer.corner_radius_bl = static_cast<double>(corner_radii.bl());
      layer.corner_radius_br = static_cast<double>(corner_radii.br());
    }
  }
  if (!has_corner_radii && layer_decoder.has_corner_radius()) {
    auto radius = static_cast<double>(layer_decoder.corner_radius());
    layer.corner_radius_tl = radius;
    layer.corner_radius_tr = radius;
    layer.corner_radius_bl = radius;
    layer.corner_radius_br = radius;
  }
=======
  auto corner_radii =
      surfaceflinger_layers::layer::GetCornerRadii(layer_decoder);
  layer.corner_radius_tl = corner_radii.tl;
  layer.corner_radius_tr = corner_radii.tr;
  layer.corner_radius_bl = corner_radii.bl;
  layer.corner_radius_br = corner_radii.br;

>>>>>>> aaad9625
  if (layer_decoder.has_hwc_composition_type()) {
    layer.hwc_composition_type = layer_decoder.hwc_composition_type();
  }
  if (layer_decoder.has_z_order_relative_of()) {
    layer.z_order_relative_of = layer_decoder.z_order_relative_of();
    if (layer_decoder.z_order_relative_of() > 0 &&
        layers_by_id.find(layer_decoder.z_order_relative_of()) ==
            layers_by_id.end()) {
      layer.is_missing_z_parent = true;
    }
  }
  layer.is_hidden_by_policy =
      surfaceflinger_layers::layer::IsHiddenByPolicy(layer_decoder);
  layer.is_visible = visibility.has_value() ? visibility->is_visible : false;
  layer.layer_rect_id = rects.layer_rect;
  layer.input_rect_id = rects.input_rect;
  return context_->trace_processor_context_->storage
      ->mutable_surfaceflinger_layer_table()
      ->Insert(layer)
      .id;
}

void SurfaceFlingerLayersParser::TryAddBlockingLayerArgs(
    const std::vector<int32_t>& blocking_layers,
    const std::string key_prefix,
    ArgsParser& writer) {
  if (blocking_layers.size() == 0) {
    return;
  }
  auto i = 0;
  for (auto blocking_layer : blocking_layers) {
    util::ProtoToArgsParser::Key key;
    key.key = key_prefix + "[" + std::to_string(i) + ']';
    key.flat_key = key_prefix;
    writer.AddInteger(key, blocking_layer);
    i++;
  }
}

void SurfaceFlingerLayersParser::ParseDisplay(
    const DisplayDecoder& display_decoder,
    const SnapshotId& snapshot_id,
    int index,
    std::unordered_map<uint32_t, geometry::Rect>& displays_by_layer_stack) {
  tables::SurfaceFlingerDisplayTable::Row display;
  display.snapshot_id = snapshot_id;
  display.is_virtual =
      display_decoder.has_is_virtual() ? display_decoder.is_virtual() : false;

  if (display_decoder.has_name()) {
    display.display_name =
        context_->trace_processor_context_->storage->mutable_string_pool()
            ->InternString(display_decoder.name());
  }

  if (display_decoder.has_layer_stack()) {
    display.is_on = display_decoder.layer_stack() != INVALID_LAYER_STACK;
  } else {
    display.is_on = false;
  }
  display.display_id = static_cast<int64_t>(display_decoder.id());

  const auto& rect_id =
      InsertDisplayRectRow(display_decoder, displays_by_layer_stack);

  display.trace_rect_id =
      InsertDisplayTraceRectRow(display_decoder, rect_id, index);

  context_->trace_processor_context_->storage
      ->mutable_surfaceflinger_display_table()
      ->Insert(display);
}

const tables::WinscopeRectTable::Id&
SurfaceFlingerLayersParser::InsertDisplayRectRow(
    const DisplayDecoder& display_decoder,
    std::unordered_map<uint32_t, geometry::Rect>& displays_by_layer_stack) {
  geometry::Rect rect =
      surfaceflinger_layers::display::MakeLayerStackSpaceRect(display_decoder);

  if (display_decoder.has_layer_stack()) {
    displays_by_layer_stack[display_decoder.layer_stack()] = rect;
  }

  if (rect.IsEmpty()) {
    const auto& size =
        surfaceflinger_layers::display::GetDisplaySize(display_decoder);
    rect = geometry::Rect(0, 0, size.w, size.h);
  }

  return context_->rect_tracker_.GetOrInsertRow(rect);
}

tables::WinscopeTraceRectTable::Id
SurfaceFlingerLayersParser::InsertDisplayTraceRectRow(
    const DisplayDecoder& display_decoder,
    const tables::WinscopeRectTable::Id& rect_id,
    int index) {
  tables::WinscopeTraceRectTable::Row row;
  row.rect_id = rect_id;
  row.group_id = display_decoder.layer_stack();
  row.depth = static_cast<uint32_t>(index);
  row.is_spy = false;
  return context_->trace_processor_context_->storage
      ->mutable_winscope_trace_rect_table()
      ->Insert(row)
      .id;
}

}  // namespace perfetto::trace_processor::winscope<|MERGE_RESOLUTION|>--- conflicted
+++ resolved
@@ -215,28 +215,6 @@
     layer.parent = layer_decoder.parent();
   }
 
-<<<<<<< HEAD
-  auto has_corner_radii = false;
-  if (layer_decoder.has_corner_radii()) {
-    protos::pbzero::CornerRadiiProto::Decoder corner_radii(
-        layer_decoder.corner_radii());
-    if (corner_radii.tl() > 0 || corner_radii.tr() > 0 ||
-        corner_radii.bl() > 0 || corner_radii.br() > 0) {
-      has_corner_radii = true;
-      layer.corner_radius_tl = static_cast<double>(corner_radii.tl());
-      layer.corner_radius_tr = static_cast<double>(corner_radii.tr());
-      layer.corner_radius_bl = static_cast<double>(corner_radii.bl());
-      layer.corner_radius_br = static_cast<double>(corner_radii.br());
-    }
-  }
-  if (!has_corner_radii && layer_decoder.has_corner_radius()) {
-    auto radius = static_cast<double>(layer_decoder.corner_radius());
-    layer.corner_radius_tl = radius;
-    layer.corner_radius_tr = radius;
-    layer.corner_radius_bl = radius;
-    layer.corner_radius_br = radius;
-  }
-=======
   auto corner_radii =
       surfaceflinger_layers::layer::GetCornerRadii(layer_decoder);
   layer.corner_radius_tl = corner_radii.tl;
@@ -244,7 +222,6 @@
   layer.corner_radius_bl = corner_radii.bl;
   layer.corner_radius_br = corner_radii.br;
 
->>>>>>> aaad9625
   if (layer_decoder.has_hwc_composition_type()) {
     layer.hwc_composition_type = layer_decoder.hwc_composition_type();
   }
