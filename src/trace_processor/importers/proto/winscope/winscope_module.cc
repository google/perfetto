--- conflicted
+++ resolved
@@ -42,31 +42,6 @@
 
 using perfetto::protos::pbzero::TracePacket;
 using perfetto::protos::pbzero::WinscopeExtensionsImpl;
-<<<<<<< HEAD
-
-WinscopeModule::WinscopeModule(ProtoImporterModuleContext* module_context,
-                               TraceProcessorContext* context)
-    : ProtoImporterModule(module_context),
-      context_{context},
-      args_parser_{*context->descriptor_pool_},
-      surfaceflinger_layers_parser_(&context_),
-      surfaceflinger_transactions_parser_(context),
-      shell_transitions_parser_(&context_),
-      protolog_parser_(&context_),
-      android_input_event_parser_(context),
-      viewcapture_parser_(context) {
-  context->descriptor_pool_->AddFromFileDescriptorSet(
-      kWinscopeDescriptor.data(), kWinscopeDescriptor.size());
-  RegisterForField(TracePacket::kSurfaceflingerLayersSnapshotFieldNumber);
-  RegisterForField(TracePacket::kSurfaceflingerTransactionsFieldNumber);
-  RegisterForField(TracePacket::kShellTransitionFieldNumber);
-  RegisterForField(TracePacket::kShellHandlerMappingsFieldNumber);
-  RegisterForField(TracePacket::kProtologMessageFieldNumber);
-  RegisterForField(TracePacket::kProtologViewerConfigFieldNumber);
-  RegisterForField(TracePacket::kWinscopeExtensionsFieldNumber);
-}
-
-=======
 
 WinscopeModule::WinscopeModule(ProtoImporterModuleContext* module_context,
                                TraceProcessorContext* context)
@@ -91,7 +66,6 @@
   RegisterForField(TracePacket::kWinscopeExtensionsFieldNumber);
 }
 
->>>>>>> aaad9625
 ModuleResult WinscopeModule::TokenizePacket(
     const protos::pbzero::TracePacket::Decoder& decoder,
     TraceBlobView* /*packet*/,
@@ -173,11 +147,7 @@
   } else if (field =
                  decoder.Get(WinscopeExtensionsImpl::kWindowmanagerFieldNumber);
              field.valid()) {
-<<<<<<< HEAD
-    ParseWindowManagerData(timestamp, field.as_bytes());
-=======
     windowmanager_parser_.Parse(timestamp, field.as_bytes());
->>>>>>> aaad9625
   }
 }
 
@@ -266,36 +236,6 @@
   }
 }
 
-<<<<<<< HEAD
-void WinscopeModule::ParseWindowManagerData(int64_t timestamp,
-                                            protozero::ConstBytes blob) {
-  auto* trace_processor_context = context_.trace_processor_context_;
-  tables::WindowManagerTable::Row row;
-  row.ts = timestamp;
-  row.base64_proto_id = trace_processor_context->storage->mutable_string_pool()
-                            ->InternString(base::StringView(
-                                base::Base64Encode(blob.data, blob.size)))
-                            .raw_id();
-  auto rowId = trace_processor_context->storage->mutable_windowmanager_table()
-                   ->Insert(row)
-                   .id;
-
-  ArgsTracker tracker(trace_processor_context);
-  auto inserter = tracker.AddArgsTo(rowId);
-  ArgsParser writer(timestamp, inserter, *trace_processor_context->storage);
-  base::Status status =
-      args_parser_.ParseMessage(blob,
-                                *util::winscope_proto_mapping::GetProtoName(
-                                    tables::WindowManagerTable::Name()),
-                                nullptr /* parse all fields */, writer);
-  if (!status.ok()) {
-    trace_processor_context->storage->IncrementStats(
-        stats::winscope_windowmanager_parse_errors);
-  }
-}
-
-=======
->>>>>>> aaad9625
 void WinscopeModule::NotifyEndOfFile() {
   context_.shell_transitions_tracker_.Flush();
 }
