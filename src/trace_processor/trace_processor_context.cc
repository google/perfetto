/*
 * Copyright (C) 2018 The Android Open Source Project
 *
 * Licensed under the Apache License, Version 2.0 (the "License");
 * you may not use this file except in compliance with the License.
 * You may obtain a copy of the License at
 *
 *      http://www.apache.org/licenses/LICENSE-2.0
 *
 * Unless required by applicable law or agreed to in writing, software
 * distributed under the License is distributed on an "AS IS" BASIS,
 * WITHOUT WARRANTIES OR CONDITIONS OF ANY KIND, either express or implied.
 * See the License for the specific language governing permissions and
 * limitations under the License.
 */

#include "src/trace_processor/types/trace_processor_context.h"

#include <memory>
#include <optional>

#include "src/trace_processor/forwarding_trace_parser.h"
#include "src/trace_processor/importers/common/args_tracker.h"
#include "src/trace_processor/importers/common/args_translation_table.h"
#include "src/trace_processor/importers/common/clock_converter.h"
#include "src/trace_processor/importers/common/clock_tracker.h"
#include "src/trace_processor/importers/common/cpu_tracker.h"
#include "src/trace_processor/importers/common/event_tracker.h"
#include "src/trace_processor/importers/common/flow_tracker.h"
#include "src/trace_processor/importers/common/global_args_tracker.h"
#include "src/trace_processor/importers/common/legacy_v8_cpu_profile_tracker.h"
#include "src/trace_processor/importers/common/machine_tracker.h"
#include "src/trace_processor/importers/common/mapping_tracker.h"
#include "src/trace_processor/importers/common/metadata_tracker.h"
#include "src/trace_processor/importers/common/process_track_translation_table.h"
#include "src/trace_processor/importers/common/process_tracker.h"
#include "src/trace_processor/importers/common/sched_event_tracker.h"
#include "src/trace_processor/importers/common/slice_tracker.h"
#include "src/trace_processor/importers/common/slice_translation_table.h"
#include "src/trace_processor/importers/common/stack_profile_tracker.h"
#include "src/trace_processor/importers/common/trace_file_tracker.h"
#include "src/trace_processor/importers/common/track_compressor.h"
#include "src/trace_processor/importers/common/track_tracker.h"
#include "src/trace_processor/importers/proto/multi_machine_trace_manager.h"
#include "src/trace_processor/importers/proto/perf_sample_tracker.h"
#include "src/trace_processor/importers/proto/proto_importer_module.h"
#include "src/trace_processor/storage/trace_storage.h"
#include "src/trace_processor/trace_reader_registry.h"

namespace perfetto::trace_processor {

TraceProcessorContext::TraceProcessorContext(const InitArgs& args)
    : config(args.config), storage(args.storage) {
  reader_registry = std::make_unique<TraceReaderRegistry>(this);
  // Init the trackers.
  machine_tracker = std::make_unique<MachineTracker>(this, args.raw_machine_id);
  if (!machine_id()) {
    multi_machine_trace_manager =
        std::make_unique<MultiMachineTraceManager>(this);
  }
  track_tracker = std::make_unique<TrackTracker>(this);
  track_compressor = std::make_unique<TrackCompressor>(this);
  args_tracker = std::make_unique<ArgsTracker>(this);
  args_translation_table =
      std::make_unique<ArgsTranslationTable>(storage.get());
  slice_tracker = std::make_unique<SliceTracker>(this);
  slice_translation_table =
      std::make_unique<SliceTranslationTable>(storage.get());
  flow_tracker = std::make_unique<FlowTracker>(this);
  event_tracker = std::make_unique<EventTracker>(this);
  sched_event_tracker = std::make_unique<SchedEventTracker>(this);
  process_tracker = std::make_unique<ProcessTracker>(this);
  process_track_translation_table =
      std::make_unique<ProcessTrackTranslationTable>(storage.get());
  clock_tracker = std::make_unique<ClockTracker>(this);
  clock_converter = std::make_unique<ClockConverter>(this);
  mapping_tracker = std::make_unique<MappingTracker>(this);
  perf_sample_tracker = std::make_unique<PerfSampleTracker>(this);
  stack_profile_tracker = std::make_unique<StackProfileTracker>(this);
  metadata_tracker = std::make_unique<MetadataTracker>(storage.get());
  cpu_tracker = std::make_unique<CpuTracker>(this);
  global_args_tracker = std::make_shared<GlobalArgsTracker>(storage.get());
  descriptor_pool_ = std::make_unique<DescriptorPool>();

  slice_tracker->SetOnSliceBeginCallback(
      [this](TrackId track_id, SliceId slice_id) {
        flow_tracker->ClosePendingEventsOnTrack(track_id, slice_id);
      });

  trace_file_tracker = std::make_unique<TraceFileTracker>(this);
  legacy_v8_cpu_profile_tracker =
      std::make_unique<LegacyV8CpuProfileTracker>(this);
}

TraceProcessorContext::TraceProcessorContext() = default;
TraceProcessorContext::~TraceProcessorContext() = default;

TraceProcessorContext::TraceProcessorContext(TraceProcessorContext&&) = default;
TraceProcessorContext& TraceProcessorContext::operator=(
    TraceProcessorContext&&) = default;

std::optional<MachineId> TraceProcessorContext::machine_id() const {
  if (!machine_tracker) {
<<<<<<< HEAD
    // Doesn't require that |machine_tracker| is initialzed, e.g. in unit tests.
=======
    // Doesn't require that |machine_tracker| is initialized, e.g. in unit
    // tests.
>>>>>>> dc046ead
    return std::nullopt;
  }
  return machine_tracker->machine_id();
}

}  // namespace perfetto::trace_processor<|MERGE_RESOLUTION|>--- conflicted
+++ resolved
@@ -101,12 +101,8 @@
 
 std::optional<MachineId> TraceProcessorContext::machine_id() const {
   if (!machine_tracker) {
-<<<<<<< HEAD
-    // Doesn't require that |machine_tracker| is initialzed, e.g. in unit tests.
-=======
     // Doesn't require that |machine_tracker| is initialized, e.g. in unit
     // tests.
->>>>>>> dc046ead
     return std::nullopt;
   }
   return machine_tracker->machine_id();
