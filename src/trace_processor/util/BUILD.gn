# Copyright (C) 2020 The Android Open Source Project
#
# Licensed under the Apache License, Version 2.0 (the "License");
# you may not use this file except in compliance with the License.
# You may obtain a copy of the License at
#
#      http://www.apache.org/licenses/LICENSE-2.0
#
# Unless required by applicable law or agreed to in writing, software
# distributed under the License is distributed on an "AS IS" BASIS,
# WITHOUT WARRANTIES OR CONDITIONS OF ANY KIND, either express or implied.
# See the License for the specific language governing permissions and
# limitations under the License.

import("../../../gn/perfetto.gni")
import("../../../gn/perfetto_cc_proto_descriptor.gni")

# Track event args parsing logic here is tentatitively planned to eventually
# move to src/util and will be used to implement writing typed args in console
# interceptor.
# Do not add new dependencies to trace_processor code outside of this directory.
#
# TODO(altimin): Move it to src/util and use it in console interceptor.

source_set("util") {
  sources = [ "status_macros.h" ]
  deps = [
    "../../../gn:default_deps",
    "../../../include/perfetto/trace_processor:basic_types",
  ]
}

source_set("stdlib") {
  sources = [ "sql_modules.h" ]
}

source_set("bump_allocator") {
  sources = [
    "bump_allocator.cc",
    "bump_allocator.h",
  ]
  deps = [
    "../../../gn:default_deps",
    "../../base",
  ]
}

source_set("gzip") {
  sources = [
    "gzip_utils.cc",
    "gzip_utils.h",
  ]
  deps = [
    "../../../gn:default_deps",
    "../../../include/perfetto/base",
  ]

  # gzip_utils optionally depends on zlib.
  if (enable_perfetto_zlib) {
    deps += [ "../../../gn:zlib" ]
  }
}

source_set("build_id") {
  sources = [
    "build_id.cc",
    "build_id.h",
  ]
  deps = [
    "../../../gn:default_deps",
    "../../../include/perfetto/ext/base:base",
  ]
}

source_set("profiler_util") {
  sources = [
    "profiler_util.cc",
    "profiler_util.h",
  ]
  deps = [
    "../../../gn:default_deps",
    "../../../include/perfetto/ext/base:base",
    "../../../protos/perfetto/trace/profiling:zero",
    "../storage:storage",
  ]
}

source_set("protozero_to_text") {
  sources = [
    "protozero_to_text.cc",
    "protozero_to_text.h",
  ]
  deps = [
    ":descriptors",
    "../../../gn:default_deps",
    "../../../protos/perfetto/common:zero",
    "../../../protos/perfetto/trace/track_event:zero",
    "../../base",
    "../../protozero",
  ]
}

source_set("protozero_to_json") {
  sources = [
    "protozero_to_json.cc",
    "protozero_to_json.h",
  ]
  deps = [
    ":descriptors",
    "../../../gn:default_deps",
    "../../../protos/perfetto/common:zero",
    "../../../protos/perfetto/trace/track_event:zero",
    "../../base",
    "../../protozero",
    "../importers/proto:gen_cc_track_event_descriptor",
  ]
}

source_set("interned_message_view") {
  sources = [ "interned_message_view.h" ]
  public_deps = [ "../../../include/perfetto/trace_processor" ]
  deps = [
    "../../../gn:default_deps",
    "../../base",
  ]
}

source_set("descriptors") {
  sources = [
    "descriptors.cc",
    "descriptors.h",
  ]
  deps = [
    ":util",
    "../../../gn:default_deps",
    "../../../protos/perfetto/common:zero",
    "../../../protos/perfetto/trace_processor:zero",
    "../../base",
    "../../protozero",
    "../importers/proto:gen_cc_track_event_descriptor",
  ]
}

source_set("proto_to_args_parser") {
  sources = [
    "debug_annotation_parser.cc",
    "debug_annotation_parser.h",
    "proto_to_args_parser.cc",
    "proto_to_args_parser.h",
  ]
  deps = [
    "../../../gn:default_deps",
    "../../../protos/perfetto/common:zero",
    "../../../protos/perfetto/trace/interned_data:zero",
    "../../../protos/perfetto/trace/profiling:zero",
    "../../../protos/perfetto/trace/track_event:zero",
    "../../../protos/perfetto/trace_processor:zero",
    "../../protozero",
    "../importers/proto:gen_cc_track_event_descriptor",
  ]

  public_deps = [
    ":descriptors",
    ":interned_message_view",
    ":util",
    "../../base",
  ]
}

source_set("zip_reader") {
  sources = [
    "streaming_line_reader.cc",
    "streaming_line_reader.h",
    "zip_reader.cc",
    "zip_reader.h",
  ]
  deps = [
    ":gzip",
    ":trace_blob_view_reader",
    ":util",
    "../../../gn:default_deps",
    "../../../include/perfetto/trace_processor:storage",
    "../../base",
  ]
  if (enable_perfetto_zlib) {
    deps += [ "../../../gn:zlib" ]
  }
}

source_set("glob") {
  sources = [
    "glob.cc",
    "glob.h",
  ]
  deps = [
    "../../../gn:default_deps",
    "../../base",
  ]
}

source_set("regex") {
  sources = [ "regex.h" ]
  deps = [
    "../../../gn:default_deps",
    "../../base",
  ]
}

source_set("sql_argument") {
  sources = [
    "sql_argument.cc",
    "sql_argument.h",
  ]
  deps = [
    "../../../gn:default_deps",
    "../../../include/perfetto/base",
    "../../../include/perfetto/ext/base",
    "../../../include/perfetto/trace_processor",
    "../containers",
  ]
}

source_set("proto_profiler") {
  sources = [
    "proto_profiler.cc",
    "proto_profiler.h",
  ]
  deps = [
    ":descriptors",
    "../../../gn:default_deps",
    "../../../protos/perfetto/common:zero",
    "../../../protos/third_party/pprof:zero",
    "../../base",
    "../../protozero",
  ]
}

source_set("profile_builder") {
  sources = [
    "annotated_callsites.cc",
    "annotated_callsites.h",
    "profile_builder.cc",
    "profile_builder.h",
  ]
  deps = [
    "../../../gn:default_deps",
    "../../../include/perfetto/ext/trace_processor:demangle",
    "../../../include/perfetto/protozero:protozero",
    "../../../protos/perfetto/trace_processor:zero",
    "../../../protos/third_party/pprof:zero",
    "../../base",
    "../containers",
    "../db/column",
    "../storage",
    "../tables",
    "../types",
  ]
}

source_set("trace_blob_view_reader") {
  sources = [
    "trace_blob_view_reader.cc",
    "trace_blob_view_reader.h",
  ]
  deps = [
    "../../../gn:default_deps",
    "../../../include/perfetto/ext/base",
    "../../../include/perfetto/trace_processor:storage",
  ]
}

source_set("trace_type") {
  sources = [
    "trace_type.cc",
    "trace_type.h",
  ]
  deps = [
    "../../../gn:default_deps",
    "../../../include/perfetto/ext/base",
    "../../../protos/perfetto/trace:non_minimal_zero",
    "../../protozero",
    "../importers/android_bugreport:android_dumpstate_event",
    "../importers/android_bugreport:android_log_event",
    "../importers/perf_text:perf_text_sample_line_parser",
  ]
}

source_set("winscope_proto_mapping") {
  sources = [ "winscope_proto_mapping.h" ]
  deps = [
    "../../../gn:default_deps",
    "../../../include/perfetto/ext/base:base",
<<<<<<< HEAD
=======
    "../db",
>>>>>>> dc046ead
    "../storage:storage",
    "../tables",
  ]
}

source_set("unittests") {
  sources = [
    "bump_allocator_unittest.cc",
    "debug_annotation_parser_unittest.cc",
    "glob_unittest.cc",
    "proto_profiler_unittest.cc",
    "proto_to_args_parser_unittest.cc",
    "protozero_to_json_unittests.cc",
    "protozero_to_text_unittests.cc",
    "sql_argument_unittest.cc",
    "streaming_line_reader_unittest.cc",
    "trace_blob_view_reader_unittest.cc",
    "zip_reader_unittest.cc",
  ]
  testonly = true
  deps = [
    ":bump_allocator",
    ":descriptors",
    ":glob",
    ":gzip",
    ":proto_profiler",
    ":proto_to_args_parser",
    ":protozero_to_json",
    ":protozero_to_text",
    ":sql_argument",
    ":trace_blob_view_reader",
    ":zip_reader",
    "..:gen_cc_test_messages_descriptor",
    "../../../gn:default_deps",
    "../../../gn:gtest_and_gmock",
    "../../../protos/perfetto/common:zero",
    "../../../protos/perfetto/trace:non_minimal_zero",
    "../../../protos/perfetto/trace/interned_data:zero",
    "../../../protos/perfetto/trace/profiling:zero",
    "../../../protos/perfetto/trace/track_event:zero",
    "../../base:test_support",
    "../../protozero",
    "../../protozero:testing_messages_zero",
    "../importers/proto:gen_cc_track_event_descriptor",
    "../importers/proto:minimal",
    "../importers/proto:packet_sequence_state_generation_hdr",
    "../storage",
    "../types",
  ]
  if (perfetto_build_standalone) {
    deps += [
      "../../../protos/perfetto/metrics/chrome:lite",
      "../metrics:gen_cc_all_chrome_metrics_descriptor",
    ]
  }
  if (enable_perfetto_zlib) {
    sources += [ "gzip_utils_unittest.cc" ]
    deps += [ "../../../gn:zlib" ]
  }
}

if (enable_perfetto_benchmarks) {
  source_set("benchmarks") {
    testonly = true
    deps = [
      ":glob",
      "../../../gn:benchmark",
      "../../../gn:default_deps",
      "../../../gn:sqlite",
      "../../base",
    ]
    sources = [ "glob_benchmark.cc" ]
  }
}<|MERGE_RESOLUTION|>--- conflicted
+++ resolved
@@ -290,10 +290,7 @@
   deps = [
     "../../../gn:default_deps",
     "../../../include/perfetto/ext/base:base",
-<<<<<<< HEAD
-=======
     "../db",
->>>>>>> dc046ead
     "../storage:storage",
     "../tables",
   ]
