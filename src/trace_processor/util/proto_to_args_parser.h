--- conflicted
+++ resolved
@@ -296,12 +296,8 @@
                                 const protozero::Field& field,
                                 Delegate& delegate);
 
-<<<<<<< HEAD
-  base::Status AddDefault(const FieldDescriptor& desciptor, Delegate& delegate);
-=======
   base::Status AddDefault(const FieldDescriptor& descriptor,
                           Delegate& delegate);
->>>>>>> dc046ead
 
   base::Status AddEnum(const FieldDescriptor& descriptor,
                        int32_t value,
