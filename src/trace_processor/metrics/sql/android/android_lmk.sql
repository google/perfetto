--
-- Copyright 2019 The Android Open Source Project
--
-- Licensed under the Apache License, Version 2.0 (the "License");
-- you may not use this file except in compliance with the License.
-- You may obtain a copy of the License at
--
--     https://www.apache.org/licenses/LICENSE-2.0
--
-- Unless required by applicable law or agreed to in writing, software
-- distributed under the License is distributed on an "AS IS" BASIS,
-- WITHOUT WARRANTIES OR CONDITIONS OF ANY KIND, either express or implied.
-- See the License for the specific language governing permissions and
-- limitations under the License.
--

<<<<<<< HEAD
SELECT RUN_METRIC('android/process_oom_score.sql');

-- All LMK events ordered by timestamp
DROP TABLE IF EXISTS lmk_events;
CREATE PERFETTO TABLE lmk_events AS
WITH raw_events AS (
  SELECT upid, MAX(ts) AS ts
  FROM instant
  JOIN process_track ON instant.track_id = process_track.id
  WHERE instant.name = 'mem.lmk'
  GROUP BY 1
)
SELECT
  raw_events.ts,
  raw_events.upid,
  oom_scores.oom_score_val AS score
FROM raw_events
LEFT JOIN oom_score_span oom_scores
  ON (raw_events.upid = oom_scores.upid
      AND raw_events.ts >= oom_scores.ts
      AND raw_events.ts < oom_scores.ts + oom_scores.dur)
ORDER BY 1;
=======
INCLUDE PERFETTO MODULE android.memory.lmk;
>>>>>>> 3a84f0d3

DROP VIEW IF EXISTS android_lmk_output;
CREATE PERFETTO VIEW android_lmk_output AS
WITH lmk_counts AS (
  SELECT oom_score_adj, COUNT(1) AS count
  FROM android_lmk_events
  GROUP BY 1
)
SELECT AndroidLmkMetric(
  'total_count', (SELECT COUNT(1) FROM android_lmk_events),
  'by_oom_score', (
    SELECT
      RepeatedField(AndroidLmkMetric_ByOomScore(
        'oom_score_adj', oom_score_adj,
        'count', count
      ))
    FROM lmk_counts
    WHERE oom_score_adj IS NOT NULL
  ),
  'oom_victim_count', (
    SELECT COUNT(1)
    FROM instant
    WHERE name = 'mem.oom_kill'
  )
);<|MERGE_RESOLUTION|>--- conflicted
+++ resolved
@@ -14,32 +14,7 @@
 -- limitations under the License.
 --
 
-<<<<<<< HEAD
-SELECT RUN_METRIC('android/process_oom_score.sql');
-
--- All LMK events ordered by timestamp
-DROP TABLE IF EXISTS lmk_events;
-CREATE PERFETTO TABLE lmk_events AS
-WITH raw_events AS (
-  SELECT upid, MAX(ts) AS ts
-  FROM instant
-  JOIN process_track ON instant.track_id = process_track.id
-  WHERE instant.name = 'mem.lmk'
-  GROUP BY 1
-)
-SELECT
-  raw_events.ts,
-  raw_events.upid,
-  oom_scores.oom_score_val AS score
-FROM raw_events
-LEFT JOIN oom_score_span oom_scores
-  ON (raw_events.upid = oom_scores.upid
-      AND raw_events.ts >= oom_scores.ts
-      AND raw_events.ts < oom_scores.ts + oom_scores.dur)
-ORDER BY 1;
-=======
 INCLUDE PERFETTO MODULE android.memory.lmk;
->>>>>>> 3a84f0d3
 
 DROP VIEW IF EXISTS android_lmk_output;
 CREATE PERFETTO VIEW android_lmk_output AS
