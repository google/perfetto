--- conflicted
+++ resolved
@@ -24,12 +24,9 @@
 #include "perfetto/ext/base/string_utils.h"
 #include "perfetto/ext/base/utils.h"
 #include "perfetto/protozero/scattered_heap_buffer.h"
-<<<<<<< HEAD
-=======
 #include "sqlite3.h"
 #include "src/trace_processor/perfetto_sql/engine/perfetto_sql_engine.h"
 #include "src/trace_processor/sqlite/sql_source.h"
->>>>>>> 45332e04
 #include "src/trace_processor/sqlite/sqlite_utils.h"
 #include "src/trace_processor/tp_metatrace.h"
 #include "src/trace_processor/util/descriptors.h"
@@ -636,7 +633,6 @@
   for (size_t i = 1; i < argc; i += 2) {
     if (sqlite3_value_type(argv[i]) != SQLITE_TEXT)
       return base::ErrStatus("RUN_METRIC: all keys must be strings");
-<<<<<<< HEAD
 
     std::optional<std::string> key_str = sqlite_utils::SqlValueToString(
         sqlite_utils::SqliteValueToSqlValue(argv[i]));
@@ -658,40 +654,8 @@
         metric_it->sql.c_str());
   }
 
-  auto it = ctx->tp->ExecuteQuery(subbed_sql);
-  it.Next();
-
-  base::Status status = it.Status();
-  if (!status.ok()) {
-    return base::ErrStatus("RUN_METRIC: Error when running file %s: %s", path,
-                           status.c_message());
-  }
-  return base::OkStatus();
-=======
-
-    std::optional<std::string> key_str = sqlite_utils::SqlValueToString(
-        sqlite_utils::SqliteValueToSqlValue(argv[i]));
-    std::optional<std::string> value_str = sqlite_utils::SqlValueToString(
-        sqlite_utils::SqliteValueToSqlValue(argv[i + 1]));
-
-    if (!value_str) {
-      return base::ErrStatus(
-          "RUN_METRIC: all values must be convertible to strings");
-    }
-    substitutions[*key_str] = *value_str;
-  }
-
-  std::string subbed_sql;
-  int ret = TemplateReplace(metric_it->sql, substitutions, &subbed_sql);
-  if (ret) {
-    return base::ErrStatus(
-        "RUN_METRIC: Error when performing substitutions: %s",
-        metric_it->sql.c_str());
-  }
-
   auto res = ctx->engine->Execute(SqlSource::FromMetricFile(subbed_sql, path));
   return res.status();
->>>>>>> 45332e04
 }
 
 base::Status UnwrapMetricProto::Run(Context*,
@@ -758,15 +722,9 @@
       return base::ErrStatus("Unknown metric %s", name.c_str());
 
     const auto& sql_metric = *metric_it;
-<<<<<<< HEAD
-    auto prep_it = tp->ExecuteQuery(sql_metric.sql);
-    prep_it.Next();
-    RETURN_IF_ERROR(prep_it.Status());
-=======
     auto prep_it =
         engine->Execute(SqlSource::FromMetric(sql_metric.sql, metric_it->path));
     RETURN_IF_ERROR(prep_it.status());
->>>>>>> 45332e04
 
     auto output_query =
         "SELECT * FROM " + sql_metric.output_table_name.value() + ";";
