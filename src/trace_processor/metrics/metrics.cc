/*
 * Copyright (C) 2019 The Android Open Source Project
 *
 * Licensed under the Apache License, Version 2.0 (the "License");
 * you may not use this file except in compliance with the License.
 * You may obtain a copy of the License at
 *
 *      http://www.apache.org/licenses/LICENSE-2.0
 *
 * Unless required by applicable law or agreed to in writing, software
 * distributed under the License is distributed on an "AS IS" BASIS,
 * WITHOUT WARRANTIES OR CONDITIONS OF ANY KIND, either express or implied.
 * See the License for the specific language governing permissions and
 * limitations under the License.
 */

#include "src/trace_processor/metrics/metrics.h"

#include <algorithm>
#include <cinttypes>
#include <cstddef>
#include <cstdint>
#include <cstdlib>
#include <cstring>
#include <iterator>
#include <memory>
#include <optional>
#include <regex>
#include <string>
#include <unordered_map>
#include <utility>
#include <vector>

#include <sqlite3.h>

#include "perfetto/base/logging.h"
#include "perfetto/base/status.h"
#include "perfetto/ext/base/status_or.h"
#include "perfetto/ext/base/string_view.h"
#include "perfetto/ext/base/utils.h"
#include "perfetto/protozero/field.h"
#include "perfetto/protozero/proto_utils.h"
#include "perfetto/protozero/scattered_heap_buffer.h"
#include "perfetto/trace_processor/basic_types.h"
#include "src/trace_processor/perfetto_sql/engine/perfetto_sql_engine.h"
#include "src/trace_processor/sqlite/sql_source.h"
#include "src/trace_processor/sqlite/sqlite_utils.h"
#include "src/trace_processor/tp_metatrace.h"
#include "src/trace_processor/util/descriptors.h"
#include "src/trace_processor/util/status_macros.h"

#include "protos/perfetto/common/descriptor.pbzero.h"
#include "protos/perfetto/trace_processor/metatrace_categories.pbzero.h"
#include "protos/perfetto/trace_processor/metrics_impl.pbzero.h"

namespace perfetto {
namespace trace_processor {
namespace metrics {

namespace {

base::StatusOr<protozero::ConstBytes> ValidateSingleNonEmptyMessage(
    const uint8_t* ptr,
    size_t size,
    uint32_t schema_type,
    const std::string& message_type) {
  PERFETTO_DCHECK(size > 0);

  if (size > protozero::proto_utils::kMaxMessageLength) {
    return base::ErrStatus(
        "Message has size %zu which is larger than the maximum allowed message "
        "size %zu",
        size, protozero::proto_utils::kMaxMessageLength);
  }

  protos::pbzero::ProtoBuilderResult::Decoder decoder(ptr, size);
  if (decoder.is_repeated()) {
    return base::ErrStatus("Cannot handle nested repeated messages");
  }

  const auto& single_field = decoder.single();
  protos::pbzero::SingleBuilderResult::Decoder single(single_field.data,
                                                      single_field.size);

  if (single.type() != schema_type) {
    return base::ErrStatus("Message field has wrong wire type %u",
                           single.type());
  }

  base::StringView actual_type(single.type_name());
  if (actual_type != base::StringView(message_type)) {
    return base::ErrStatus("Field has wrong type (expected %s, was %s)",
                           message_type.c_str(),
                           actual_type.ToStdString().c_str());
  }

  if (!single.has_protobuf()) {
    return base::ErrStatus("Message has no proto bytes");
  }

  // We disallow 0 size fields here as they should have been reported as null
  // one layer down.
  if (single.protobuf().size == 0) {
    return base::ErrStatus("Field has zero size");
  }
  return single.protobuf();
}

}  // namespace

ProtoBuilder::ProtoBuilder(const DescriptorPool* pool,
                           const ProtoDescriptor* descriptor)
    : pool_(pool), descriptor_(descriptor) {}

base::Status ProtoBuilder::AppendSqlValue(const std::string& field_name,
                                          const SqlValue& value) {
  base::StatusOr<const FieldDescriptor*> desc = FindFieldByName(field_name);
  RETURN_IF_ERROR(desc.status());
  switch (value.type) {
    case SqlValue::kLong:
      if (desc.value()->is_repeated()) {
        return base::ErrStatus(
            "Unexpected long value for repeated field %s in proto type %s",
            field_name.c_str(), descriptor_->full_name().c_str());
      }
      return AppendSingleLong(**desc, value.long_value);
    case SqlValue::kDouble:
      if (desc.value()->is_repeated()) {
        return base::ErrStatus(
            "Unexpected double value for repeated field %s in proto type %s",
            field_name.c_str(), descriptor_->full_name().c_str());
      }
      return AppendSingleDouble(**desc, value.double_value);
    case SqlValue::kString:
      if (desc.value()->is_repeated()) {
        return base::ErrStatus(
            "Unexpected string value for repeated field %s in proto type %s",
            field_name.c_str(), descriptor_->full_name().c_str());
      }
      return AppendSingleString(**desc, value.string_value);
    case SqlValue::kBytes: {
      const auto* ptr = static_cast<const uint8_t*>(value.bytes_value);
      size_t size = value.bytes_count;
      if (desc.value()->is_repeated()) {
        return AppendRepeated(**desc, ptr, size);
      }
      return AppendSingleBytes(**desc, ptr, size);
    }
    case SqlValue::kNull:
      // If the value is null, it's treated as the field being absent so we
      // don't append anything.
      return base::OkStatus();
  }
  PERFETTO_FATAL("For GCC");
}

base::Status ProtoBuilder::AppendSingleLong(const FieldDescriptor& field,
                                            int64_t value) {
  using FieldDescriptorProto = protos::pbzero::FieldDescriptorProto;
  switch (field.type()) {
    case FieldDescriptorProto::TYPE_INT32:
    case FieldDescriptorProto::TYPE_INT64:
    case FieldDescriptorProto::TYPE_UINT32:
    case FieldDescriptorProto::TYPE_BOOL:
      message_->AppendVarInt(field.number(), value);
      break;
    case FieldDescriptorProto::TYPE_ENUM: {
      auto opt_enum_descriptor_idx =
          pool_->FindDescriptorIdx(field.resolved_type_name());
      if (!opt_enum_descriptor_idx) {
        return base::ErrStatus(
            "Unable to find enum type %s to fill field %s (in proto message "
            "%s)",
            field.resolved_type_name().c_str(), field.name().c_str(),
            descriptor_->full_name().c_str());
      }
      const auto& enum_desc = pool_->descriptors()[*opt_enum_descriptor_idx];
      auto opt_enum_str = enum_desc.FindEnumString(static_cast<int32_t>(value));
      if (!opt_enum_str) {
        return base::ErrStatus("Invalid enum value %" PRId64
                               " "
                               "in enum type %s; encountered while filling "
                               "field %s (in proto message %s)",
                               value, field.resolved_type_name().c_str(),
                               field.name().c_str(),
                               descriptor_->full_name().c_str());
      }
      message_->AppendVarInt(field.number(), value);
      break;
    }
    case FieldDescriptorProto::TYPE_SINT32:
    case FieldDescriptorProto::TYPE_SINT64:
      message_->AppendSignedVarInt(field.number(), value);
      break;
    case FieldDescriptorProto::TYPE_FIXED32:
    case FieldDescriptorProto::TYPE_SFIXED32:
    case FieldDescriptorProto::TYPE_FIXED64:
    case FieldDescriptorProto::TYPE_SFIXED64:
      message_->AppendFixed(field.number(), value);
      break;
    case FieldDescriptorProto::TYPE_UINT64:
      return base::ErrStatus(
          "Field %s (in proto message %s) is using a uint64 type. uint64 in "
          "metric messages is not supported by trace processor; use an int64 "
          "field instead.",
          field.name().c_str(), descriptor_->full_name().c_str());
    default: {
      return base::ErrStatus(
          "Tried to write value of type long into field %s (in proto type %s) "
          "which has type %u",
          field.name().c_str(), descriptor_->full_name().c_str(), field.type());
    }
  }
  return base::OkStatus();
}

base::Status ProtoBuilder::AppendSingleDouble(const FieldDescriptor& field,
                                              double value) {
  using FieldDescriptorProto = protos::pbzero::FieldDescriptorProto;
  switch (field.type()) {
    case FieldDescriptorProto::TYPE_FLOAT:
    case FieldDescriptorProto::TYPE_DOUBLE: {
      if (field.type() == FieldDescriptorProto::TYPE_FLOAT) {
        message_->AppendFixed(field.number(), static_cast<float>(value));
      } else {
        message_->AppendFixed(field.number(), value);
      }
      break;
    }
    default: {
      return base::ErrStatus(
          "Tried to write value of type double into field %s (in proto type "
          "%s) which has type %u",
          field.name().c_str(), descriptor_->full_name().c_str(), field.type());
    }
  }
  return base::OkStatus();
}

base::Status ProtoBuilder::AppendSingleString(const FieldDescriptor& field,
                                              base::StringView data) {
  using FieldDescriptorProto = protos::pbzero::FieldDescriptorProto;
  switch (field.type()) {
    case FieldDescriptorProto::TYPE_STRING: {
      message_->AppendBytes(field.number(), data.data(), data.size());
      break;
    }
    case FieldDescriptorProto::TYPE_ENUM: {
      auto opt_enum_descriptor_idx =
          pool_->FindDescriptorIdx(field.resolved_type_name());
      if (!opt_enum_descriptor_idx) {
        return base::ErrStatus(
            "Unable to find enum type %s to fill field %s (in proto message "
            "%s)",
            field.resolved_type_name().c_str(), field.name().c_str(),
            descriptor_->full_name().c_str());
      }
      const auto& enum_desc = pool_->descriptors()[*opt_enum_descriptor_idx];
      std::string enum_str = data.ToStdString();
      auto opt_enum_value = enum_desc.FindEnumValue(enum_str);
      if (!opt_enum_value) {
        return base::ErrStatus(
            "Invalid enum string %s "
            "in enum type %s; encountered while filling "
            "field %s (in proto message %s)",
            enum_str.c_str(), field.resolved_type_name().c_str(),
            field.name().c_str(), descriptor_->full_name().c_str());
      }
      message_->AppendVarInt(field.number(), *opt_enum_value);
      break;
    }
    default: {
      return base::ErrStatus(
          "Tried to write value of type string into field %s (in proto type "
          "%s) which has type %u",
          field.name().c_str(), descriptor_->full_name().c_str(), field.type());
    }
  }
  return base::OkStatus();
}

base::Status ProtoBuilder::AppendSingleBytes(const FieldDescriptor& field,
                                             const uint8_t* ptr,
                                             size_t size) {
  using FieldDescriptorProto = protos::pbzero::FieldDescriptorProto;
  if (field.type() == FieldDescriptorProto::TYPE_MESSAGE) {
<<<<<<< HEAD
    // If we have an zero sized bytes, we still want to propogate that the field
=======
    // If we have an zero sized bytes, we still want to propagate that the field
>>>>>>> dc046ead
    // message was set but empty.
    if (size == 0) {
      // ptr can be null and passing nullptr to AppendBytes feels dangerous so
      // just pass an empty string (which will have a valid pointer always) and
      // zero as the size.
      message_->AppendBytes(field.number(), "", 0);
      return base::OkStatus();
    }

    base::StatusOr<protozero::ConstBytes> bytes = ValidateSingleNonEmptyMessage(
        ptr, size, field.type(), field.resolved_type_name());
    if (!bytes.ok()) {
      return base::ErrStatus(
          "[Field %s in message %s]: %s", field.name().c_str(),
          descriptor_->full_name().c_str(), bytes.status().c_message());
    }
    message_->AppendBytes(field.number(), bytes->data, bytes->size);
    return base::OkStatus();
  }

  if (size == 0) {
    return base::ErrStatus(
        "Tried to write zero-sized value into field %s (in proto type "
        "%s). Nulls are only supported for message protos; all other types "
        "should ensure that nulls are not passed to proto builder functions by "
        "using the SQLite IFNULL/COALESCE functions.",
        field.name().c_str(), descriptor_->full_name().c_str());
  }

  return base::ErrStatus(
      "Tried to write value of type bytes into field %s (in proto type %s) "
      "which has type %u",
      field.name().c_str(), descriptor_->full_name().c_str(), field.type());
}

base::Status ProtoBuilder::AppendRepeated(const FieldDescriptor& field,
                                          const uint8_t* ptr,
                                          size_t size) {
  PERFETTO_DCHECK(field.is_repeated());

  if (size > protozero::proto_utils::kMaxMessageLength) {
    return base::ErrStatus(
        "Message passed to field %s in proto message %s has size %zu which is "
        "larger than the maximum allowed message size %zu",
        field.name().c_str(), descriptor_->full_name().c_str(), size,
        protozero::proto_utils::kMaxMessageLength);
  }

  protos::pbzero::ProtoBuilderResult::Decoder decoder(ptr, size);
  if (!decoder.is_repeated()) {
    return base::ErrStatus(
        "Unexpected message value for repeated field %s in proto type %s",
        field.name().c_str(), descriptor_->full_name().c_str());
  }

  protos::pbzero::RepeatedBuilderResult::Decoder repeated(decoder.repeated());
  bool parse_error = false;
  if (repeated.has_int_values()) {
    for (auto it = repeated.int_values(&parse_error); it; ++it) {
      RETURN_IF_ERROR(AppendSingleLong(field, *it));
    }
  } else if (repeated.has_double_values()) {
    for (auto it = repeated.double_values(&parse_error); it; ++it) {
      RETURN_IF_ERROR(AppendSingleDouble(field, *it));
    }
  } else if (repeated.has_string_values()) {
    for (auto it = repeated.string_values(); it; ++it) {
      RETURN_IF_ERROR(AppendSingleString(field, *it));
    }
  } else if (repeated.has_byte_values()) {
    for (auto it = repeated.byte_values(); it; ++it) {
      RETURN_IF_ERROR(AppendSingleBytes(field, (*it).data, (*it).size));
    }
  } else {
    return base::ErrStatus("Unknown type in repeated field");
  }
  return parse_error
             ? base::ErrStatus("Failed to parse repeated field internal proto")
             : base::OkStatus();
}

std::vector<uint8_t> ProtoBuilder::SerializeToProtoBuilderResult() {
  std::vector<uint8_t> serialized = SerializeRaw();
  if (serialized.empty()) {
    return serialized;
  }

  const auto& type_name = descriptor_->full_name();

  protozero::HeapBuffered<protos::pbzero::ProtoBuilderResult> result;
  result->set_is_repeated(false);

  auto* single = result->set_single();
  single->set_type(protos::pbzero::FieldDescriptorProto::Type::TYPE_MESSAGE);
  single->set_type_name(type_name.c_str(), type_name.size());
  single->set_protobuf(serialized.data(), serialized.size());
  return result.SerializeAsArray();
}

std::vector<uint8_t> ProtoBuilder::SerializeRaw() {
  return message_.SerializeAsArray();
}

base::StatusOr<const FieldDescriptor*> ProtoBuilder::FindFieldByName(
    const std::string& field_name) {
  const auto* field = descriptor_->FindFieldByName(field_name);
  if (!field) {
    return base::ErrStatus("Field with name %s not found in proto type %s",
                           field_name.c_str(),
                           descriptor_->full_name().c_str());
  }
  return field;
}

RepeatedFieldBuilder::RepeatedFieldBuilder() {
  repeated_ = message_->set_repeated();
}

base::Status RepeatedFieldBuilder::AddSqlValue(SqlValue value) {
  switch (value.type) {
    case SqlValue::kLong:
      return AddLong(value.long_value);
    case SqlValue::kDouble:
      return AddDouble(value.double_value);
    case SqlValue::kString:
      return AddString(value.string_value);
    case SqlValue::kBytes:
      return AddBytes(static_cast<const uint8_t*>(value.bytes_value),
                      value.bytes_count);
    case SqlValue::kNull:
      return AddBytes(nullptr, 0);
  }
  PERFETTO_FATAL("Unknown SqlValue type");
}

std::vector<uint8_t> RepeatedFieldBuilder::SerializeToProtoBuilderResult() {
  if (!repeated_field_type_) {
    return {};
  }
  {
    if (repeated_field_type_ == SqlValue::Type::kDouble) {
      repeated_->set_double_values(double_packed_repeated_);
    } else if (repeated_field_type_ == SqlValue::Type::kLong) {
      repeated_->set_int_values(int64_packed_repeated_);
    }
    repeated_->Finalize();
    repeated_ = nullptr;
  }
  message_->set_is_repeated(true);
  return message_.SerializeAsArray();
}

base::Status RepeatedFieldBuilder::AddLong(int64_t value) {
  RETURN_IF_ERROR(EnsureType(SqlValue::Type::kLong));
  int64_packed_repeated_.Append(value);
  return base::OkStatus();
}

base::Status RepeatedFieldBuilder::AddDouble(double value) {
  RETURN_IF_ERROR(EnsureType(SqlValue::Type::kDouble));
  double_packed_repeated_.Append(value);
  return base::OkStatus();
}

base::Status RepeatedFieldBuilder::AddString(base::StringView value) {
  RETURN_IF_ERROR(EnsureType(SqlValue::Type::kString));
  repeated_->add_string_values(value.data(), value.size());
  return base::OkStatus();
}

base::Status RepeatedFieldBuilder::AddBytes(const uint8_t* data, size_t size) {
  RETURN_IF_ERROR(EnsureType(SqlValue::Type::kBytes));
  repeated_->add_byte_values(data, size);
  return base::OkStatus();
}

base::Status RepeatedFieldBuilder::EnsureType(SqlValue::Type type) {
  if (repeated_field_type_ && repeated_field_type_ != type) {
    return base::ErrStatus(
        "Inconsistent type in RepeatedField: was %s but now seen value %s",
        sqlite::utils::SqliteTypeToFriendlyString(*repeated_field_type_),
        sqlite::utils::SqliteTypeToFriendlyString(type));
  }
  repeated_field_type_ = type;
  return base::OkStatus();
}

int TemplateReplace(
    const std::string& raw_text,
    const std::unordered_map<std::string, std::string>& substitutions,
    std::string* out) {
  std::regex re(R"(\{\{\s*(\w*)\s*\}\})", std::regex_constants::ECMAScript);

  auto it = std::sregex_iterator(raw_text.begin(), raw_text.end(), re);
  auto regex_end = std::sregex_iterator();
  auto start = raw_text.begin();
  for (; it != regex_end; ++it) {
    out->insert(out->end(), start, raw_text.begin() + it->position(0));

    auto value_it = substitutions.find(it->str(1));
    if (value_it == substitutions.end()) {
      return 1;
    }

    const auto& value = value_it->second;
    std::copy(value.begin(), value.end(), std::back_inserter(*out));
    start = raw_text.begin() + it->position(0) + it->length(0);
  }
  out->insert(out->end(), start, raw_text.end());
  return 0;
}

base::Status NullIfEmpty::Run(void*,
                              size_t argc,
                              sqlite3_value** argv,
                              SqlValue& out,
                              Destructors&) {
  // SQLite should enforce this for us.
  PERFETTO_CHECK(argc == 1);

  if (sqlite3_value_type(argv[0]) != SQLITE_BLOB) {
    return base::ErrStatus(
        "NULL_IF_EMPTY: should only be called with bytes argument");
  }

  if (sqlite3_value_bytes(argv[0]) == 0) {
    return base::OkStatus();
  }

  out = sqlite::utils::SqliteValueToSqlValue(argv[0]);
  return base::OkStatus();
}

void RepeatedField::Step(sqlite3_context* ctx, int argc, sqlite3_value** argv) {
  if (argc != 1) {
    sqlite::result::Error(ctx, "RepeatedField: only expected one arg");
    return;
  }

  // We use a double indirection here so we can use new and delete without
  // needing to do dangerous dances with placement new and checking
  // initialization.
  auto** builder_ptr_ptr = static_cast<RepeatedFieldBuilder**>(
      sqlite3_aggregate_context(ctx, sizeof(RepeatedFieldBuilder*)));

  // The memory returned from sqlite3_aggregate_context is zeroed on its first
  // invocation so *builder_ptr_ptr will be nullptr on the first invocation of
  // RepeatedFieldStep.
  bool needs_init = *builder_ptr_ptr == nullptr;
  if (needs_init) {
    *builder_ptr_ptr = new RepeatedFieldBuilder();
  }

  auto value = sqlite::utils::SqliteValueToSqlValue(argv[0]);
  RepeatedFieldBuilder* builder = *builder_ptr_ptr;
  auto status = builder->AddSqlValue(value);
  if (!status.ok()) {
    sqlite::result::Error(ctx, status.c_message());
  }
}

void RepeatedField::Final(sqlite3_context* ctx) {
  // Note: we choose the size intentionally to be zero because we don't want to
  // allocate if the Step has never been called.
  auto** builder_ptr_ptr =
      static_cast<RepeatedFieldBuilder**>(sqlite3_aggregate_context(ctx, 0));

  // If Step has never been called, |builder_ptr_ptr| will be null.
  if (builder_ptr_ptr == nullptr) {
    sqlite::result::Null(ctx);
    return;
  }

  // Capture the context pointer so that it will be freed at the end of this
  // function.
  std::unique_ptr<RepeatedFieldBuilder> builder(*builder_ptr_ptr);
  std::vector<uint8_t> raw = builder->SerializeToProtoBuilderResult();
  if (raw.empty()) {
    sqlite::result::Null(ctx);
    return;
  }

  std::unique_ptr<uint8_t[], base::FreeDeleter> data(
      static_cast<uint8_t*>(malloc(raw.size())));
  memcpy(data.get(), raw.data(), raw.size());
  return sqlite::result::RawBytes(ctx, data.release(),
                                  static_cast<int>(raw.size()), free);
}

// SQLite function implementation used to build a proto directly in SQL. The
// proto to be built is given by the descriptor which is given as a context
// parameter to this function and chosen when this function is first registed
// with SQLite. The args of this function are key value pairs specifying the
// name of the field and its value. Nested messages are expected to be passed
// as byte blobs (as they were built recursively using this function).
// The return value is the built proto or an error about why the proto could
// not be built.
base::Status BuildProto::Run(BuildProto::Context* ctx,
                             size_t argc,
                             sqlite3_value** argv,
                             SqlValue& out,
                             Destructors& destructors) {
  const ProtoDescriptor& desc = ctx->pool->descriptors()[ctx->descriptor_idx];
  if (argc % 2 != 0) {
    return base::ErrStatus("Invalid number of args to %s BuildProto (got %zu)",
                           desc.full_name().c_str(), argc);
  }

  ProtoBuilder builder(ctx->pool, &desc);
  for (size_t i = 0; i < argc; i += 2) {
    if (sqlite3_value_type(argv[i]) != SQLITE_TEXT) {
      return base::ErrStatus("BuildProto: Invalid args");
    }

    const char* key =
        reinterpret_cast<const char*>(sqlite3_value_text(argv[i]));
    SqlValue value = sqlite::utils::SqliteValueToSqlValue(argv[i + 1]);
    RETURN_IF_ERROR(builder.AppendSqlValue(key, value));
  }

  // Even if the message is empty, we don't return null here as we want the
  // existence of the message to be respected.
  std::vector<uint8_t> raw = builder.SerializeToProtoBuilderResult();
  if (raw.empty()) {
    // Passing nullptr to SQLite feels dangerous so just pass an empty string
<<<<<<< HEAD
    // and zero as the size so we don't deref nullptr accidentially somewhere.
=======
    // and zero as the size so we don't deref nullptr accidentally somewhere.
>>>>>>> dc046ead
    destructors.bytes_destructor = sqlite::utils::kSqliteStatic;
    out = SqlValue::Bytes("", 0);
    return base::OkStatus();
  }

  std::unique_ptr<uint8_t[], base::FreeDeleter> data(
      static_cast<uint8_t*>(malloc(raw.size())));
  memcpy(data.get(), raw.data(), raw.size());

  destructors.bytes_destructor = free;
  out = SqlValue::Bytes(data.release(), raw.size());
  return base::OkStatus();
}

base::Status RunMetric::Run(RunMetric::Context* ctx,
                            size_t argc,
                            sqlite3_value** argv,
                            SqlValue&,
                            Destructors&) {
  if (argc == 0 || sqlite3_value_type(argv[0]) != SQLITE_TEXT) {
    return base::ErrStatus("RUN_METRIC: Invalid arguments");
  }

  const char* path = reinterpret_cast<const char*>(sqlite3_value_text(argv[0]));
  auto metric_it = std::find_if(
      ctx->metrics->begin(), ctx->metrics->end(),
      [path](const SqlMetricFile& metric) { return metric.path == path; });
  if (metric_it == ctx->metrics->end()) {
    return base::ErrStatus("RUN_METRIC: Unknown filename provided %s", path);
  }

  std::unordered_map<std::string, std::string> substitutions;
  for (size_t i = 1; i < argc; i += 2) {
    if (sqlite3_value_type(argv[i]) != SQLITE_TEXT) {
      return base::ErrStatus("RUN_METRIC: all keys must be strings");
    }

    std::optional<std::string> key_str = sqlite::utils::SqlValueToString(
        sqlite::utils::SqliteValueToSqlValue(argv[i]));
    std::optional<std::string> value_str = sqlite::utils::SqlValueToString(
        sqlite::utils::SqliteValueToSqlValue(argv[i + 1]));

    if (!value_str) {
      return base::ErrStatus(
          "RUN_METRIC: all values must be convertible to strings");
    }
    substitutions[*key_str] = *value_str;
  }

  std::string subbed_sql;
  int ret = TemplateReplace(metric_it->sql, substitutions, &subbed_sql);
  if (ret) {
    return base::ErrStatus(
        "RUN_METRIC: Error when performing substitutions: %s",
        metric_it->sql.c_str());
  }

  auto res = ctx->engine->Execute(SqlSource::FromMetricFile(subbed_sql, path));
  return res.status();
}

base::Status UnwrapMetricProto::Run(Context*,
                                    size_t argc,
                                    sqlite3_value** argv,
                                    SqlValue& out,
                                    Destructors& destructors) {
  if (argc != 2) {
    return base::ErrStatus(
        "UNWRAP_METRIC_PROTO: Expected exactly proto and message type as "
        "arguments");
  }

  SqlValue proto = sqlite::utils::SqliteValueToSqlValue(argv[0]);
  SqlValue message_type = sqlite::utils::SqliteValueToSqlValue(argv[1]);

  if (proto.type != SqlValue::Type::kBytes) {
    return base::ErrStatus("UNWRAP_METRIC_PROTO: proto is not a blob");
  }

  if (message_type.type != SqlValue::Type::kString) {
    return base::ErrStatus("UNWRAP_METRIC_PROTO: message type is not string");
  }

  const uint8_t* ptr = static_cast<const uint8_t*>(proto.AsBytes());
  size_t size = proto.bytes_count;
  if (size == 0) {
    destructors.bytes_destructor = sqlite::utils::kSqliteStatic;
    out = SqlValue::Bytes("", 0);
    return base::OkStatus();
  }

  static constexpr uint32_t kMessageType =
      static_cast<uint32_t>(protozero::proto_utils::ProtoSchemaType::kMessage);
  base::StatusOr<protozero::ConstBytes> bytes = ValidateSingleNonEmptyMessage(
      ptr, size, kMessageType, message_type.AsString());
  if (!bytes.ok()) {
    return base::ErrStatus("UNWRAP_METRICS_PROTO: %s",
                           bytes.status().c_message());
  }

  std::unique_ptr<uint8_t[], base::FreeDeleter> data(
      static_cast<uint8_t*>(malloc(bytes->size)));
  memcpy(data.get(), bytes->data, bytes->size);

  destructors.bytes_destructor = free;
  out = SqlValue::Bytes(data.release(), bytes->size);

  return base::OkStatus();
}

base::Status ComputeMetrics(PerfettoSqlEngine* engine,
                            const std::vector<std::string>& metrics_to_compute,
                            const std::vector<SqlMetricFile>& sql_metrics,
                            const DescriptorPool& pool,
                            const ProtoDescriptor& root_descriptor,
                            std::vector<uint8_t>* metrics_proto) {
  ProtoBuilder metric_builder(&pool, &root_descriptor);
  for (const auto& name : metrics_to_compute) {
    auto metric_it =
        std::find_if(sql_metrics.begin(), sql_metrics.end(),
                     [&name](const SqlMetricFile& metric) {
                       return metric.proto_field_name.has_value() &&
                              name == metric.proto_field_name.value();
                     });
    if (metric_it == sql_metrics.end()) {
      return base::ErrStatus("Unknown metric %s", name.c_str());
    }

    const SqlMetricFile& sql_metric = *metric_it;
    auto prep_it =
        engine->Execute(SqlSource::FromMetric(sql_metric.sql, metric_it->path));
    RETURN_IF_ERROR(prep_it.status());

    auto output_query =
        "SELECT * FROM " + sql_metric.output_table_name.value() + ";";
    PERFETTO_TP_TRACE(
        metatrace::Category::QUERY_TIMELINE, "COMPUTE_METRIC_QUERY",
        [&](metatrace::Record* r) { r->AddArg("SQL", output_query); });

    auto it = engine->ExecuteUntilLastStatement(
        SqlSource::FromTraceProcessorImplementation(std::move(output_query)));
    RETURN_IF_ERROR(it.status());

    // Allow the query to return no rows. This has the same semantic as an
    // empty proto being returned.
    const auto& field_name = sql_metric.proto_field_name.value();
    if (it->stmt.IsDone()) {
      metric_builder.AppendSqlValue(field_name, SqlValue::Bytes(nullptr, 0));
      continue;
    }

    if (it->stats.column_count != 1) {
      return base::ErrStatus("Output table %s should have exactly one column",
                             sql_metric.output_table_name.value().c_str());
    }

    SqlValue col = sqlite::utils::SqliteValueToSqlValue(
        sqlite3_column_value(it->stmt.sqlite_stmt(), 0));
    if (col.type != SqlValue::kBytes) {
      return base::ErrStatus("Output table %s column has invalid type",
                             sql_metric.output_table_name.value().c_str());
    }
    RETURN_IF_ERROR(metric_builder.AppendSqlValue(field_name, col));

    bool has_next = it->stmt.Step();
    if (has_next) {
      return base::ErrStatus("Output table %s should have at most one row",
                             sql_metric.output_table_name.value().c_str());
    }
    RETURN_IF_ERROR(it->stmt.status());
  }
  *metrics_proto = metric_builder.SerializeRaw();
  return base::OkStatus();
}

}  // namespace metrics
}  // namespace trace_processor
}  // namespace perfetto<|MERGE_RESOLUTION|>--- conflicted
+++ resolved
@@ -284,11 +284,7 @@
                                              size_t size) {
   using FieldDescriptorProto = protos::pbzero::FieldDescriptorProto;
   if (field.type() == FieldDescriptorProto::TYPE_MESSAGE) {
-<<<<<<< HEAD
-    // If we have an zero sized bytes, we still want to propogate that the field
-=======
     // If we have an zero sized bytes, we still want to propagate that the field
->>>>>>> dc046ead
     // message was set but empty.
     if (size == 0) {
       // ptr can be null and passing nullptr to AppendBytes feels dangerous so
@@ -614,11 +610,7 @@
   std::vector<uint8_t> raw = builder.SerializeToProtoBuilderResult();
   if (raw.empty()) {
     // Passing nullptr to SQLite feels dangerous so just pass an empty string
-<<<<<<< HEAD
-    // and zero as the size so we don't deref nullptr accidentially somewhere.
-=======
     // and zero as the size so we don't deref nullptr accidentally somewhere.
->>>>>>> dc046ead
     destructors.bytes_destructor = sqlite::utils::kSqliteStatic;
     out = SqlValue::Bytes("", 0);
     return base::OkStatus();
