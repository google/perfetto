--- conflicted
+++ resolved
@@ -1087,13 +1087,9 @@
       uint32_t buf_offset;
     };
 
-<<<<<<< HEAD
-    std::unique_ptr<SortToken[]> p(new SortToken[num_indices]);
-=======
     // Initally do *not* default initialize the array for performance.
     std::unique_ptr<SortToken[]> p(new SortToken[num_indices]);
     std::unique_ptr<SortToken[]> q;
->>>>>>> b20384c1
     for (uint32_t i = 0; i < num_indices; ++i) {
       p[i] = {indices.b[i], i * stride};
     }
@@ -1107,25 +1103,16 @@
     SortToken* res;
     if (num_indices < kStableSortCutoff) {
       std::stable_sort(p.get(), p.get() + num_indices,
-<<<<<<< HEAD
-                       [&](const SortToken& a, const SortToken& b) {
-=======
                        [buf, stride](const SortToken& a, const SortToken& b) {
->>>>>>> b20384c1
                          return memcmp(buf + a.buf_offset, buf + b.buf_offset,
                                        stride) < 0;
                        });
       res = p.get();
     } else {
-<<<<<<< HEAD
-      // Initally do *not* default initialize the array for performance.
-      std::unique_ptr<SortToken[]> q(new SortToken[num_indices]);
-=======
       // We declare q above and populate it here because res might point to q
       // so we need to make sure that q outlives the end of this block.
       // Initally do *not* default initialize the arrays for performance.
       q.reset(new SortToken[num_indices]);
->>>>>>> b20384c1
       std::unique_ptr<uint32_t[]> counts(new uint32_t[1 << 16]);
       res = base::RadixSort(
           p.get(), p.get() + num_indices, q.get(), counts.get(), stride,
