--- conflicted
+++ resolved
@@ -84,1527 +84,7 @@
   }
 
  private:
-<<<<<<< HEAD
-  PERFETTO_ALWAYS_INLINE void InitRange(const bytecode::InitRange& init) {
-    using B = bytecode::InitRange;
-    WriteToRegister(init.arg<B::dest_register>(),
-                    Range{0, init.arg<B::size>()});
-  }
-
-  PERFETTO_ALWAYS_INLINE void AllocateIndices(
-      const bytecode::AllocateIndices& ai) {
-    using B = bytecode::AllocateIndices;
-
-    if (auto* exist_slab =
-            MaybeReadFromRegister(ai.arg<B::dest_slab_register>())) {
-      // Ensure that the slab is at least as big as the requested size.
-      PERFETTO_DCHECK(ai.arg<B::size>() <= exist_slab->size());
-
-      // Update the span to point to the needed size of the slab.
-      WriteToRegister(ai.arg<B::dest_span_register>(),
-                      Span<uint32_t>{exist_slab->begin(),
-                                     exist_slab->begin() + ai.arg<B::size>()});
-    } else {
-      auto slab = Slab<uint32_t>::Alloc(ai.arg<B::size>());
-      Span<uint32_t> span{slab.begin(), slab.end()};
-      WriteToRegister(ai.arg<B::dest_slab_register>(), std::move(slab));
-      WriteToRegister(ai.arg<B::dest_span_register>(), span);
-    }
-  }
-
-  // Fills a SlabSegment with sequential values starting from source.begin().
-  PERFETTO_ALWAYS_INLINE void Iota(const bytecode::Iota& r) {
-    using B = bytecode::Iota;
-    const auto& source = ReadFromRegister(r.arg<B::source_register>());
-
-    auto& update = ReadFromRegister(r.arg<B::update_register>());
-    PERFETTO_DCHECK(source.size() <= update.size());
-    auto* end = update.b + source.size();
-    std::iota(update.b, end, source.b);
-    update.e = end;
-  }
-
-  // Attempts to cast a filter value to the specified type and stores the
-  // result. Currently only supports casting to Id type.
-  template <typename T>
-  PERFETTO_ALWAYS_INLINE void CastFilterValue(
-      const bytecode::CastFilterValueBase& f) {
-    using B = bytecode::CastFilterValueBase;
-    FilterValueHandle handle = f.arg<B::fval_handle>();
-    typename FilterValueFetcherImpl::Type filter_value_type =
-        filter_value_fetcher_->GetValueType(handle.index);
-
-    using ValueType =
-        StorageType::VariantTypeAtIndex<T, CastFilterValueResult::Value>;
-    CastFilterValueResult result;
-    if constexpr (std::is_same_v<T, Id>) {
-      auto op = *f.arg<B::op>().TryDowncast<NonStringOp>();
-      uint32_t result_value;
-      result.validity = CastFilterValueToInteger(
-          handle, filter_value_type, filter_value_fetcher_, op, result_value);
-      if (PERFETTO_LIKELY(result.validity == CastFilterValueResult::kValid)) {
-        result.value = CastFilterValueResult::Id{result_value};
-      }
-    } else if constexpr (IntegerOrDoubleType::Contains<T>()) {
-      auto op = *f.arg<B::op>().TryDowncast<NonStringOp>();
-      ValueType result_value;
-      result.validity = CastFilterValueToIntegerOrDouble(
-          handle, filter_value_type, filter_value_fetcher_, op, result_value);
-      if (PERFETTO_LIKELY(result.validity == CastFilterValueResult::kValid)) {
-        result.value = result_value;
-      }
-    } else if constexpr (std::is_same_v<T, String>) {
-      static_assert(std::is_same_v<ValueType, const char*>);
-      auto op = *f.arg<B::op>().TryDowncast<StringOp>();
-      const char* result_value;
-      result.validity = CastFilterValueToString(
-          handle, filter_value_type, filter_value_fetcher_, op, result_value);
-      if (PERFETTO_LIKELY(result.validity == CastFilterValueResult::kValid)) {
-        result.value = result_value;
-      }
-    } else {
-      static_assert(std::is_same_v<T, Id>, "Unsupported type");
-    }
-    WriteToRegister(f.arg<B::write_register>(), result);
-  }
-
-  template <typename T>
-  PERFETTO_ALWAYS_INLINE void CastFilterValueList(
-      const bytecode::CastFilterValueListBase& c) {
-    using B = bytecode::CastFilterValueListBase;
-    FilterValueHandle handle = c.arg<B::fval_handle>();
-    using ValueType =
-        StorageType::VariantTypeAtIndex<T, CastFilterValueListResult::Value>;
-    FlexVector<ValueType> results;
-    bool all_match = false;
-    for (bool has_more = filter_value_fetcher_->IteratorInit(handle.index);
-         has_more;
-         has_more = filter_value_fetcher_->IteratorNext(handle.index)) {
-      typename FilterValueFetcherImpl::Type filter_value_type =
-          filter_value_fetcher_->GetValueType(handle.index);
-      if constexpr (std::is_same_v<T, Id>) {
-        auto op = *c.arg<B::op>().TryDowncast<NonStringOp>();
-        uint32_t result_value;
-        auto validity = CastFilterValueToInteger(
-            handle, filter_value_type, filter_value_fetcher_, op, result_value);
-        if (PERFETTO_LIKELY(validity == CastFilterValueResult::kValid)) {
-          results.push_back(CastFilterValueResult::Id{result_value});
-        } else if (validity == CastFilterValueResult::kAllMatch) {
-          all_match = true;
-          break;
-        }
-      } else if constexpr (IntegerOrDoubleType::Contains<T>()) {
-        auto op = *c.arg<B::op>().TryDowncast<NonStringOp>();
-        ValueType result_value;
-        auto validity = CastFilterValueToIntegerOrDouble(
-            handle, filter_value_type, filter_value_fetcher_, op, result_value);
-        if (PERFETTO_LIKELY(validity == CastFilterValueResult::kValid)) {
-          results.push_back(result_value);
-        } else if (validity == CastFilterValueResult::kAllMatch) {
-          all_match = true;
-          break;
-        }
-      } else if constexpr (std::is_same_v<T, String>) {
-        static_assert(std::is_same_v<ValueType, StringPool::Id>);
-        auto op = *c.arg<B::op>().TryDowncast<StringOp>();
-        // We only support equality checks for strings in this context. This is
-        // because mapping to StringPool::Id could not possibly work for
-        // non-equality checks.
-        PERFETTO_CHECK(op.Is<Eq>());
-        const char* result_value;
-        auto validity = CastFilterValueToString(
-            handle, filter_value_type, filter_value_fetcher_, op, result_value);
-        if (PERFETTO_LIKELY(validity == CastFilterValueResult::kValid)) {
-          auto id = string_pool_->GetId(result_value);
-          if (id) {
-            results.push_back(*id);
-          } else {
-            // Because we only support equality, we know for sure that nothing
-            // matches this value.
-          }
-        } else if (validity == CastFilterValueResult::kAllMatch) {
-          all_match = true;
-          break;
-        }
-      } else {
-        static_assert(std::is_same_v<T, Id>, "Unsupported type");
-      }
-    }
-    CastFilterValueListResult result;
-    if (all_match) {
-      result.validity = CastFilterValueResult::kAllMatch;
-    } else if (results.empty()) {
-      result.validity = CastFilterValueResult::kNoneMatch;
-    } else {
-      result.validity = CastFilterValueResult::kValid;
-      result.value_list = std::move(results);
-    }
-    WriteToRegister(c.arg<B::write_register>(), std::move(result));
-  }
-
-  template <typename T>
-  PERFETTO_ALWAYS_INLINE void In(const bytecode::InBase& f) {
-    using B = bytecode::InBase;
-    const auto& value = ReadFromRegister(f.arg<B::value_list_register>());
-    const Span<uint32_t>& source =
-        ReadFromRegister(f.arg<B::source_register>());
-    Span<uint32_t>& update = ReadFromRegister(f.arg<B::update_register>());
-    if (!HandleInvalidCastFilterValueResult(value.validity, update)) {
-      return;
-    }
-    using M =
-        StorageType::VariantTypeAtIndex<T,
-                                        CastFilterValueListResult::ValueList>;
-    const M& val = base::unchecked_get<M>(value.value_list);
-    const auto& col = GetColumn(f.arg<B::col>());
-
-    // Try to use a bitvector if the value is an Id or uint32_t.
-    // This is a performance optimization to avoid iterating over the
-    // FlexVector for large lists of values.
-    if constexpr (std::is_same_v<T, Id> || std::is_same_v<T, Uint32>) {
-      const auto* data = col.storage.template unchecked_data<T>();
-      if (InBitVector<T>(val, data, source, update)) {
-        return;
-      }
-    }
-    if constexpr (std::is_same_v<T, Id>) {
-      struct Comparator {
-        bool operator()(
-            uint32_t lhs,
-            const FlexVector<CastFilterValueResult::Id>& rhs) const {
-          for (const auto& r : rhs) {
-            if (lhs == r.value) {
-              return true;
-            }
-          }
-          return false;
-        }
-      };
-      update.e =
-          IdentityFilter(source.b, source.e, update.b, val, Comparator());
-    } else {
-      const auto* data = col.storage.template unchecked_data<T>();
-      using D = std::remove_cv_t<std::remove_reference_t<decltype(*data)>>;
-      struct Comparator {
-        bool operator()(D lhs, const FlexVector<D>& rhs) const {
-          for (const auto& r : rhs) {
-            if (std::equal_to<>()(lhs, r)) {
-              return true;
-            }
-          }
-          return false;
-        }
-      };
-      update.e = Filter(data, source.b, source.e, update.b, val, Comparator());
-    }
-  }
-
-  template <typename T, typename M, typename D>
-  PERFETTO_ALWAYS_INLINE bool InBitVector(const FlexVector<M>& val,
-                                          const D* data,
-                                          const Span<uint32_t>& source,
-                                          Span<uint32_t>& update) {
-    uint32_t max = 0;
-    for (size_t i = 0; i < val.size(); ++i) {
-      if constexpr (std::is_same_v<T, Id>) {
-        max = std::max(max, val[i].value);
-      } else {
-        max = std::max(max, val[i]);
-      }
-    }
-    // If the bitvector is too sparse, don't waste memory on it.
-    if (max > val.size() * 16) {
-      return false;
-    }
-    BitVector bv = BitVector::CreateWithSize(max + 1, false);
-    for (size_t i = 0; i < val.size(); ++i) {
-      if constexpr (std::is_same_v<T, Id>) {
-        bv.set(val[i].value);
-      } else {
-        bv.set(val[i]);
-      }
-    }
-    struct InBitVector {
-      PERFETTO_ALWAYS_INLINE bool operator()(uint32_t lhs,
-                                             const BitVector& bv) const {
-        return lhs < bv.size() && bv.is_set(lhs);
-      }
-    };
-    if constexpr (std::is_same_v<T, Id>) {
-      base::ignore_result(data);
-      update.e =
-          IdentityFilter(source.b, source.e, update.b, bv, InBitVector());
-    } else {
-      update.e = Filter(data, source.b, source.e, update.b, bv, InBitVector());
-    }
-    return true;
-  }
-
-  template <typename T, typename RangeOp>
-  PERFETTO_ALWAYS_INLINE void SortedFilter(
-      const bytecode::SortedFilterBase& f) {
-    using B = bytecode::SortedFilterBase;
-
-    const auto& value = ReadFromRegister(f.arg<B::val_register>());
-    Range& update = ReadFromRegister(f.arg<B::update_register>());
-    if (!HandleInvalidCastFilterValueResult(value.validity, update)) {
-      return;
-    }
-    using M = StorageType::VariantTypeAtIndex<T, CastFilterValueResult::Value>;
-    M val = base::unchecked_get<M>(value.value);
-    if constexpr (std::is_same_v<T, Id>) {
-      uint32_t inner_val = val.value;
-      if constexpr (std::is_same_v<RangeOp, EqualRange>) {
-        bool in_bounds = inner_val >= update.b && inner_val < update.e;
-        update.b = inner_val;
-        update.e = inner_val + in_bounds;
-      } else if constexpr (std::is_same_v<RangeOp, LowerBound> ||
-                           std::is_same_v<RangeOp, UpperBound>) {
-        BoundModifier bound_to_modify = f.arg<B::write_result_to>();
-
-        uint32_t effective_val =
-            inner_val + std::is_same_v<RangeOp, UpperBound>;
-        bool is_begin_bound = bound_to_modify.Is<BeginBound>();
-
-        uint32_t new_b =
-            is_begin_bound ? std::max(update.b, effective_val) : update.b;
-        uint32_t new_e =
-            !is_begin_bound ? std::min(update.e, effective_val) : update.e;
-
-        update.b = new_b;
-        update.e = std::max(new_b, new_e);
-      } else {
-        static_assert(std::is_same_v<RangeOp, EqualRange>, "Unsupported op");
-      }
-    } else {
-      BoundModifier bound_modifier = f.arg<B::write_result_to>();
-      const auto* data =
-          GetColumn(f.arg<B::col>()).storage.template unchecked_data<T>();
-      NonIdSortedFilter<RangeOp>(data, val, bound_modifier, update);
-    }
-  }
-
-  template <typename RangeOp, typename DataType, typename ValueType>
-  PERFETTO_ALWAYS_INLINE void NonIdSortedFilter(const DataType* data,
-                                                ValueType val,
-                                                BoundModifier bound_modifier,
-                                                Range& update) {
-    auto* begin = data + update.b;
-    auto* end = data + update.e;
-    if constexpr (std::is_same_v<RangeOp, EqualRange>) {
-      PERFETTO_DCHECK(bound_modifier.Is<BothBounds>());
-      DataType cmp_value;
-      if constexpr (std::is_same_v<DataType, StringPool::Id>) {
-        std::optional<StringPool::Id> id =
-            string_pool_->GetId(base::StringView(val));
-        if (!id) {
-          update.e = update.b;
-          return;
-        }
-        cmp_value = *id;
-      } else {
-        cmp_value = val;
-      }
-      const DataType* eq_start =
-          std::lower_bound(begin, end, val, GetLbComprarator<DataType>());
-      const DataType* eq_end = eq_start;
-      for (; eq_end != end; ++eq_end) {
-        if (std::not_equal_to<>()(*eq_end, cmp_value)) {
-          break;
-        }
-      }
-      update.b = static_cast<uint32_t>(eq_start - data);
-      update.e = static_cast<uint32_t>(eq_end - data);
-    } else if constexpr (std::is_same_v<RangeOp, LowerBound>) {
-      auto& res = bound_modifier.Is<BeginBound>() ? update.b : update.e;
-      res = static_cast<uint32_t>(
-          std::lower_bound(begin, end, val, GetLbComprarator<DataType>()) -
-          data);
-    } else if constexpr (std::is_same_v<RangeOp, UpperBound>) {
-      auto& res = bound_modifier.Is<BeginBound>() ? update.b : update.e;
-      res = static_cast<uint32_t>(
-          std::upper_bound(begin, end, val, GetUbComparator<DataType>()) -
-          data);
-    } else {
-      static_assert(std::is_same_v<RangeOp, EqualRange>, "Unsupported op");
-    }
-  }
-
-  template <typename DataType>
-  auto GetLbComprarator() {
-    if constexpr (std::is_same_v<DataType, StringPool::Id>) {
-      return comparators::StringComparator<Lt>{string_pool_};
-    } else {
-      return std::less<>();
-    }
-  }
-
-  template <typename DataType>
-  auto GetUbComparator() {
-    if constexpr (std::is_same_v<DataType, StringPool::Id>) {
-      return comparators::StringLessInvert{string_pool_};
-    } else {
-      return std::less<>();
-    }
-  }
-
-  PERFETTO_ALWAYS_INLINE void Uint32SetIdSortedEq(
-      const bytecode::Uint32SetIdSortedEq& bytecode) {
-    using B = bytecode::Uint32SetIdSortedEq;
-
-    const CastFilterValueResult& cast_result =
-        ReadFromRegister(bytecode.arg<B::val_register>());
-    auto& update = ReadFromRegister(bytecode.arg<B::update_register>());
-    if (!HandleInvalidCastFilterValueResult(cast_result.validity, update)) {
-      return;
-    }
-    using ValueType =
-        StorageType::VariantTypeAtIndex<Uint32, CastFilterValueResult::Value>;
-    auto val = base::unchecked_get<ValueType>(cast_result.value);
-    const auto& col = GetColumn(bytecode.arg<B::col>());
-    const auto* storage = col.storage.template unchecked_data<Uint32>();
-    const auto* start =
-        std::clamp(storage + val, storage + update.b, storage + update.e);
-
-    update.b = static_cast<uint32_t>(start - storage);
-    const auto* it = start;
-    for (; it != storage + update.e; ++it) {
-      if (*it != val) {
-        break;
-      }
-    }
-    update.e = static_cast<uint32_t>(it - storage);
-  }
-
-  PERFETTO_ALWAYS_INLINE void SpecializedStorageSmallValueEq(
-      const bytecode::SpecializedStorageSmallValueEq& bytecode) {
-    using B = bytecode::SpecializedStorageSmallValueEq;
-
-    const CastFilterValueResult& cast_result =
-        ReadFromRegister(bytecode.arg<B::val_register>());
-    auto& update = ReadFromRegister(bytecode.arg<B::update_register>());
-    if (!HandleInvalidCastFilterValueResult(cast_result.validity, update)) {
-      return;
-    }
-    using ValueType =
-        StorageType::VariantTypeAtIndex<Uint32, CastFilterValueResult::Value>;
-    auto val = base::unchecked_get<ValueType>(cast_result.value);
-    const auto& col = GetColumn(bytecode.arg<B::col>());
-    const auto& storage =
-        col.specialized_storage
-            .template unchecked_get<SpecializedStorage::SmallValueEq>();
-
-    uint32_t k =
-        val < storage.bit_vector.size() && storage.bit_vector.is_set(val)
-            ? static_cast<uint32_t>(
-                  storage.prefix_popcount[val / 64] +
-                  storage.bit_vector.count_set_bits_until_in_word(val))
-            : update.e;
-    bool in_bounds = update.b <= k && k < update.e;
-    update.b = in_bounds ? k : update.e;
-    update.e = in_bounds ? k + 1 : update.b;
-  }
-
-  template <typename T, typename Op>
-  PERFETTO_ALWAYS_INLINE void NonStringFilter(
-      const bytecode::NonStringFilterBase& nf) {
-    using B = bytecode::NonStringFilterBase;
-    const auto& value = ReadFromRegister(nf.arg<B::val_register>());
-    auto& update = ReadFromRegister(nf.arg<B::update_register>());
-    if (!HandleInvalidCastFilterValueResult(value.validity, update)) {
-      return;
-    }
-    const auto& source = ReadFromRegister(nf.arg<B::source_register>());
-    using M = StorageType::VariantTypeAtIndex<T, CastFilterValueResult::Value>;
-    if constexpr (std::is_same_v<T, Id>) {
-      update.e = IdentityFilter(
-          source.b, source.e, update.b,
-          base::unchecked_get<M>(value.value).value,
-          comparators::IntegerOrDoubleComparator<uint32_t, Op>());
-    } else if constexpr (IntegerOrDoubleType::Contains<T>()) {
-      const auto* data =
-          GetColumn(nf.arg<B::col>()).storage.template unchecked_data<T>();
-      update.e = Filter(data, source.b, source.e, update.b,
-                        base::unchecked_get<M>(value.value),
-                        comparators::IntegerOrDoubleComparator<M, Op>());
-    } else {
-      static_assert(std::is_same_v<T, Id>, "Unsupported type");
-    }
-  }
-
-  template <typename Op>
-  PERFETTO_ALWAYS_INLINE void StringFilter(
-      const bytecode::StringFilterBase& sf) {
-    using B = bytecode::StringFilterBase;
-    const auto& filter_value = ReadFromRegister(sf.arg<B::val_register>());
-    auto& update = ReadFromRegister(sf.arg<B::update_register>());
-    if (!HandleInvalidCastFilterValueResult(filter_value.validity, update)) {
-      return;
-    }
-    const char* val = base::unchecked_get<const char*>(filter_value.value);
-    const auto& source = ReadFromRegister(sf.arg<B::source_register>());
-    const StringPool::Id* ptr =
-        GetColumn(sf.arg<B::col>()).storage.template unchecked_data<String>();
-    update.e = FilterStringOp<Op>(ptr, source.b, source.e, update.b, val);
-  }
-
-  template <typename NullOp>
-  PERFETTO_ALWAYS_INLINE void NullFilter(
-      const bytecode::NullFilterBase& filter) {
-    using B = bytecode::NullFilterBase;
-    const auto& column = GetColumn(filter.arg<B::col>());
-    const auto& overlay = column.null_storage;
-    auto& update = ReadFromRegister(filter.arg<B::update_register>());
-    static constexpr bool kInvert = std::is_same_v<NullOp, IsNull>;
-    update.e = overlay.GetNullBitVector().template PackLeft<kInvert>(
-        update.b, update.e, update.b);
-  }
-
-  PERFETTO_ALWAYS_INLINE void StrideCopy(
-      const bytecode::StrideCopy& stride_copy) {
-    using B = bytecode::StrideCopy;
-    const Span<uint32_t>& source =
-        ReadFromRegister(stride_copy.arg<B::source_register>());
-    Span<uint32_t>& update =
-        ReadFromRegister(stride_copy.arg<B::update_register>());
-    uint32_t stride = stride_copy.arg<B::stride>();
-    PERFETTO_LOG("StrideCopy: source.size()=%zu, stride=%u, update.size()=%zu",
-                 source.size(), stride, update.size());
-    PERFETTO_DCHECK(source.size() * stride <= update.size());
-    if (PERFETTO_LIKELY(stride == 1)) {
-      memcpy(update.b, source.b, source.size() * sizeof(uint32_t));
-    } else {
-      uint32_t* write_ptr = update.b;
-      for (const uint32_t* it = source.b; it < source.e; ++it) {
-        *write_ptr = *it;
-        write_ptr += stride;
-      }
-      PERFETTO_DCHECK(write_ptr == update.b + source.size() * stride);
-    }
-    update.e = update.b + source.size() * stride;
-  }
-
-  PERFETTO_ALWAYS_INLINE void PrefixPopcount(
-      const bytecode::PrefixPopcount& popcount) {
-    using B = bytecode::PrefixPopcount;
-    auto dest_register = popcount.arg<B::dest_register>();
-    if (MaybeReadFromRegister<Slab<uint32_t>>(dest_register)) {
-      return;
-    }
-    const auto& overlay = GetColumn(popcount.arg<B::col>()).null_storage;
-    WriteToRegister(dest_register, overlay.GetNullBitVector().PrefixPopcount());
-  }
-
-  PERFETTO_ALWAYS_INLINE void TranslateSparseNullIndices(
-      const bytecode::TranslateSparseNullIndices& bytecode) {
-    using B = bytecode::TranslateSparseNullIndices;
-    const auto& overlay = GetColumn(bytecode.arg<B::col>()).null_storage;
-    const auto& bv = overlay.template unchecked_get<SparseNull>().bit_vector;
-
-    const auto& source = ReadFromRegister(bytecode.arg<B::source_register>());
-    auto& update = ReadFromRegister(bytecode.arg<B::update_register>());
-    PERFETTO_DCHECK(source.size() <= update.size());
-
-    const Slab<uint32_t>& popcnt =
-        ReadFromRegister(bytecode.arg<B::popcount_register>());
-    uint32_t* out = update.b;
-    for (uint32_t* it = source.b; it != source.e; ++it, ++out) {
-      uint32_t s = *it;
-      *out = static_cast<uint32_t>(popcnt[s / 64] +
-                                   bv.count_set_bits_until_in_word(s));
-    }
-    update.e = out;
-  }
-
-  PERFETTO_ALWAYS_INLINE void StrideTranslateAndCopySparseNullIndices(
-      const bytecode::StrideTranslateAndCopySparseNullIndices& bytecode) {
-    using B = bytecode::StrideTranslateAndCopySparseNullIndices;
-    const auto& overlay = GetColumn(bytecode.arg<B::col>()).null_storage;
-    const auto& bv = overlay.template unchecked_get<SparseNull>().bit_vector;
-
-    auto& update = ReadFromRegister(bytecode.arg<B::update_register>());
-    uint32_t stride = bytecode.arg<B::stride>();
-    uint32_t offset = bytecode.arg<B::offset>();
-    const Slab<uint32_t>& popcnt =
-        ReadFromRegister(bytecode.arg<B::popcount_register>());
-    for (uint32_t* it = update.b; it != update.e; it += stride) {
-      uint32_t index = *it;
-      if (bv.is_set(index)) {
-        it[offset] = static_cast<uint32_t>(
-            popcnt[index / 64] + bv.count_set_bits_until_in_word(index));
-      } else {
-        it[offset] = std::numeric_limits<uint32_t>::max();
-      }
-    }
-  }
-
-  PERFETTO_ALWAYS_INLINE void StrideCopyDenseNullIndices(
-      const bytecode::StrideCopyDenseNullIndices& bytecode) {
-    using B = bytecode::StrideCopyDenseNullIndices;
-    const auto& overlay = GetColumn(bytecode.arg<B::col>()).null_storage;
-    const auto& bv = overlay.template unchecked_get<DenseNull>().bit_vector;
-
-    auto& update = ReadFromRegister(bytecode.arg<B::update_register>());
-    uint32_t stride = bytecode.arg<B::stride>();
-    uint32_t offset = bytecode.arg<B::offset>();
-    for (uint32_t* it = update.b; it != update.e; it += stride) {
-      it[offset] = bv.is_set(*it) ? *it : std::numeric_limits<uint32_t>::max();
-    }
-  }
-
-  PERFETTO_ALWAYS_INLINE void AllocateRowLayoutBuffer(
-      const bytecode::AllocateRowLayoutBuffer& bytecode) {
-    using B = bytecode::AllocateRowLayoutBuffer;
-    uint32_t size = bytecode.arg<B::buffer_size>();
-    auto dest_reg = bytecode.arg<B::dest_buffer_register>();
-    // Return early if buffer already allocated.
-    if (MaybeReadFromRegister(dest_reg)) {
-      return;
-    }
-    WriteToRegister(dest_reg, Slab<uint8_t>::Alloc(size));
-  }
-
-  template <typename T, typename Nullability>
-  PERFETTO_ALWAYS_INLINE void CopyToRowLayout(
-      const bytecode::CopyToRowLayoutBase& bytecode) {
-    using B = bytecode::CopyToRowLayoutBase;
-
-    const auto& col = GetColumn(bytecode.arg<B::col>());
-    const auto& source =
-        ReadFromRegister(bytecode.arg<B::source_indices_register>());
-    bool invert = bytecode.arg<B::invert_copied_bits>();
-
-    auto& dest_buffer =
-        ReadFromRegister(bytecode.arg<B::dest_buffer_register>());
-    uint8_t* dest = dest_buffer.data() + bytecode.arg<B::row_layout_offset>();
-    uint32_t stride = bytecode.arg<B::row_layout_stride>();
-
-    const Slab<uint32_t>* popcount_slab = MaybeReadFromRegister<Slab<uint32_t>>(
-        bytecode.arg<B::popcount_register>());
-    const auto* data = col.storage.template unchecked_data<T>();
-
-    // GCC complains that these variables are not used in the NonNull branches.
-    [[maybe_unused]] const reg::StringIdToRankMap* rank_map_ptr =
-        MaybeReadFromRegister(bytecode.arg<B::rank_map_register>());
-    [[maybe_unused]] const auto* null_bv =
-        col.null_storage.MaybeGetNullBitVector();
-    for (uint32_t* ptr = source.b; ptr != source.e; ++ptr) {
-      uint32_t table_index = *ptr;
-      uint32_t storage_index;
-      bool is_non_null;
-      uint32_t offset;
-      if constexpr (std::is_same_v<Nullability, NonNull>) {
-        is_non_null = true;
-        storage_index = table_index;
-        offset = 0;
-      } else if constexpr (std::is_same_v<Nullability, SparseNull>) {
-        PERFETTO_DCHECK(popcount_slab);
-        is_non_null = null_bv->is_set(table_index);
-        storage_index = is_non_null
-                            ? static_cast<uint32_t>(
-                                  (*popcount_slab)[*ptr / 64] +
-                                  null_bv->count_set_bits_until_in_word(*ptr))
-                            : std::numeric_limits<uint32_t>::max();
-        uint8_t res = is_non_null ? 0xFF : 0;
-        *dest = invert ? ~res : res;
-        offset = 1;
-      } else if constexpr (std::is_same_v<Nullability, DenseNull>) {
-        is_non_null = null_bv->is_set(table_index);
-        storage_index = table_index;
-        uint8_t res = is_non_null ? 0xFF : 0;
-        *dest = invert ? ~res : res;
-        offset = 1;
-      } else {
-        static_assert(std::is_same_v<Nullability, NonNull>,
-                      "Unsupported Nullability type");
-      }
-      if constexpr (std::is_same_v<T, Id>) {
-        if (is_non_null) {
-          uint32_t res = GetComparableRowLayoutRepr(storage_index);
-          res = invert ? ~res : res;
-          memcpy(dest + offset, &res, sizeof(uint32_t));
-        } else {
-          memset(dest + offset, 0, sizeof(uint32_t));
-        }
-      } else if constexpr (std::is_same_v<T, String>) {
-        if (is_non_null) {
-          uint32_t res;
-          if (rank_map_ptr) {
-            auto* rank = (*rank_map_ptr)->Find(data[storage_index]);
-            PERFETTO_DCHECK(rank);
-            res = GetComparableRowLayoutRepr(*rank);
-          } else {
-            res = GetComparableRowLayoutRepr(data[storage_index].raw_id());
-          }
-          res = invert ? ~res : res;
-          memcpy(dest + offset, &res, sizeof(uint32_t));
-        } else {
-          memset(dest + offset, 0, sizeof(uint32_t));
-        }
-      } else {
-        if (is_non_null) {
-          auto res = GetComparableRowLayoutRepr(data[storage_index]);
-          res = invert ? ~res : res;
-          memcpy(dest + offset, &res, sizeof(res));
-        } else {
-          memset(dest + offset, 0, sizeof(decltype(*data)));
-        }
-      }
-      dest += stride;
-    }
-  }
-
-  template <typename T>
-  auto GetComparableRowLayoutRepr(T x) {
-    // The inspiration behind this function comes from:
-    // https://arrow.apache.org/blog/2022/11/07/multi-column-sorts-in-arrow-rust-part-2/
-    if constexpr (std::is_same_v<T, uint32_t>) {
-      return base::HostToBE32(x);
-    } else if constexpr (std::is_same_v<T, int32_t>) {
-      return base::HostToBE32(
-          static_cast<uint32_t>(x ^ static_cast<int32_t>(0x80000000)));
-    } else if constexpr (std::is_same_v<T, int64_t>) {
-      return base::HostToBE64(
-          static_cast<uint64_t>(x ^ static_cast<int64_t>(0x8000000000000000)));
-    } else if constexpr (std::is_same_v<T, double>) {
-      int64_t bits;
-      memcpy(&bits, &x, sizeof(double));
-      bits ^= static_cast<int64_t>(static_cast<uint64_t>(bits >> 63) >> 1);
-      return GetComparableRowLayoutRepr(bits);
-    } else {
-      static_assert(std::is_same_v<T, uint32_t>,
-                    "Unsupported type for row layout representation");
-    }
-  }
-
-  PERFETTO_ALWAYS_INLINE void Distinct(const bytecode::Distinct& bytecode) {
-    using B = bytecode::Distinct;
-    auto& indices = ReadFromRegister(bytecode.arg<B::indices_register>());
-    if (indices.empty()) {
-      return;
-    }
-
-    const auto& buffer = ReadFromRegister(bytecode.arg<B::buffer_register>());
-    uint32_t stride = bytecode.arg<B::total_row_stride>();
-    const uint8_t* row_ptr = buffer.data();
-
-    std::unordered_set<std::string_view> seen_rows;
-    seen_rows.reserve(indices.size());
-    uint32_t* write_ptr = indices.b;
-    for (const uint32_t* it = indices.b; it != indices.e; ++it) {
-      std::string_view row_view(reinterpret_cast<const char*>(row_ptr), stride);
-      *write_ptr = *it;
-      write_ptr += seen_rows.insert(row_view).second;
-      row_ptr += stride;
-    }
-    indices.e = write_ptr;
-  }
-
-  PERFETTO_ALWAYS_INLINE void LimitOffsetIndices(
-      const bytecode::LimitOffsetIndices& bytecode) {
-    using B = bytecode::LimitOffsetIndices;
-    uint32_t offset_value = bytecode.arg<B::offset_value>();
-    uint32_t limit_value = bytecode.arg<B::limit_value>();
-    auto& span = ReadFromRegister(bytecode.arg<B::update_register>());
-
-    // Apply offset
-    auto original_size = static_cast<uint32_t>(span.size());
-    uint32_t actual_offset = std::min(offset_value, original_size);
-    span.b += actual_offset;
-
-    // Apply limit
-    auto size_after_offset = static_cast<uint32_t>(span.size());
-    uint32_t actual_limit = std::min(limit_value, size_after_offset);
-    span.e = span.b + actual_limit;
-  }
-
-  PERFETTO_ALWAYS_INLINE void IndexPermutationVectorToSpan(
-      const bytecode::IndexPermutationVectorToSpan& bytecode) {
-    using B = bytecode::IndexPermutationVectorToSpan;
-    const dataframe::Index& index = indexes_[bytecode.arg<B::index>()];
-    WriteToRegister(bytecode.arg<B::write_register>(),
-                    Span<uint32_t>(index.permutation_vector()->data(),
-                                   index.permutation_vector()->data() +
-                                       index.permutation_vector()->size()));
-  }
-
-  template <typename T, typename N>
-  PERFETTO_ALWAYS_INLINE void IndexedFilterEq(
-      const bytecode::IndexedFilterEqBase& bytecode) {
-    using B = bytecode::IndexedFilterEqBase;
-    const auto& filter_value =
-        ReadFromRegister(bytecode.arg<B::filter_value_reg>());
-    auto& update = ReadFromRegister(bytecode.arg<B::update_register>());
-    if (!HandleInvalidCastFilterValueResult(filter_value.validity, update)) {
-      return;
-    }
-    using M = StorageType::VariantTypeAtIndex<T, CastFilterValueResult::Value>;
-    const auto& value = base::unchecked_get<M>(filter_value.value);
-    const Column& column = *columns_[bytecode.arg<B::col>()];
-    const auto* data = column.storage.unchecked_data<T>();
-    const Slab<uint32_t>* popcnt =
-        MaybeReadFromRegister(bytecode.arg<B::popcount_register>());
-    update.b = std::lower_bound(
-        update.b, update.e, value, [&](uint32_t index, const M& value) {
-          uint32_t storage_idx = IndexToStorageIndex<N>(index, column, popcnt);
-          if (storage_idx == std::numeric_limits<uint32_t>::max()) {
-            return true;
-          }
-          if constexpr (std::is_same_v<T, String>) {
-            return string_pool_->Get(data[storage_idx]) < value;
-          } else {
-            return data[storage_idx] < value;
-          }
-        });
-    update.e = std::upper_bound(
-        update.b, update.e, value, [&](const M& value, uint32_t index) {
-          uint32_t storage_idx = IndexToStorageIndex<N>(index, column, popcnt);
-          if (storage_idx == std::numeric_limits<uint32_t>::max()) {
-            return false;
-          }
-          if constexpr (std::is_same_v<T, String>) {
-            return value < string_pool_->Get(data[storage_idx]);
-          } else {
-            return value < data[storage_idx];
-          }
-        });
-  }
-
-  PERFETTO_ALWAYS_INLINE void CopySpanIntersectingRange(
-      const bytecode::CopySpanIntersectingRange& bytecode) {
-    using B = bytecode::CopySpanIntersectingRange;
-    const auto& source = ReadFromRegister(bytecode.arg<B::source_register>());
-    const auto& source_range =
-        ReadFromRegister(bytecode.arg<B::source_range_register>());
-    auto& update = ReadFromRegister(bytecode.arg<B::update_register>());
-    PERFETTO_DCHECK(source.size() <= update.size());
-    uint32_t* write_ptr = update.b;
-    for (const uint32_t* it = source.b; it != source.e; ++it) {
-      *write_ptr = *it;
-      write_ptr += (*it >= source_range.b && *it < source_range.e);
-    }
-    update.e = write_ptr;
-  }
-
-  PERFETTO_ALWAYS_INLINE void InitRankMap(
-      const bytecode::InitRankMap& bytecode) {
-    using B = bytecode::InitRankMap;
-
-    reg::StringIdToRankMap* rank_map =
-        MaybeReadFromRegister(bytecode.arg<B::dest_register>());
-    if (rank_map) {
-      rank_map->get()->Clear();
-    } else {
-      WriteToRegister(
-          bytecode.arg<B::dest_register>(),
-          std::make_unique<base::FlatHashMap<StringPool::Id, uint32_t>>());
-    }
-  }
-
-  PERFETTO_ALWAYS_INLINE void CollectIdIntoRankMap(
-      const bytecode::CollectIdIntoRankMap& bytecode) {
-    using B = bytecode::CollectIdIntoRankMap;
-
-    reg::StringIdToRankMap& rank_map_ptr =
-        ReadFromRegister(bytecode.arg<B::rank_map_register>());
-    PERFETTO_DCHECK(rank_map_ptr);
-    auto& rank_map = *rank_map_ptr;
-
-    const auto& column = GetColumn(bytecode.arg<B::col>());
-    PERFETTO_DCHECK(column.storage.type().template Is<String>());
-
-    const auto* data = column.storage.template unchecked_data<String>();
-    const auto& source = ReadFromRegister(bytecode.arg<B::source_register>());
-    for (const uint32_t* it = source.b; it != source.e; ++it) {
-      rank_map.Insert(data[*it], 0);
-    }
-  }
-
-  PERFETTO_ALWAYS_INLINE void FinalizeRanksInMap(
-      const bytecode::FinalizeRanksInMap& bytecode) {
-    using B = bytecode::FinalizeRanksInMap;
-
-    reg::StringIdToRankMap& rank_map_ptr =
-        ReadFromRegister(bytecode.arg<B::update_register>());
-    PERFETTO_DCHECK(rank_map_ptr && rank_map_ptr.get());
-    auto& rank_map = *rank_map_ptr;
-
-    std::vector<StringPool::Id> ids_to_sort;
-    ids_to_sort.reserve(rank_map.size());
-    for (auto it = rank_map.GetIterator(); it; ++it) {
-      ids_to_sort.push_back(it.key());
-    }
-    std::sort(ids_to_sort.begin(), ids_to_sort.end(),
-              [this](StringPool::Id a, StringPool::Id b) {
-                return string_pool_->Get(a) < string_pool_->Get(b);
-              });
-
-    for (uint32_t rank = 0; rank < ids_to_sort.size(); ++rank) {
-      auto* it = rank_map.Find(ids_to_sort[rank]);
-      PERFETTO_DCHECK(it);
-      *it = rank;
-    }
-  }
-
-  PERFETTO_ALWAYS_INLINE void SortRowLayout(
-      const bytecode::SortRowLayout& bytecode) {
-    using B = bytecode::SortRowLayout;
-
-    const auto& buffer_slab =
-        ReadFromRegister(bytecode.arg<B::buffer_register>());
-    const uint8_t* buf = buffer_slab.data();
-
-    auto& indices = ReadFromRegister(bytecode.arg<B::indices_register>());
-    auto num_indices = static_cast<size_t>(indices.e - indices.b);
-    uint32_t stride = bytecode.arg<B::total_row_stride>();
-
-    struct SortToken {
-      uint32_t index;
-      uint32_t buf_offset;
-    };
-    std::vector<SortToken> p;
-    p.reserve(num_indices);
-    for (uint32_t i = 0; i < num_indices; ++i) {
-      p.push_back({indices.b[i], i * stride});
-    }
-    // TODO(lalitm): this does *not* need to be a stable sort but we're using it
-    // right now to avoid breaking people who are implicitly relying on the
-    // stability. Once dataframe has landed and been stable for a while, we
-    // should switch away from stable_sort as std::sort is much faster and if we
-    // use a specialized algorithm like radix sort, it can be even faster still.
-    std::stable_sort(
-        p.begin(), p.end(), [buf, stride](SortToken a, SortToken b) {
-          return memcmp(buf + a.buf_offset, buf + b.buf_offset, stride) < 0;
-        });
-    for (uint32_t i = 0; i < num_indices; ++i) {
-      indices.b[i] = p[i].index;
-    }
-  }
-
-  template <typename N>
-  PERFETTO_ALWAYS_INLINE uint32_t
-  IndexToStorageIndex(uint32_t index,
-                      const Column& column,
-                      const Slab<uint32_t>* popcnt) {
-    if constexpr (std::is_same_v<N, NonNull>) {
-      base::ignore_result(popcnt);
-      return index;
-    } else if constexpr (std::is_same_v<N, SparseNull>) {
-      const auto& null_storage =
-          column.null_storage.unchecked_get<dataframe::SparseNull>();
-      const BitVector& bv = null_storage.bit_vector;
-      if (!bv.is_set(index)) {
-        // Null values are always less than non-null values.
-        return std::numeric_limits<uint32_t>::max();
-      }
-      return static_cast<uint32_t>((*popcnt)[index / 64] +
-                                   bv.count_set_bits_until_in_word(index));
-    } else if constexpr (std::is_same_v<N, DenseNull>) {
-      base::ignore_result(popcnt);
-      const auto& null_storage =
-          column.null_storage.unchecked_get<dataframe::DenseNull>();
-      return null_storage.bit_vector.is_set(index)
-                 ? index
-                 : std::numeric_limits<uint32_t>::max();
-    } else {
-      static_assert(std::is_same_v<N, NonNull>, "Unsupported type");
-    }
-  }
-
-  template <typename T, typename Op>
-  PERFETTO_ALWAYS_INLINE void FindMinMaxIndex(
-      const bytecode::FindMinMaxIndex<T, Op>& bytecode) {
-    using B = bytecode::FindMinMaxIndexBase;  // Use base for arg names
-    uint32_t col = bytecode.template arg<B::col>();
-    auto& indices =
-        ReadFromRegister(bytecode.template arg<B::update_register>());
-    if (indices.empty()) {
-      return;
-    }
-
-    const auto* data = GetColumn(col).storage.template unchecked_data<T>();
-    auto get_value = [&](uint32_t idx) {
-      if constexpr (std::is_same_v<T, Id>) {
-        base::ignore_result(data);
-        return idx;
-      } else if constexpr (std::is_same_v<T, String>) {
-        return string_pool_->Get(data[idx]);
-      } else {
-        return data[idx];
-      }
-    };
-    uint32_t best_idx = *indices.b;
-    auto best_val = get_value(best_idx);
-    for (const uint32_t* it = indices.b + 1; it != indices.e; ++it) {
-      uint32_t current_idx = *it;
-      auto current_val = get_value(current_idx);
-      bool current_is_better;
-      if constexpr (std::is_same_v<Op, MinOp>) {
-        current_is_better = current_val < best_val;
-      } else {
-        current_is_better = current_val > best_val;
-      }
-      if (current_is_better) {
-        best_idx = current_idx;
-        best_val = current_val;
-      }
-    }
-    *indices.b = best_idx;
-    indices.e = indices.b + 1;
-  }
-
-  template <typename T>
-  PERFETTO_ALWAYS_INLINE void LinearFilterEq(
-      const bytecode::LinearFilterEqBase& leq) {
-    using B = bytecode::LinearFilterEqBase;
-
-    Span<uint32_t>& span = ReadFromRegister(leq.arg<B::update_register>());
-    Range range = ReadFromRegister(leq.arg<B::source_register>());
-    PERFETTO_DCHECK(range.size() <= span.size());
-
-    const auto& res = ReadFromRegister(leq.arg<B::filter_value_reg>());
-    if (!HandleInvalidCastFilterValueResult(res.validity, range)) {
-      std::iota(span.b, span.b + range.size(), range.b);
-      span.e = span.b + range.size();
-      return;
-    }
-
-    const Column& column = GetColumn(leq.arg<B::col>());
-    const auto* data = column.storage.template unchecked_data<T>();
-
-    using Compare = std::remove_cv_t<std::remove_reference_t<decltype(*data)>>;
-    using M = StorageType::VariantTypeAtIndex<T, CastFilterValueResult::Value>;
-    const auto& value = base::unchecked_get<M>(res.value);
-    Compare to_compare;
-    if constexpr (std::is_same_v<T, String>) {
-      auto id = string_pool_->GetId(value);
-      if (!id) {
-        span.e = span.b;
-        return;
-      }
-      to_compare = *id;
-    } else {
-      to_compare = value;
-    }
-
-    // Note to future readers: this can be optimized further with explicit SIMD
-    // but the compiler does a pretty good job even without it. For context,
-    // we're talking about query changing from 2s -> 1.6s on a 12m row table.
-    uint32_t* o_write = span.b;
-    for (uint32_t i = range.b; i < range.e; ++i) {
-      if (std::equal_to<>()(data[i], to_compare)) {
-        *o_write++ = i;
-      }
-    }
-    span.e = o_write;
-  }
-
-  template <typename Op>
-  PERFETTO_ALWAYS_INLINE uint32_t* FilterStringOp(const StringPool::Id* data,
-                                                  const uint32_t* begin,
-                                                  const uint32_t* end,
-                                                  uint32_t* output,
-                                                  const char* val) {
-    if constexpr (std::is_same_v<Op, Eq>) {
-      return StringFilterEq(data, begin, end, output, val);
-    } else if constexpr (std::is_same_v<Op, Ne>) {
-      return StringFilterNe(data, begin, end, output, val);
-    } else if constexpr (std::is_same_v<Op, Glob>) {
-      return StringFilterGlob(data, begin, end, output, val);
-    } else if constexpr (std::is_same_v<Op, Regex>) {
-      return StringFilterRegex(data, begin, end, output, val);
-    } else {
-      return Filter(data, begin, end, output, NullTermStringView(val),
-                    comparators::StringComparator<Op>{string_pool_});
-    }
-  }
-
-  PERFETTO_ALWAYS_INLINE uint32_t* StringFilterEq(const StringPool::Id* data,
-                                                  const uint32_t* begin,
-                                                  const uint32_t* end,
-                                                  uint32_t* output,
-                                                  const char* val) {
-    std::optional<StringPool::Id> id =
-        string_pool_->GetId(base::StringView(val));
-    if (!id) {
-      return output;
-    }
-    static_assert(sizeof(StringPool::Id) == 4, "Id should be 4 bytes");
-    return Filter(reinterpret_cast<const uint32_t*>(data), begin, end, output,
-                  id->raw_id(), std::equal_to<>());
-  }
-
-  PERFETTO_ALWAYS_INLINE uint32_t* StringFilterNe(const StringPool::Id* data,
-                                                  const uint32_t* begin,
-                                                  const uint32_t* end,
-                                                  uint32_t* output,
-                                                  const char* val) {
-    std::optional<StringPool::Id> id =
-        string_pool_->GetId(base::StringView(val));
-    if (!id) {
-      memcpy(output, begin, size_t(end - begin));
-      return output + (end - begin);
-    }
-    static_assert(sizeof(StringPool::Id) == 4, "Id should be 4 bytes");
-    return Filter(reinterpret_cast<const uint32_t*>(data), begin, end, output,
-                  id->raw_id(), std::not_equal_to<>());
-  }
-
-  PERFETTO_ALWAYS_INLINE uint32_t* StringFilterGlob(const StringPool::Id* data,
-                                                    const uint32_t* begin,
-                                                    const uint32_t* end,
-                                                    uint32_t* output,
-                                                    const char* val) {
-    auto matcher = util::GlobMatcher::FromPattern(val);
-    // If glob pattern doesn't involve any special characters, the function
-    // called should be equality.
-    if (matcher.IsEquality()) {
-      return StringFilterEq(data, begin, end, output, val);
-    }
-    // For very big string pools (or small ranges) or pools with large
-    // strings run a standard glob function.
-    if (size_t(end - begin) < string_pool_->size() ||
-        string_pool_->HasLargeString()) {
-      return Filter(data, begin, end, output, matcher,
-                    comparators::Glob{string_pool_});
-    }
-    // TODO(lalitm): the BitVector can be placed in a register removing to
-    // need to allocate every time.
-    auto matches =
-        BitVector::CreateWithSize(string_pool_->MaxSmallStringId().raw_id());
-    PERFETTO_DCHECK(!string_pool_->HasLargeString());
-    for (auto it = string_pool_->CreateSmallStringIterator(); it; ++it) {
-      auto id = it.StringId();
-      matches.change_assume_unset(id.raw_id(),
-                                  matcher.Matches(string_pool_->Get(id)));
-    }
-    return Filter(data, begin, end, output, matches,
-                  comparators::GlobFullStringPool{});
-  }
-
-  PERFETTO_ALWAYS_INLINE uint32_t* StringFilterRegex(const StringPool::Id* data,
-                                                     const uint32_t* begin,
-                                                     const uint32_t* end,
-                                                     uint32_t* output,
-                                                     const char* val) {
-    auto regex = regex::Regex::Create(val);
-    if (!regex.ok()) {
-      return output;
-    }
-    return Filter(data, begin, end, output, regex.value(),
-                  comparators::Regex{string_pool_});
-  }
-
-  // Filters an existing index buffer in-place, based on data comparisons
-  // performed using a separate set of source indices.
-  //
-  // This function iterates synchronously through two sets of indices:
-  // 1. Source Indices: Provided by [begin, end), pointed to by `it`. These
-  //    indices are used *only* to look up data values (`data[*it]`).
-  // 2. Destination/Update Indices: Starting at `o_start`, pointed to by
-  //    `o_read` (for reading the original index) and `o_write` (for writing
-  //    (for reading the original index) and `o_write` (for writing kept
-  //    indices). This buffer is modified *in-place*.
-  //
-  // For each step `i`:
-  //   - It retrieves the data value using the i-th source index:
-  //   `data[begin[i]]`.
-  //   - It compares this data value against the provided `value`.
-  //   - It reads the i-th *original* index from the destination buffer:
-  //   `o_read[i]`.
-  //   - If the comparison is true, it copies the original index `o_read[i]`
-  //     to the current write position `*o_write` and advances `o_write`.
-  //
-  // The result is that the destination buffer `[o_start, returned_pointer)`
-  // contains the subset of its *original* indices for which the comparison
-  // (using the corresponding source index for data lookup) was true.
-  //
-  // Use Case Example (SparseNull Filter):
-  //   - `[begin, end)` holds translated storage indices (for correct data
-  //     lookup).
-  //   - `o_start` points to the buffer holding original table indices (that
-  //     was have already been filtered by `NullFilter<IsNotNull>`).
-  //   - This function further filters the original table indices in
-  //   `o_start`
-  //     based on data comparisons using the translated indices.
-  //
-  // Args:
-  //   data: Pointer to the start of the column's data storage.
-  //   begin: Pointer to the first index in the source span (for data
-  //   lookup). end: Pointer one past the last index in the source span.
-  //   o_start: Pointer to the destination/update buffer (filtered
-  //   in-place). value: The value to compare data against. comparator:
-  //   Functor implementing the comparison logic.
-  //
-  // Returns:
-  //   A pointer one past the last index written to the destination buffer.
-  template <typename Comparator, typename ValueType, typename DataType>
-  [[nodiscard]] PERFETTO_ALWAYS_INLINE static uint32_t* Filter(
-      const DataType* data,
-      const uint32_t* begin,
-      const uint32_t* end,
-      uint32_t* o_start,
-      const ValueType& value,
-      const Comparator& comparator) {
-    const uint32_t* o_read = o_start;
-    uint32_t* o_write = o_start;
-    for (const uint32_t* it = begin; it != end; ++it, ++o_read) {
-      // The choice of a branchy implemntation is intentional: this seems faster
-      // than trying to do something branchless, likely because the compiler is
-      // helping us with branch prediction.
-      if (comparator(data[*it], value)) {
-        *o_write++ = *o_read;
-      }
-    }
-    return o_write;
-  }
-
-  // Similar to Filter but operates directly on the identity values
-  // (indices) rather than dereferencing through a data array.
-  template <typename Comparator, typename ValueType>
-  [[nodiscard]] PERFETTO_ALWAYS_INLINE static uint32_t* IdentityFilter(
-      const uint32_t* begin,
-      const uint32_t* end,
-      uint32_t* o_start,
-      const ValueType& value,
-      Comparator comparator) {
-    const uint32_t* o_read = o_start;
-    uint32_t* o_write = o_start;
-    for (const uint32_t* it = begin; it != end; ++it, ++o_read) {
-      // The choice of a branchy implemntation is intentional: this seems faster
-      // than trying to do something branchless, likely because the compiler is
-      // helping us with branch prediction.
-      if (comparator(*it, value)) {
-        *o_write++ = *o_read;
-      }
-    }
-    return o_write;
-  }
-
-  // Attempts to cast a filter value to a numeric type, dispatching to the
-  // appropriate type-specific conversion function.
-  template <typename T>
-  [[nodiscard]] PERFETTO_ALWAYS_INLINE static CastFilterValueResult::Validity
-  CastFilterValueToIntegerOrDouble(
-      FilterValueHandle handle,
-      typename FilterValueFetcherImpl::Type filter_value_type,
-      FilterValueFetcherImpl* fetcher,
-      NonStringOp op,
-      T& out) {
-    if constexpr (std::is_same_v<T, double>) {
-      return CastFilterValueToDouble(handle, filter_value_type, fetcher, op,
-                                     out);
-    } else if constexpr (std::is_integral_v<T>) {
-      return CastFilterValueToInteger<T>(handle, filter_value_type, fetcher, op,
-                                         out);
-    } else {
-      static_assert(std::is_same_v<T, double>, "Unsupported type");
-    }
-  }
-
-  // Attempts to cast a filter value to an integer type, handling various
-  // edge cases such as out-of-range values and non-integer inputs.
-  template <typename T>
-  [[nodiscard]] PERFETTO_ALWAYS_INLINE static CastFilterValueResult::Validity
-  CastFilterValueToInteger(
-      FilterValueHandle handle,
-      typename FilterValueFetcherImpl::Type filter_value_type,
-      FilterValueFetcherImpl* fetcher,
-      NonStringOp op,
-      T& out) {
-    static_assert(std::is_integral_v<T>, "Unsupported type");
-
-    if (PERFETTO_LIKELY(filter_value_type == FilterValueFetcherImpl::kInt64)) {
-      int64_t res = fetcher->GetInt64Value(handle.index);
-      bool is_small = res < std::numeric_limits<T>::min();
-      bool is_big = res > std::numeric_limits<T>::max();
-      if (PERFETTO_UNLIKELY(is_small || is_big)) {
-        switch (op.index()) {
-          case NonStringOp::GetTypeIndex<Lt>():
-          case NonStringOp::GetTypeIndex<Le>():
-            if (is_small) {
-              return CastFilterValueResult::kNoneMatch;
-            }
-            break;
-          case NonStringOp::GetTypeIndex<Gt>():
-          case NonStringOp::GetTypeIndex<Ge>():
-            if (is_big) {
-              return CastFilterValueResult::kNoneMatch;
-            }
-            break;
-          case NonStringOp::GetTypeIndex<Eq>():
-            return CastFilterValueResult::kNoneMatch;
-          case NonStringOp::GetTypeIndex<Ne>():
-            // Do nothing.
-            break;
-          default:
-            PERFETTO_FATAL("Invalid numeric filter op");
-        }
-        return CastFilterValueResult::kAllMatch;
-      }
-      out = static_cast<T>(res);
-      return CastFilterValueResult::kValid;
-    }
-    if (PERFETTO_LIKELY(filter_value_type == FilterValueFetcherImpl::kDouble)) {
-      double d = fetcher->GetDoubleValue(handle.index);
-
-      // We use the constants directly instead of using numeric_limits for
-      // int64_t as the casts introduces rounding in the doubles as a double
-      // cannot exactly represent int64::max().
-      constexpr double kMin =
-          std::is_same_v<T, int64_t>
-              ? -9223372036854775808.0
-              : static_cast<double>(std::numeric_limits<T>::min());
-      constexpr double kMax =
-          std::is_same_v<T, int64_t>
-              ? 9223372036854775808.0
-              : static_cast<double>(std::numeric_limits<T>::max());
-
-      // NaNs always compare false to any value (including other NaNs),
-      // regardless of the operator.
-      if (PERFETTO_UNLIKELY(std::isnan(d))) {
-        return CastFilterValueResult::kNoneMatch;
-      }
-
-      // The greater than or equal is intentional to account for the fact
-      // that twos-complement integers are not symmetric around zero (i.e.
-      // -9223372036854775808 can be represented but 9223372036854775808
-      // cannot).
-      bool is_big = d >= kMax;
-      bool is_small = d < kMin;
-      if (PERFETTO_LIKELY(d == trunc(d) && !is_small && !is_big)) {
-        out = static_cast<T>(d);
-        return CastFilterValueResult::kValid;
-      }
-      switch (op.index()) {
-        case NonStringOp::GetTypeIndex<Lt>():
-          return CastDoubleToIntHelper<T, std::ceil>(is_small, is_big, d, out);
-        case NonStringOp::GetTypeIndex<Le>():
-          return CastDoubleToIntHelper<T, std::floor>(is_small, is_big, d, out);
-        case NonStringOp::GetTypeIndex<Gt>():
-          return CastDoubleToIntHelper<T, std::floor>(is_big, is_small, d, out);
-        case NonStringOp::GetTypeIndex<Ge>():
-          return CastDoubleToIntHelper<T, std::ceil>(is_big, is_small, d, out);
-        case NonStringOp::GetTypeIndex<Eq>():
-          return CastFilterValueResult::kNoneMatch;
-        case NonStringOp::GetTypeIndex<Ne>():
-          // Do nothing.
-          return CastFilterValueResult::kAllMatch;
-        default:
-          PERFETTO_FATAL("Invalid numeric filter op");
-      }
-    }
-    return CastStringOrNullFilterValueToIntegerOrDouble(filter_value_type, op);
-  }
-
-  // Attempts to cast a filter value to a double, handling integer inputs
-  // and various edge cases.
-  [[nodiscard]] PERFETTO_ALWAYS_INLINE static CastFilterValueResult::Validity
-  CastFilterValueToDouble(
-      FilterValueHandle filter_value_handle,
-      typename FilterValueFetcherImpl::Type filter_value_type,
-      FilterValueFetcherImpl* fetcher,
-      NonStringOp op,
-      double& out) {
-    if (PERFETTO_LIKELY(filter_value_type == FilterValueFetcherImpl::kDouble)) {
-      out = fetcher->GetDoubleValue(filter_value_handle.index);
-      return CastFilterValueResult::kValid;
-    }
-    if (PERFETTO_LIKELY(filter_value_type == FilterValueFetcherImpl::kInt64)) {
-      int64_t i = fetcher->GetInt64Value(filter_value_handle.index);
-      auto iad = static_cast<double>(i);
-      auto iad_int = static_cast<int64_t>(iad);
-
-      // If the integer value can be converted to a double while preserving
-      // the exact integer value, then we can use the double value for
-      // comparison.
-      if (PERFETTO_LIKELY(i == iad_int)) {
-        out = iad;
-        return CastFilterValueResult::kValid;
-      }
-
-      // This can happen in cases where we round `i` up above
-      // numeric_limits::max(). In that case, still consider the double
-      // larger.
-      bool overflow_positive_to_negative = i > 0 && iad_int < 0;
-      bool iad_greater_than_i = iad_int > i || overflow_positive_to_negative;
-      bool iad_less_than_i = iad_int < i && !overflow_positive_to_negative;
-      switch (op.index()) {
-        case NonStringOp::GetTypeIndex<Lt>():
-          out = iad_greater_than_i
-                    ? iad
-                    : std::nextafter(iad,
-                                     std::numeric_limits<double>::infinity());
-          return CastFilterValueResult::kValid;
-        case NonStringOp::GetTypeIndex<Le>():
-          out = iad_less_than_i
-                    ? iad
-                    : std::nextafter(iad,
-                                     -std::numeric_limits<double>::infinity());
-          return CastFilterValueResult::kValid;
-        case NonStringOp::GetTypeIndex<Gt>():
-          out = iad_less_than_i
-                    ? iad
-                    : std::nextafter(iad,
-                                     -std::numeric_limits<double>::infinity());
-          return CastFilterValueResult::kValid;
-        case NonStringOp::GetTypeIndex<Ge>():
-          out = iad_greater_than_i
-                    ? iad
-                    : std::nextafter(iad,
-                                     std::numeric_limits<double>::infinity());
-          return CastFilterValueResult::kValid;
-        case NonStringOp::GetTypeIndex<Eq>():
-          return CastFilterValueResult::kNoneMatch;
-        case NonStringOp::GetTypeIndex<Ne>():
-          // Do nothing.
-          return CastFilterValueResult::kAllMatch;
-        default:
-          PERFETTO_FATAL("Invalid numeric filter op");
-      }
-    }
-    return CastStringOrNullFilterValueToIntegerOrDouble(filter_value_type, op);
-  }
-
-  // Converts a double to an integer type using the specified function
-  // (e.g., trunc, floor). Used as a helper for various casting operations.
-  template <typename T, double (*fn)(double)>
-  PERFETTO_ALWAYS_INLINE static CastFilterValueResult::Validity
-  CastDoubleToIntHelper(bool no_data, bool all_data, double d, T& out) {
-    if (no_data) {
-      return CastFilterValueResult::kNoneMatch;
-    }
-    if (all_data) {
-      return CastFilterValueResult::kAllMatch;
-    }
-    out = static_cast<T>(fn(d));
-    return CastFilterValueResult::kValid;
-  }
-
-  // Handles conversion of strings or nulls to integer or double types for
-  // filtering operations.
-  PERFETTO_ALWAYS_INLINE static CastFilterValueResult::Validity
-  CastStringOrNullFilterValueToIntegerOrDouble(
-      typename FilterValueFetcherImpl::Type filter_value_type,
-      NonStringOp op) {
-    if (filter_value_type == FilterValueFetcherImpl::kString) {
-      if (op.index() == NonStringOp::GetTypeIndex<Eq>() ||
-          op.index() == NonStringOp::GetTypeIndex<Ge>() ||
-          op.index() == NonStringOp::GetTypeIndex<Gt>()) {
-        return CastFilterValueResult::kNoneMatch;
-      }
-      PERFETTO_DCHECK(op.index() == NonStringOp::GetTypeIndex<Ne>() ||
-                      op.index() == NonStringOp::GetTypeIndex<Le>() ||
-                      op.index() == NonStringOp::GetTypeIndex<Lt>());
-      return CastFilterValueResult::kAllMatch;
-    }
-
-    PERFETTO_DCHECK(filter_value_type == FilterValueFetcherImpl::kNull);
-
-    // Nulls always compare false to any value (including other nulls),
-    // regardless of the operator.
-    return CastFilterValueResult::kNoneMatch;
-  }
-
-  PERFETTO_ALWAYS_INLINE static CastFilterValueResult::Validity
-  CastFilterValueToString(
-      FilterValueHandle handle,
-      typename FilterValueFetcherImpl::Type filter_value_type,
-      FilterValueFetcherImpl* fetcher,
-      const StringOp& op,
-      const char*& out) {
-    if (PERFETTO_LIKELY(filter_value_type ==
-                        FilterValueFetcherImpl ::kString)) {
-      out = fetcher->GetStringValue(handle.index);
-      return CastFilterValueResult::kValid;
-    }
-    if (PERFETTO_LIKELY(filter_value_type == FilterValueFetcherImpl ::kNull)) {
-      // Nulls always compare false to any value (including other nulls),
-      // regardless of the operator.
-      return CastFilterValueResult::kNoneMatch;
-    }
-    if (PERFETTO_LIKELY(filter_value_type == FilterValueFetcherImpl ::kInt64 ||
-                        filter_value_type ==
-                            FilterValueFetcherImpl ::kDouble)) {
-      switch (op.index()) {
-        case Op::GetTypeIndex<Ge>():
-        case Op::GetTypeIndex<Gt>():
-        case Op::GetTypeIndex<Ne>():
-          return CastFilterValueResult::kAllMatch;
-        case Op::GetTypeIndex<Eq>():
-        case Op::GetTypeIndex<Le>():
-        case Op::GetTypeIndex<Lt>():
-        case Op::GetTypeIndex<Glob>():
-        case Op::GetTypeIndex<Regex>():
-          return CastFilterValueResult::kNoneMatch;
-        default:
-          PERFETTO_FATAL("Invalid string filter op");
-      }
-    }
-    PERFETTO_FATAL("Invalid filter spec value");
-  }
-
-  // Access a register for reading/writing with type safety through the
-  // handle.
-  template <typename T>
-  PERFETTO_ALWAYS_INLINE T& ReadFromRegister(reg::RwHandle<T> r) {
-    return base::unchecked_get<T>(registers_[r.index]);
-  }
-
-  // Access a register for reading only with type safety through the handle.
-  template <typename T>
-  PERFETTO_ALWAYS_INLINE const T& ReadFromRegister(reg::ReadHandle<T> r) const {
-    return base::unchecked_get<T>(registers_[r.index]);
-  }
-
-  // Conditionally access a register if it contains the expected type.
-  // Returns nullptr if the register holds a different type.
-  template <typename T>
-  PERFETTO_ALWAYS_INLINE const T* MaybeReadFromRegister(
-      reg::ReadHandle<T> reg) {
-    if (reg.index != std::numeric_limits<uint32_t>::max() &&
-        std::holds_alternative<T>(registers_[reg.index])) {
-      return &base::unchecked_get<T>(registers_[reg.index]);
-    }
-    return nullptr;
-  }
-
-  // Conditionally access a register if it contains the expected type.
-  // Returns nullptr if the register holds a different type.
-  template <typename T>
-  PERFETTO_ALWAYS_INLINE T* MaybeReadFromRegister(reg::WriteHandle<T> reg) {
-    if (reg.index != std::numeric_limits<uint32_t>::max() &&
-        std::holds_alternative<T>(registers_[reg.index])) {
-      return &base::unchecked_get<T>(registers_[reg.index]);
-    }
-    return nullptr;
-  }
-
-  // Writes a value to the specified register, handling type safety through
-  // the handle.
-  template <typename T>
-  PERFETTO_ALWAYS_INLINE void WriteToRegister(reg::WriteHandle<T> r, T value) {
-    registers_[r.index] = std::move(value);
-  }
-
-  const Column& GetColumn(uint32_t idx) { return *columns_[idx]; }
-
-  // The sequence of bytecode instructions to execute
-  BytecodeVector bytecode_;
-  // Register file holding intermediate values
-  base::SmallVector<reg::Value, 16> registers_;
-
-  // Pointer to the source for filter values.
-  FilterValueFetcherImpl* filter_value_fetcher_;
-  // Pointer to the columns being processed
-  const Column* const* columns_;
-  // Pointer to the indexes
-  const dataframe::Index* indexes_;
-  // Pointer to the string pool (for string operations)
-  const StringPool* string_pool_;
-=======
   InterpreterState state_;
->>>>>>> dfa60c2c
 };
 
 }  // namespace perfetto::trace_processor::dataframe::impl::bytecode
