--- conflicted
+++ resolved
@@ -204,16 +204,7 @@
     } else {
       static_assert(std::is_same_v<T, Id>, "Unsupported type");
     }
-<<<<<<< HEAD
-    WriteReg(f.arg<B::write_register>(), result);
-=======
-    CastFilterValueResult result;
-    result.validity = validity;
-    if (validity == CastFilterValueResult::kValid) {
-      result.value = out;
-    }
     WriteRegister(f.arg<B::write_register>(), result);
->>>>>>> 4b54aa1a
   }
 
   // Applies a filter operation to a sorted range based on the provided value.
