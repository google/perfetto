--- conflicted
+++ resolved
@@ -630,7 +630,6 @@
         uint8_t res = is_non_null ? 0xFF : 0;
         *dest = invert ? ~res : res;
         offset = 1;
-<<<<<<< HEAD
       } else {
         static_assert(std::is_same_v<Nullability, NonNull>,
                       "Unsupported Nullability type");
@@ -667,44 +666,6 @@
           memset(dest + offset, 0, sizeof(decltype(*data)));
         }
       }
-=======
-      } else {
-        static_assert(std::is_same_v<Nullability, NonNull>,
-                      "Unsupported Nullability type");
-      }
-      if constexpr (std::is_same_v<T, Id>) {
-        if (is_non_null) {
-          uint32_t res = GetComparableRowLayoutRepr(storage_index);
-          res = invert ? ~res : res;
-          memcpy(dest + offset, &res, sizeof(uint32_t));
-        } else {
-          memset(dest + offset, 0, sizeof(uint32_t));
-        }
-      } else if constexpr (std::is_same_v<T, String>) {
-        if (is_non_null) {
-          uint32_t res;
-          if (rank_map_ptr) {
-            auto* rank = (*rank_map_ptr)->Find(data[storage_index]);
-            PERFETTO_DCHECK(rank);
-            res = GetComparableRowLayoutRepr(*rank);
-          } else {
-            res = GetComparableRowLayoutRepr(data[storage_index].raw_id());
-          }
-          res = invert ? ~res : res;
-          memcpy(dest + offset, &res, sizeof(uint32_t));
-        } else {
-          memset(dest + offset, 0, sizeof(uint32_t));
-        }
-      } else {
-        if (is_non_null) {
-          auto res = GetComparableRowLayoutRepr(data[storage_index]);
-          res = invert ? ~res : res;
-          memcpy(dest + offset, &res, sizeof(res));
-        } else {
-          memset(dest + offset, 0, sizeof(decltype(*data)));
-        }
-      }
->>>>>>> ce6751b7
       dest += stride;
     }
   }
@@ -922,23 +883,15 @@
     for (uint32_t i = 0; i < num_indices; ++i) {
       p.push_back({indices.b[i], i * stride});
     }
-<<<<<<< HEAD
-
-=======
     // TODO(lalitm): this does *not* need to be a stable sort but we're using it
     // right now to avoid breaking people who are implicitly relying on the
     // stability. Once dataframe has landed and been stable for a while, we
     // should switch away from stable_sort as std::sort is much faster and if we
     // use a specialized algorithm like radix sort, it can be even faster still.
->>>>>>> ce6751b7
     std::stable_sort(
         p.begin(), p.end(), [buf, stride](SortToken a, SortToken b) {
           return memcmp(buf + a.buf_offset, buf + b.buf_offset, stride) < 0;
         });
-<<<<<<< HEAD
-
-=======
->>>>>>> ce6751b7
     for (uint32_t i = 0; i < num_indices; ++i) {
       indices.b[i] = p[i].index;
     }
