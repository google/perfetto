/*
 * Copyright (C) 2025 The Android Open Source Project
 *
 * Licensed under the Apache License, Version 2.0 (the "License");
 * you may not use this file except in compliance with the License.
 * You may obtain a copy of the License at
 *
 *      http://www.apache.org/licenses/LICENSE-2.0
 *
 * Unless required by applicable law or agreed to in writing, software
 * distributed under the License is distributed on an "AS IS" BASIS,
 * WITHOUT WARRANTIES OR CONDITIONS OF ANY KIND, either express or implied.
 * See the License for the specific language governing permissions and
 * limitations under the License.
 */

#ifndef SRC_TRACE_PROCESSOR_DATAFRAME_IMPL_BYTECODE_INTERPRETER_H_
#define SRC_TRACE_PROCESSOR_DATAFRAME_IMPL_BYTECODE_INTERPRETER_H_

#include <array>
#include <cmath>
#include <cstddef>
#include <cstdint>
#include <functional>
#include <limits>
#include <numeric>
#include <type_traits>
#include <utility>
#include <variant>

#include "perfetto/base/compiler.h"
#include "perfetto/base/logging.h"
#include "perfetto/public/compiler.h"
#include "src/trace_processor/containers/string_pool.h"
#include "src/trace_processor/dataframe/impl/bytecode_core.h"
#include "src/trace_processor/dataframe/impl/bytecode_instructions.h"
#include "src/trace_processor/dataframe/impl/bytecode_registers.h"
#include "src/trace_processor/dataframe/impl/slab.h"
#include "src/trace_processor/dataframe/impl/types.h"
#include "src/trace_processor/dataframe/specs.h"
#include "src/trace_processor/dataframe/value_fetcher.h"

namespace perfetto::trace_processor::dataframe::impl::bytecode {

// Returns an appropriate comparator functor for the given numeric type and
// operation. Currently only supports equality comparison.
template <typename T, typename Op>
auto NumericComparator() {
  if constexpr (std::is_same_v<Op, Eq>) {
    return std::equal_to<T>();
  } else {
    static_assert(std::is_same_v<Op, Eq>, "Unsupported op");
  }
}

// Handles invalid cast filter value results for filtering operations.
// If the cast result is invalid, updates the range or span accordingly.
//
// Returns true if the result is valid, false otherwise.
template <typename T>
PERFETTO_ALWAYS_INLINE bool HandleInvalidCastFilterValueResult(
    const CastFilterValueResult& value,
    T& update) {
  static_assert(std::is_same_v<T, Range> || std::is_same_v<T, Span<uint32_t>>);
  if (PERFETTO_UNLIKELY(value.validity != CastFilterValueResult::kValid)) {
    if (value.validity == CastFilterValueResult::kNoneMatch) {
      update.e = update.b;
    }
    return false;
  }
  return true;
}

// The Interpreter class implements a virtual machine that executes bytecode
// instructions for dataframe query operations. It maintains an internal
// register state, processes sequences of bytecode operations, and applies
// filter and transformation operations to data columns. The interpreter is
// designed for high-performance data filtering and manipulation, with
// specialized handling for different data types and comparison operations.
template <typename FVF>
class Interpreter {
 public:
  static_assert(std::is_base_of_v<ValueFetcher, FVF>,
                "FVF must be a subclass of ValueFetcher");

  Interpreter(BytecodeVector bytecode,
              const Column* columns,
              const StringPool* spool)
      : bytecode_(std::move(bytecode)), columns_(columns), spool_(spool) {
    base::ignore_result(spool_);
  }

  // Not movable because it's a very large object and the move cost would be
  // high. Prefer constructing in place.
  Interpreter(Interpreter&&) = delete;
  Interpreter& operator=(Interpreter&&) = delete;

#define PERFETTO_DATAFRAME_BYTECODE_CASE_FN(...)                            \
  case base::variant_index<bytecode::BytecodeVariant,                       \
                           bytecode::__VA_ARGS__>(): {                      \
    this->__VA_ARGS__(static_cast<const bytecode::__VA_ARGS__&>(bytecode)); \
    break;                                                                  \
  }

<<<<<<< HEAD
  // Executes the bytecode sequence and returns the result stored in the
  // specified output register. Processes each bytecode instruction in sequence,
  // dispatching to the appropriate handler.
  PERFETTO_ALWAYS_INLINE void Execute(FVF& fvf) {
    fvf_ = &fvf;
=======
  // Executes the bytecode sequence, processing each bytecode instruction in
  // turn, and dispatching to the appropriate function in this class.
  void Execute() {
>>>>>>> b6991c4f
    for (const auto& bytecode : bytecode_) {
      switch (bytecode.option) {
        PERFETTO_DATAFRAME_BYTECODE_LIST(PERFETTO_DATAFRAME_BYTECODE_CASE_FN)
        default:
          PERFETTO_ASSUME(false);
      }
    }
    fvf_ = nullptr;
  }

  // Returns the value of the specified register if it contains the expected
  // type. Returns nullptr if the register holds a different type or is empty.
  template <typename T>
  PERFETTO_ALWAYS_INLINE const T* GetRegisterValue(reg::ReadHandle<T> reg) {
    if (std::holds_alternative<T>(registers_[reg.index])) {
      return &base::unchecked_get<T>(registers_[reg.index]);
    }
    return nullptr;
  }

  // Sets the value of the specified register for testing purposes.
  //
  // Makes it easier to test certain bytecode instructions which depend on
  // the preexisting value of a register.
  template <typename T>
  void SetRegisterValueForTesting(reg::WriteHandle<T> reg, T value) {
    WriteToRegister(reg, std::move(value));
  }

  const Column* columns() const { return columns_; }

 private:
  PERFETTO_ALWAYS_INLINE void InitRange(const bytecode::InitRange& init) {
    using B = bytecode::InitRange;
    WriteToRegister(init.arg<B::dest_register>(),
                    Range{0, init.arg<B::size>()});
  }

  PERFETTO_ALWAYS_INLINE void AllocateIndices(
      const bytecode::AllocateIndices& ai) {
    using B = bytecode::AllocateIndices;

    if (auto* exist_slab =
            MaybeReadFromRegister(ai.arg<B::dest_slab_register>())) {
      // Ensure that the slab is the same size as the requested size.
      PERFETTO_DCHECK(exist_slab->size() == ai.arg<B::size>());

      // Update the span to point to the pre-allocated slab.
      WriteToRegister(ai.arg<B::dest_span_register>(),
                      Span<uint32_t>{exist_slab->begin(), exist_slab->end()});
    } else {
      auto slab = Slab<uint32_t>::Alloc(ai.arg<B::size>());
      Span<uint32_t> span{slab.begin(), slab.end()};
      WriteToRegister(ai.arg<B::dest_slab_register>(), std::move(slab));
      WriteToRegister(ai.arg<B::dest_span_register>(), span);
    }
  }

  // Fills a SlabSegment with sequential values starting from source.begin().
  PERFETTO_ALWAYS_INLINE void Iota(const bytecode::Iota& r) {
    using B = bytecode::Iota;
    const auto& source = ReadFromRegister(r.arg<B::source_register>());

    auto& update = ReadFromRegister(r.arg<B::update_register>());
    PERFETTO_DCHECK(source.size() <= update.size());
    auto* end = update.b + source.size();
    std::iota(update.b, end, source.b);
    update.e = end;
  }

  // Attempts to cast a filter value to the specified type and stores the
  // result. Currently only supports casting to Id type.
  template <typename T>
  PERFETTO_ALWAYS_INLINE void CastFilterValue(
      const bytecode::CastFilterValueBase& f) {
    using B = bytecode::CastFilterValueBase;
    FilterValueHandle h = f.arg<B::fval_handle>();
    auto filter_value_type = fvf_->ValueType(h.index);

    using M = std::variant_alternative_t<ColumnType::GetTypeIndex<T>(),
                                         CastFilterValueResult::Value>;
    CastFilterValueResult::Validity validity;
    M out;
    if constexpr (std::is_same_v<T, Id>) {
      uint32_t val;
      validity = CastFilterValueToInteger(h, filter_value_type, fvf_,
                                          f.arg<B::op>(), val);
      out = CastFilterValueResult::Id{val};
    } else {
      static_assert(std::is_same_v<T, Id>, "Unsupported type");
    }
    CastFilterValueResult result;
    result.validity = validity;
    if (validity == CastFilterValueResult::kValid) {
      result.value = out;
    }
    WriteToRegister(f.arg<B::write_register>(), result);
  }

  // Applies a filter operation to a sorted range based on the provided value.
  // Currently only supports EqualRange operation on Id type.
  template <typename T, typename RangeOp>
  PERFETTO_ALWAYS_INLINE void SortedFilter(
      const bytecode::SortedFilterBase& f) {
    using B = bytecode::SortedFilterBase;

    const auto& value = ReadFromRegister(f.arg<B::val_register>());
    auto& update = ReadFromRegister(f.arg<B::update_register>());
    if (!HandleInvalidCastFilterValueResult(value, update)) {
      return;
    }
    using M = ColumnType::VariantTypeAtIndex<T, CastFilterValueResult::Value>;
    M val = base::unchecked_get<M>(value.value);
    if constexpr (std::is_same_v<T, Id>) {
      uint32_t inner_val = val.value;
      if constexpr (std::is_same_v<RangeOp, EqualRange>) {
        bool in_bounds = inner_val >= update.b && inner_val < update.e;
        update.b = inner_val;
        update.e = inner_val + in_bounds;
      } else {
        static_assert(std::is_same_v<RangeOp, EqualRange>, "Unsupported op");
      }
    } else {
      static_assert(std::is_same_v<T, Id>, "Unsupported type");
    }
  }

  // Applies a non-string filter operation to a range of values.
  // Currently only supports equality filtering on Id type.
  template <typename T, typename Op>
  PERFETTO_ALWAYS_INLINE void NonStringFilter(
      const bytecode::NonStringFilterBase& nf) {
    using B = bytecode::NonStringFilter<T, Op>;
    const CastFilterValueResult& value =
        ReadFromRegister(nf.arg<B::val_register>());
    auto& update = ReadFromRegister(nf.arg<B::update_register>());
    if (!HandleInvalidCastFilterValueResult(value, update)) {
      return;
    }
    const auto& source = ReadFromRegister(nf.arg<B::source_register>());
    using M = ColumnType::VariantTypeAtIndex<T, CastFilterValueResult::Value>;
    if constexpr (std::is_same_v<T, Id>) {
      update.e = IdentityFilter(source.b, source.e, update.b,
                                base::unchecked_get<M>(value.value).value,
                                NumericComparator<uint32_t, Op>());
    }
  }

  // Copies values from source to update with a specified stride.
  PERFETTO_ALWAYS_INLINE void StrideCopy(const bytecode::StrideCopy& sc) {
    using B = bytecode::StrideCopy;
    const auto& source = ReadFromRegister(sc.arg<B::source_register>());
    auto& update = ReadFromRegister(sc.arg<B::update_register>());
    uint32_t stride = sc.arg<B::stride>();
    PERFETTO_DCHECK(source.size() * stride <= update.size());
    uint32_t* write_ptr = update.b;
    for (const uint32_t* it = source.b; it < source.e; ++it) {
      *write_ptr = *it;
      write_ptr += stride;
    }
    PERFETTO_DCHECK(write_ptr == update.b + source.size() * stride);
    update.e = write_ptr;
  }

  // Filters data based on a comparison with a specific value.
  // Only copies values that match the comparison condition.
  template <typename Comparator, typename V, typename I>
  [[nodiscard]] PERFETTO_ALWAYS_INLINE static uint32_t* Filter(
      const I* data,
      const uint32_t* begin,
      const uint32_t* end,
      uint32_t* o_start,
      const V& value,
      const Comparator& comparator) {
    uint32_t* o_read = o_start;
    uint32_t* o_write = o_start;
    for (const uint32_t* it = begin; it != end; ++it, ++o_read) {
      *o_write = *o_read;
      o_write += comparator(data[*it], value);
    }
    return o_write;
  }

  // Similar to Filter but operates directly on the identity values (indices)
  // rather than dereferencing through a data array.
  template <typename Comparator>
  [[nodiscard]] PERFETTO_ALWAYS_INLINE static uint32_t* IdentityFilter(
      const uint32_t* begin,
      const uint32_t* end,
      uint32_t* o_start,
      uint32_t value,
      Comparator comparator) {
    uint32_t* o_read = o_start;
    uint32_t* o_write = o_start;
    for (const uint32_t* it = begin; it != end; ++it, ++o_read) {
      *o_write = *o_read;
      o_write += comparator(*it, value);
    }
    return o_write;
  }

  // Attempts to cast a filter value to a numeric type, dispatching to the
  // appropriate type-specific conversion function.
  template <typename T>
  [[nodiscard]] PERFETTO_ALWAYS_INLINE static CastFilterValueResult::Validity
  CastFilterValueToNumeric(FilterValueHandle handle, NonNullOp op, T& out) {
    if constexpr (std::is_same_v<T, double>) {
      return CastFilterValueToDouble(handle, op, out);
    } else if constexpr (std::is_integral_v<T>) {
      return CastFilterValueToInteger<T>(handle, op, out);
    } else if constexpr (std::is_same_v<T, uint32_t>) {
    } else {
      static_assert(std::is_same_v<T, double>, "Unsupported type");
    }
  }

  // Attempts to cast a filter value to an integer type, handling various edge
  // cases such as out-of-range values and non-integer inputs.
  template <typename T>
  [[nodiscard]] PERFETTO_ALWAYS_INLINE static CastFilterValueResult::Validity
  CastFilterValueToInteger(FilterValueHandle handle,
                           typename FVF::Type filter_value_type,
                           FVF* fvf,
                           NonStringOp op,
                           T& out) {
    static_assert(std::is_integral_v<T>);
    if (PERFETTO_LIKELY(filter_value_type == FVF::kInt64)) {
      int64_t res = fvf->Int64Value(handle.index);
      bool is_small = res < std::numeric_limits<T>::min();
      bool is_big = res > std::numeric_limits<T>::max();
      if (PERFETTO_UNLIKELY(is_small || is_big)) {
        switch (op.index()) {
          case NonNullOp::GetTypeIndex<Eq>():
            return CastFilterValueResult::kNoneMatch;
          default:
            PERFETTO_FATAL("Invalid numeric filter op");
        }
        return CastFilterValueResult::kAllMatch;
      }
      out = static_cast<T>(res);
      return CastFilterValueResult::kValid;
    }
    if (PERFETTO_LIKELY(filter_value_type == FVF::kDouble)) {
      double d = fvf->DoubleValue(handle.index);
      // We use the constants directly instead of using numeric_limits for
      // int64_t as the casts introduces rounding in the doubles as a double
      // cannot exactly represent int64::max().
      constexpr double kMin = std::is_same_v<T, int64_t>
                                  ? -9223372036854775808.0
                                  : std::numeric_limits<T>::min();
      constexpr double kMax = std::is_same_v<T, int64_t>
                                  ? 9223372036854775808.0
                                  : std::numeric_limits<T>::max();

      // NaNs always compare false to any value (including other NaNs),
      // regardless of the operator.
      if (PERFETTO_UNLIKELY(std::isnan(d))) {
        return CastFilterValueResult::kNoneMatch;
      }

      bool is_small = d < kMin;
      bool is_big = d > kMax;
      if (PERFETTO_LIKELY(d == trunc(d) && !is_small && !is_big)) {
        out = static_cast<T>(d);
        return CastFilterValueResult::kValid;
      }

      switch (op.index()) {
        case NonNullOp::GetTypeIndex<Eq>():
          return CastFilterValueResult::kNoneMatch;
        default:
          PERFETTO_FATAL("Invalid numeric filter op");
      }
    }
    return NumericConvertNonNumericValue(filter_value_type, op);
  }

  // Attempts to cast a filter value to a double, handling integer inputs and
  // various edge cases.
  [[nodiscard]] PERFETTO_ALWAYS_INLINE static CastFilterValueResult::Validity
  CastFilterValueToDouble(FilterValueHandle handle,
                          typename FVF::Type filter_value_type,
                          FVF* fetcher,
                          NonStringOp op,
                          double& out) {
    using Op = NonStringOp;
    if (PERFETTO_LIKELY(filter_value_type == FVF::kDouble)) {
      out = fetcher->DoubleValue(handle.index);
      return CastFilterValueResult::kValid;
    }
    if (PERFETTO_LIKELY(filter_value_type == FVF::kInt64)) {
      int64_t i = fetcher->Int64Value(handle.index);
      auto iad = static_cast<double>(i);
      auto iad_int = static_cast<int64_t>(iad);

      // If the integer value can be converted to a double while preserving the
      // exact integer value, then we can use the double value for comparison.
      if (i == iad_int) {
        out = iad;
        return CastFilterValueResult::kValid;
      }
      switch (op.index()) {
        case Op::GetTypeIndex<Eq>():
          return CastFilterValueResult::kNoneMatch;
        default:
          PERFETTO_FATAL("Invalid numeric filter op");
      }
    }
    return NumericConvertNonNumericValue(filter_value_type, op);
  }

  // Converts a double to an integer type using the specified function (e.g.,
  // trunc, floor). Used as a helper for various numeric conversion operations.
  template <typename T, double (*fn)(double)>
  PERFETTO_ALWAYS_INLINE static CastFilterValueResult::Validity
  DoubleToInt(bool no_data, bool all_data, double d, T& out) {
    if (no_data) {
      return CastFilterValueResult::kNoneMatch;
    }
    if (all_data) {
      return CastFilterValueResult::kAllMatch;
    }
    out = static_cast<T>(fn(d));
    return CastFilterValueResult::kValid;
  }

  // Handles conversion of non-numeric values (strings, nulls) to numeric types
  // for comparison operations.
  PERFETTO_ALWAYS_INLINE static CastFilterValueResult::Validity
  NumericConvertNonNumericValue(typename FVF::Type filter_value_type,
                                NonStringOp op) {
    if (filter_value_type == FVF::kString) {
      using Op = NonStringOp;
      if (op.index() == Op::GetTypeIndex<Eq>()) {
        return CastFilterValueResult::kNoneMatch;
      }
      PERFETTO_DCHECK(false);
      return CastFilterValueResult::kAllMatch;
    }

    PERFETTO_DCHECK(filter_value_type == FVF::kNull);

    // Nulls always compare false to any value (including other nulls),
    // regardless of the operator.
    return CastFilterValueResult::kNoneMatch;
  }

  // Access a register for reading/writing with type safety through the handle.
  template <typename T>
  PERFETTO_ALWAYS_INLINE T& ReadFromRegister(reg::RwHandle<T> r) {
    return base::unchecked_get<T>(registers_[r.index]);
  }

  // Access a register for reading only with type safety through the handle.
  template <typename T>
  PERFETTO_ALWAYS_INLINE const T& ReadFromRegister(reg::ReadHandle<T> r) const {
    return base::unchecked_get<T>(registers_[r.index]);
  }

  // Conditionally access a register if it contains the expected type.
  // Returns nullptr if the register holds a different type.
  template <typename T>
  PERFETTO_ALWAYS_INLINE T* MaybeReadFromRegister(reg::WriteHandle<T> reg) {
    if (std::holds_alternative<T>(registers_[reg.index])) {
      return &base::unchecked_get<T>(registers_[reg.index]);
    }
    return nullptr;
  }

  // Writes a value to the specified register, handling type safety through the
  // handle.
  template <typename T>
  PERFETTO_ALWAYS_INLINE void WriteToRegister(reg::WriteHandle<T> r, T value) {
    registers_[r.index] = std::move(value);
  }

  // The sequence of bytecode instructions to execute
  BytecodeVector bytecode_;
  // Register file holding intermediate values
  std::array<reg::Value, reg::kMaxRegisters> registers_;

  // Pointer to the source for filter values.
  FVF* fvf_;
  // Pointer to the data columns being processed
  const Column* columns_;
  // Pointer to the string pool (for string operations)
  const StringPool* spool_;
};

}  // namespace perfetto::trace_processor::dataframe::impl::bytecode

#endif  // SRC_TRACE_PROCESSOR_DATAFRAME_IMPL_BYTECODE_INTERPRETER_H_<|MERGE_RESOLUTION|>--- conflicted
+++ resolved
@@ -102,17 +102,10 @@
     break;                                                                  \
   }
 
-<<<<<<< HEAD
-  // Executes the bytecode sequence and returns the result stored in the
-  // specified output register. Processes each bytecode instruction in sequence,
-  // dispatching to the appropriate handler.
+  // Executes the bytecode sequence, processing each bytecode instruction in
+  // turn, and dispatching to the appropriate function in this class.
   PERFETTO_ALWAYS_INLINE void Execute(FVF& fvf) {
     fvf_ = &fvf;
-=======
-  // Executes the bytecode sequence, processing each bytecode instruction in
-  // turn, and dispatching to the appropriate function in this class.
-  void Execute() {
->>>>>>> b6991c4f
     for (const auto& bytecode : bytecode_) {
       switch (bytecode.option) {
         PERFETTO_DATAFRAME_BYTECODE_LIST(PERFETTO_DATAFRAME_BYTECODE_CASE_FN)
