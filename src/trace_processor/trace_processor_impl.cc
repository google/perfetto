/*
 * Copyright (C) 2018 The Android Open Source Project
 *
 * Licensed under the Apache License, Version 2.0 (the "License");
 * you may not use this file except in compliance with the License.
 * You may obtain a copy of the License at
 *
 *      http://www.apache.org/licenses/LICENSE-2.0
 *
 * Unless required by applicable law or agreed to in writing, software
 * distributed under the License is distributed on an "AS IS" BASIS,
 * WITHOUT WARRANTIES OR CONDITIONS OF ANY KIND, either express or implied.
 * See the License for the specific language governing permissions and
 * limitations under the License.
 */

#include "src/trace_processor/trace_processor_impl.h"

#include <algorithm>
#include <cinttypes>
#include <cstddef>
#include <cstdint>
#include <limits>
#include <memory>
#include <optional>
#include <string>
#include <unordered_map>
#include <utility>
#include <vector>

#include "perfetto/base/build_config.h"
#include "perfetto/base/logging.h"
#include "perfetto/base/status.h"
#include "perfetto/base/thread_utils.h"
#include "perfetto/base/time.h"
#include "perfetto/ext/base/clock_snapshots.h"
#include "perfetto/ext/base/flat_hash_map.h"
#include "perfetto/ext/base/small_vector.h"
#include "perfetto/ext/base/status_or.h"
#include "perfetto/ext/base/string_splitter.h"
#include "perfetto/ext/base/string_utils.h"
#include "perfetto/protozero/scattered_heap_buffer.h"
#include "perfetto/public/compiler.h"
#include "perfetto/trace_processor/basic_types.h"
#include "perfetto/trace_processor/iterator.h"
#include "perfetto/trace_processor/trace_blob_view.h"
#include "perfetto/trace_processor/trace_processor.h"
#include "src/trace_processor/importers/android_bugreport/android_dumpstate_event_parser_impl.h"
#include "src/trace_processor/importers/android_bugreport/android_dumpstate_reader.h"
#include "src/trace_processor/importers/android_bugreport/android_log_event_parser_impl.h"
#include "src/trace_processor/importers/android_bugreport/android_log_reader.h"
#include "src/trace_processor/importers/archive/gzip_trace_parser.h"
#include "src/trace_processor/importers/archive/tar_trace_reader.h"
#include "src/trace_processor/importers/archive/zip_trace_reader.h"
#include "src/trace_processor/importers/art_hprof/art_hprof_parser.h"
#include "src/trace_processor/importers/art_method/art_method_parser_impl.h"
#include "src/trace_processor/importers/art_method/art_method_tokenizer.h"
#include "src/trace_processor/importers/common/clock_tracker.h"
#include "src/trace_processor/importers/common/trace_file_tracker.h"
#include "src/trace_processor/importers/common/trace_parser.h"
#include "src/trace_processor/importers/fuchsia/fuchsia_trace_parser.h"
#include "src/trace_processor/importers/fuchsia/fuchsia_trace_tokenizer.h"
#include "src/trace_processor/importers/gecko/gecko_trace_parser_impl.h"
#include "src/trace_processor/importers/gecko/gecko_trace_tokenizer.h"
#include "src/trace_processor/importers/json/json_trace_parser_impl.h"
#include "src/trace_processor/importers/json/json_trace_tokenizer.h"
#include "src/trace_processor/importers/json/json_utils.h"
#include "src/trace_processor/importers/ninja/ninja_log_parser.h"
#include "src/trace_processor/importers/perf/perf_data_tokenizer.h"
#include "src/trace_processor/importers/perf/perf_event.h"
#include "src/trace_processor/importers/perf/perf_tracker.h"
#include "src/trace_processor/importers/perf/record_parser.h"
#include "src/trace_processor/importers/perf/spe_record_parser.h"
#include "src/trace_processor/importers/perf_text/perf_text_trace_parser_impl.h"
#include "src/trace_processor/importers/perf_text/perf_text_trace_tokenizer.h"
#include "src/trace_processor/importers/proto/additional_modules.h"
#include "src/trace_processor/importers/systrace/systrace_trace_parser.h"
#include "src/trace_processor/iterator_impl.h"
#include "src/trace_processor/metrics/all_chrome_metrics.descriptor.h"
#include "src/trace_processor/metrics/all_webview_metrics.descriptor.h"
#include "src/trace_processor/metrics/metrics.descriptor.h"
#include "src/trace_processor/metrics/metrics.h"
#include "src/trace_processor/metrics/sql/amalgamated_sql_metrics.h"
#include "src/trace_processor/perfetto_sql/engine/dataframe_shared_storage.h"
#include "src/trace_processor/perfetto_sql/engine/perfetto_sql_engine.h"
#include "src/trace_processor/perfetto_sql/engine/table_pointer_module.h"
#include "src/trace_processor/perfetto_sql/generator/structured_query_generator.h"
#include "src/trace_processor/perfetto_sql/intrinsics/functions/base64.h"
#include "src/trace_processor/perfetto_sql/intrinsics/functions/clock_functions.h"
#include "src/trace_processor/perfetto_sql/intrinsics/functions/counter_intervals.h"
#include "src/trace_processor/perfetto_sql/intrinsics/functions/create_function.h"
#include "src/trace_processor/perfetto_sql/intrinsics/functions/create_view_function.h"
#include "src/trace_processor/perfetto_sql/intrinsics/functions/dominator_tree.h"
#include "src/trace_processor/perfetto_sql/intrinsics/functions/graph_scan.h"
#include "src/trace_processor/perfetto_sql/intrinsics/functions/graph_traversal.h"
#include "src/trace_processor/perfetto_sql/intrinsics/functions/import.h"
#include "src/trace_processor/perfetto_sql/intrinsics/functions/interval_intersect.h"
#include "src/trace_processor/perfetto_sql/intrinsics/functions/layout_functions.h"
#include "src/trace_processor/perfetto_sql/intrinsics/functions/math.h"
#include "src/trace_processor/perfetto_sql/intrinsics/functions/pprof_functions.h"
#include "src/trace_processor/perfetto_sql/intrinsics/functions/replace_numbers_function.h"
#include "src/trace_processor/perfetto_sql/intrinsics/functions/sqlite3_str_split.h"
#include "src/trace_processor/perfetto_sql/intrinsics/functions/stack_functions.h"
#include "src/trace_processor/perfetto_sql/intrinsics/functions/structural_tree_partition.h"
#include "src/trace_processor/perfetto_sql/intrinsics/functions/to_ftrace.h"
#include "src/trace_processor/perfetto_sql/intrinsics/functions/type_builders.h"
#include "src/trace_processor/perfetto_sql/intrinsics/functions/utils.h"
#include "src/trace_processor/perfetto_sql/intrinsics/functions/window_functions.h"
#include "src/trace_processor/perfetto_sql/intrinsics/operators/counter_mipmap_operator.h"
#include "src/trace_processor/perfetto_sql/intrinsics/operators/etm_iterate_range_vtable.h"
#include "src/trace_processor/perfetto_sql/intrinsics/operators/slice_mipmap_operator.h"
#include "src/trace_processor/perfetto_sql/intrinsics/operators/span_join_operator.h"
#include "src/trace_processor/perfetto_sql/intrinsics/operators/window_operator.h"
#include "src/trace_processor/perfetto_sql/intrinsics/table_functions/ancestor.h"
#include "src/trace_processor/perfetto_sql/intrinsics/table_functions/connected_flow.h"
#include "src/trace_processor/perfetto_sql/intrinsics/table_functions/dataframe_query_plan_decoder.h"
#include "src/trace_processor/perfetto_sql/intrinsics/table_functions/descendant.h"
#include "src/trace_processor/perfetto_sql/intrinsics/table_functions/dfs_weight_bounded.h"
#include "src/trace_processor/perfetto_sql/intrinsics/table_functions/experimental_annotated_stack.h"
#include "src/trace_processor/perfetto_sql/intrinsics/table_functions/experimental_flamegraph.h"
#include "src/trace_processor/perfetto_sql/intrinsics/table_functions/experimental_flat_slice.h"
#include "src/trace_processor/perfetto_sql/intrinsics/table_functions/experimental_slice_layout.h"
#include "src/trace_processor/perfetto_sql/intrinsics/table_functions/static_table_function.h"
#include "src/trace_processor/perfetto_sql/intrinsics/table_functions/table_info.h"
#include "src/trace_processor/perfetto_sql/intrinsics/table_functions/winscope_proto_to_args_with_defaults.h"
#include "src/trace_processor/perfetto_sql/stdlib/stdlib.h"
#include "src/trace_processor/sqlite/bindings/sqlite_aggregate_function.h"
#include "src/trace_processor/sqlite/bindings/sqlite_result.h"
#include "src/trace_processor/sqlite/sql_source.h"
#include "src/trace_processor/sqlite/sql_stats_table.h"
#include "src/trace_processor/sqlite/stats_table.h"
#include "src/trace_processor/storage/trace_storage.h"
#include "src/trace_processor/tp_metatrace.h"
#include "src/trace_processor/trace_processor_storage_impl.h"
#include "src/trace_processor/trace_reader_registry.h"
#include "src/trace_processor/trace_summary/summary.h"
#include "src/trace_processor/trace_summary/trace_summary.descriptor.h"
#include "src/trace_processor/types/trace_processor_context.h"
#include "src/trace_processor/util/descriptors.h"
#include "src/trace_processor/util/gzip_utils.h"
#include "src/trace_processor/util/protozero_to_json.h"
#include "src/trace_processor/util/protozero_to_text.h"
#include "src/trace_processor/util/regex.h"
#include "src/trace_processor/util/sql_modules.h"
#include "src/trace_processor/util/status_macros.h"
#include "src/trace_processor/util/trace_type.h"

#include "protos/perfetto/trace/clock_snapshot.pbzero.h"
#include "protos/perfetto/trace/perfetto/perfetto_metatrace.pbzero.h"
#include "protos/perfetto/trace/trace.pbzero.h"
#include "protos/perfetto/trace/trace_packet.pbzero.h"

#if PERFETTO_BUILDFLAG(PERFETTO_TP_INSTRUMENTS)
#include "src/trace_processor/importers/instruments/instruments_xml_tokenizer.h"
#include "src/trace_processor/importers/instruments/row_parser.h"
#endif

#if PERFETTO_BUILDFLAG(PERFETTO_ENABLE_ETM_IMPORTER)
#include "src/trace_processor/importers/etm/etm_tracker.h"
#include "src/trace_processor/importers/etm/etm_v4_stream_demultiplexer.h"
#include "src/trace_processor/importers/etm/file_tracker.h"
#include "src/trace_processor/perfetto_sql/intrinsics/operators/etm_decode_trace_vtable.h"
#endif

namespace perfetto::trace_processor {
namespace {

template <typename SqlFunction, typename Ptr = typename SqlFunction::Context*>
void RegisterFunction(PerfettoSqlEngine* engine,
                      const char* name,
                      int argc,
                      Ptr context = nullptr,
                      bool deterministic = true) {
  auto status = engine->RegisterStaticFunction<SqlFunction>(
      name, argc, std::move(context), deterministic);
  if (!status.ok())
    PERFETTO_ELOG("%s", status.c_message());
}

base::Status RegisterAllProtoBuilderFunctions(
    const DescriptorPool* pool,
    std::unordered_map<std::string, std::string>* proto_fn_name_to_path,
    PerfettoSqlEngine* engine,
    TraceProcessor* tp) {
  for (uint32_t i = 0; i < pool->descriptors().size(); ++i) {
    // Convert the full name (e.g. .perfetto.protos.TraceMetrics.SubMetric)
    // into a function name of the form (TraceMetrics_SubMetric).
    const auto& desc = pool->descriptors()[i];
    auto fn_name = desc.full_name().substr(desc.package_name().size() + 1);
    std::replace(fn_name.begin(), fn_name.end(), '.', '_');
    auto registered_fn = proto_fn_name_to_path->find(fn_name);
    if (registered_fn != proto_fn_name_to_path->end() &&
        registered_fn->second != desc.full_name()) {
      return base::ErrStatus(
          "Attempt to create new metric function '%s' for different descriptor "
          "'%s' that conflicts with '%s'",
          fn_name.c_str(), desc.full_name().c_str(),
          registered_fn->second.c_str());
    }
    RegisterFunction<metrics::BuildProto>(
        engine, fn_name.c_str(), -1,
        std::make_unique<metrics::BuildProto::Context>(
            metrics::BuildProto::Context{tp, pool, i}));
    proto_fn_name_to_path->emplace(fn_name, desc.full_name());
  }
  return base::OkStatus();
}

void BuildBoundsTable(sqlite3* db, std::pair<int64_t, int64_t> bounds) {
  char* error = nullptr;
  sqlite3_exec(db, "DELETE FROM _trace_bounds", nullptr, nullptr, &error);
  if (error) {
    PERFETTO_ELOG("Error deleting from bounds table: %s", error);
    sqlite3_free(error);
    return;
  }

  base::StackString<1024> sql("INSERT INTO _trace_bounds VALUES(%" PRId64
                              ", %" PRId64 ")",
                              bounds.first, bounds.second);
  sqlite3_exec(db, sql.c_str(), nullptr, nullptr, &error);
  if (error) {
    PERFETTO_ELOG("Error inserting bounds table: %s", error);
    sqlite3_free(error);
  }
}

template <typename Table>
void AddTableInfoHelper(std::vector<PerfettoSqlEngine::StaticTable>& tables,
                        Table* table_instance) {
  tables.push_back({
      table_instance,
      Table::Name(),
      Table::ComputeStaticSchema(),
  });
}

base::StatusOr<sql_modules::RegisteredPackage> ToRegisteredPackage(
    const SqlPackage& package) {
  const std::string& name = package.name;
  sql_modules::RegisteredPackage new_package;
  for (auto const& module_name_and_sql : package.modules) {
    if (sql_modules::GetPackageName(module_name_and_sql.first) != name) {
      return base::ErrStatus(
          "Module name doesn't match the package name. First part of module "
          "name should be package name. Import key: '%s', package name: '%s'.",
          module_name_and_sql.first.c_str(), name.c_str());
    }
    new_package.modules.Insert(module_name_and_sql.first,
                               {module_name_and_sql.second, false});
  }
  return new_package;
}

class ValueAtMaxTs : public SqliteAggregateFunction<ValueAtMaxTs> {
 public:
  static constexpr char kName[] = "VALUE_AT_MAX_TS";
  static constexpr int kArgCount = 2;
  struct Context {
    bool initialized;
    int value_type;

    int64_t max_ts;
    int64_t int_value_at_max_ts;
    double double_value_at_max_ts;
  };

  static void Step(sqlite3_context* ctx, int, sqlite3_value** argv) {
    sqlite3_value* ts = argv[0];
    sqlite3_value* value = argv[1];

    // Note that sqlite3_aggregate_context zeros the memory for us so all the
    // variables of the struct should be zero.
    auto* fn_ctx = reinterpret_cast<Context*>(
        sqlite3_aggregate_context(ctx, sizeof(Context)));

    // For performance reasons, we only do the check for the type of ts and
    // value on the first call of the function.
    if (PERFETTO_UNLIKELY(!fn_ctx->initialized)) {
      if (sqlite3_value_type(ts) != SQLITE_INTEGER) {
        return sqlite::result::Error(
            ctx, "VALUE_AT_MAX_TS: ts passed was not an integer");
      }

      fn_ctx->value_type = sqlite3_value_type(value);
      if (fn_ctx->value_type != SQLITE_INTEGER &&
          fn_ctx->value_type != SQLITE_FLOAT) {
        return sqlite::result::Error(
            ctx, "VALUE_AT_MAX_TS: value passed was not an integer or float");
      }

      fn_ctx->max_ts = std::numeric_limits<int64_t>::min();
      fn_ctx->initialized = true;
    }

    // On dcheck builds however, we check every passed ts and value.
#if PERFETTO_DCHECK_IS_ON()
    if (sqlite3_value_type(ts) != SQLITE_INTEGER) {
      return sqlite::result::Error(
          ctx, "VALUE_AT_MAX_TS: ts passed was not an integer");
    }
    if (sqlite3_value_type(value) != fn_ctx->value_type) {
      return sqlite::result::Error(
          ctx, "VALUE_AT_MAX_TS: value type is inconsistent");
    }
#endif

    int64_t ts_int = sqlite3_value_int64(ts);
    if (PERFETTO_LIKELY(fn_ctx->max_ts <= ts_int)) {
      fn_ctx->max_ts = ts_int;

      if (fn_ctx->value_type == SQLITE_INTEGER) {
        fn_ctx->int_value_at_max_ts = sqlite3_value_int64(value);
      } else {
        fn_ctx->double_value_at_max_ts = sqlite3_value_double(value);
      }
    }
  }

  static void Final(sqlite3_context* ctx) {
    auto* fn_ctx = static_cast<Context*>(sqlite3_aggregate_context(ctx, 0));
    if (!fn_ctx) {
      sqlite::result::Null(ctx);
      return;
    }
    if (fn_ctx->value_type == SQLITE_INTEGER) {
      sqlite::result::Long(ctx, fn_ctx->int_value_at_max_ts);
    } else {
      sqlite::result::Double(ctx, fn_ctx->double_value_at_max_ts);
    }
  }
};

void RegisterValueAtMaxTsFunction(PerfettoSqlEngine& engine) {
  base::Status status =
      engine.RegisterSqliteAggregateFunction<ValueAtMaxTs>(nullptr);
  if (!status.ok()) {
    PERFETTO_ELOG("Error initializing VALUE_AT_MAX_TS");
  }
}

std::vector<std::string> SanitizeMetricMountPaths(
    const std::vector<std::string>& mount_paths) {
  std::vector<std::string> sanitized;
  for (const auto& path : mount_paths) {
    if (path.empty())
      continue;
    sanitized.push_back(path);
    if (path.back() != '/')
      sanitized.back().append("/");
  }
  return sanitized;
}

void InsertIntoTraceMetricsTable(sqlite3* db, const std::string& metric_name) {
  char* insert_sql = sqlite3_mprintf(
      "INSERT INTO _trace_metrics(name) VALUES('%q')", metric_name.c_str());
  char* insert_error = nullptr;
  sqlite3_exec(db, insert_sql, nullptr, nullptr, &insert_error);
  sqlite3_free(insert_sql);
  if (insert_error) {
    PERFETTO_ELOG("Error registering table: %s", insert_error);
    sqlite3_free(insert_error);
  }
}

sql_modules::NameToPackage GetStdlibPackages() {
  sql_modules::NameToPackage packages;
  for (const auto& file_to_sql : stdlib::kFileToSql) {
    std::string module_name = sql_modules::GetIncludeKey(file_to_sql.path);
    std::string package_name = sql_modules::GetPackageName(module_name);
    packages.Insert(package_name, {})
        .first->push_back({module_name, file_to_sql.sql});
  }
  return packages;
}

std::pair<int64_t, int64_t> GetTraceTimestampBoundsNs(
    const TraceStorage& storage) {
  int64_t start_ns = std::numeric_limits<int64_t>::max();
  int64_t end_ns = std::numeric_limits<int64_t>::min();
  for (auto it = storage.ftrace_event_table().IterateRows(); it; ++it) {
    start_ns = std::min(it.ts(), start_ns);
    end_ns = std::max(it.ts(), end_ns);
  }
  for (auto it = storage.sched_slice_table().IterateRows(); it; ++it) {
    start_ns = std::min(it.ts(), start_ns);
    end_ns = std::max(it.ts() + it.dur(), end_ns);
  }
  for (auto it = storage.counter_table().IterateRows(); it; ++it) {
    start_ns = std::min(it.ts(), start_ns);
    end_ns = std::max(it.ts(), end_ns);
  }
  for (auto it = storage.slice_table().IterateRows(); it; ++it) {
    start_ns = std::min(it.ts(), start_ns);
    end_ns = std::max(it.ts() + it.dur(), end_ns);
  }
  for (auto it = storage.heap_profile_allocation_table().IterateRows(); it;
       ++it) {
    start_ns = std::min(it.ts(), start_ns);
    end_ns = std::max(it.ts(), end_ns);
  }
  for (auto it = storage.thread_state_table().IterateRows(); it; ++it) {
    start_ns = std::min(it.ts(), start_ns);
    end_ns = std::max(it.ts() + it.dur(), end_ns);
  }
  for (auto it = storage.android_log_table().IterateRows(); it; ++it) {
    start_ns = std::min(it.ts(), start_ns);
    end_ns = std::max(it.ts(), end_ns);
  }
  for (auto it = storage.heap_graph_object_table().IterateRows(); it; ++it) {
    start_ns = std::min(it.graph_sample_ts(), start_ns);
    end_ns = std::max(it.graph_sample_ts(), end_ns);
  }
  for (auto it = storage.perf_sample_table().IterateRows(); it; ++it) {
    start_ns = std::min(it.ts(), start_ns);
    end_ns = std::max(it.ts(), end_ns);
  }
  for (auto it = storage.instruments_sample_table().IterateRows(); it; ++it) {
    start_ns = std::min(it.ts(), start_ns);
    end_ns = std::max(it.ts(), end_ns);
  }
  for (auto it = storage.cpu_profile_stack_sample_table().IterateRows(); it;
       ++it) {
    start_ns = std::min(it.ts(), start_ns);
    end_ns = std::max(it.ts(), end_ns);
  }
  if (start_ns == std::numeric_limits<int64_t>::max()) {
    return std::make_pair(0, 0);
  }
  if (start_ns == end_ns) {
    end_ns += 1;
  }
  return std::make_pair(start_ns, end_ns);
}

}  // namespace

TraceProcessorImpl::TraceProcessorImpl(const Config& cfg)
    : TraceProcessorStorageImpl(cfg), config_(cfg) {
  context_.reader_registry->RegisterTraceReader<AndroidDumpstateReader>(
      kAndroidDumpstateTraceType);
  context_.android_dumpstate_event_parser =
      std::make_unique<AndroidDumpstateEventParserImpl>(&context_);

  context_.reader_registry->RegisterTraceReader<AndroidLogReader>(
      kAndroidLogcatTraceType);
  context_.android_log_event_parser =
      std::make_unique<AndroidLogEventParserImpl>(&context_);

  context_.reader_registry->RegisterTraceReader<FuchsiaTraceTokenizer>(
      kFuchsiaTraceType);
  context_.fuchsia_record_parser =
      std::make_unique<FuchsiaTraceParser>(&context_);

  context_.reader_registry->RegisterTraceReader<SystraceTraceParser>(
      kSystraceTraceType);
  context_.reader_registry->RegisterTraceReader<NinjaLogParser>(
      kNinjaLogTraceType);

  context_.reader_registry
      ->RegisterTraceReader<perf_importer::PerfDataTokenizer>(
          kPerfDataTraceType);
  context_.perf_record_parser =
      std::make_unique<perf_importer::RecordParser>(&context_);
  context_.spe_record_parser =
      std::make_unique<perf_importer::SpeRecordParserImpl>(&context_);

#if PERFETTO_BUILDFLAG(PERFETTO_TP_INSTRUMENTS)
  context_.reader_registry
      ->RegisterTraceReader<instruments_importer::InstrumentsXmlTokenizer>(
          kInstrumentsXmlTraceType);
  context_.instruments_row_parser =
      std::make_unique<instruments_importer::RowParser>(&context_);
#endif

  if constexpr (util::IsGzipSupported()) {
    context_.reader_registry->RegisterTraceReader<GzipTraceParser>(
        kGzipTraceType);
    context_.reader_registry->RegisterTraceReader<GzipTraceParser>(
        kCtraceTraceType);
    context_.reader_registry->RegisterTraceReader<ZipTraceReader>(kZipFile);
  }

  if constexpr (json::IsJsonSupported()) {
    context_.reader_registry->RegisterTraceReader<JsonTraceTokenizer>(
        kJsonTraceType);
    context_.json_trace_parser =
        std::make_unique<JsonTraceParserImpl>(&context_);

    context_.reader_registry
        ->RegisterTraceReader<gecko_importer::GeckoTraceTokenizer>(
            kGeckoTraceType);
    context_.gecko_trace_parser =
        std::make_unique<gecko_importer::GeckoTraceParserImpl>(&context_);
  }

  context_.reader_registry->RegisterTraceReader<art_method::ArtMethodTokenizer>(
      kArtMethodTraceType);
  context_.art_method_parser =
      std::make_unique<art_method::ArtMethodParserImpl>(&context_);

  context_.reader_registry->RegisterTraceReader<art_hprof::ArtHprofParser>(
      kArtHprofTraceType);

  context_.reader_registry
      ->RegisterTraceReader<perf_text_importer::PerfTextTraceTokenizer>(
          kPerfTextTraceType);
  context_.perf_text_parser =
      std::make_unique<perf_text_importer::PerfTextTraceParserImpl>(&context_);

  context_.reader_registry->RegisterTraceReader<TarTraceReader>(kTarTraceType);

#if PERFETTO_BUILDFLAG(PERFETTO_ENABLE_ETM_IMPORTER)
  perf_importer::PerfTracker::GetOrCreate(&context_)->RegisterAuxTokenizer(
      PERF_AUXTRACE_CS_ETM, etm::CreateEtmV4StreamDemultiplexer);
#endif

  const std::vector<std::string> sanitized_extension_paths =
      SanitizeMetricMountPaths(config_.skip_builtin_metric_paths);
  std::vector<std::string> skip_prefixes;
  skip_prefixes.reserve(sanitized_extension_paths.size());
  for (const auto& path : sanitized_extension_paths) {
    skip_prefixes.push_back(kMetricProtoRoot + path);
  }

  // Add metrics to descriptor pool
  metrics_descriptor_pool_.AddFromFileDescriptorSet(
      kMetricsDescriptor.data(), kMetricsDescriptor.size(), skip_prefixes);
  metrics_descriptor_pool_.AddFromFileDescriptorSet(
      kAllChromeMetricsDescriptor.data(), kAllChromeMetricsDescriptor.size(),
      skip_prefixes);
  metrics_descriptor_pool_.AddFromFileDescriptorSet(
      kAllWebviewMetricsDescriptor.data(), kAllWebviewMetricsDescriptor.size(),
      skip_prefixes);

  // Add the summary descriptor to the summary pool.
  {
    base::Status status = context_.descriptor_pool_->AddFromFileDescriptorSet(
        kTraceSummaryDescriptor.data(), kTraceSummaryDescriptor.size());
    PERFETTO_CHECK(status.ok());
  }
  RegisterAdditionalModules(&context_);

  // Register stdlib packages.
  auto packages = GetStdlibPackages();
  for (auto package = packages.GetIterator(); package; ++package) {
    registered_sql_packages_.emplace_back<SqlPackage>(
        {/*name=*/package.key(),
         /*modules=*/package.value(),
         /*allow_override=*/false});
  }

  engine_ = InitPerfettoSqlEngine(
      &context_, context_.storage.get(), config_, &dataframe_shared_storage_,
      registered_sql_packages_, sql_metrics_, &metrics_descriptor_pool_,
      &proto_fn_name_to_path_, this, notify_eof_called_);

  sqlite_objects_post_prelude_ = engine_->SqliteRegisteredObjectCount();

  bool skip_all_sql = std::find(config_.skip_builtin_metric_paths.begin(),
                                config_.skip_builtin_metric_paths.end(),
                                "") != config_.skip_builtin_metric_paths.end();
  if (!skip_all_sql) {
    for (const auto& file_to_sql : sql_metrics::kFileToSql) {
      if (base::StartsWithAny(file_to_sql.path, sanitized_extension_paths))
        continue;
      RegisterMetric(file_to_sql.path, file_to_sql.sql);
    }
  }
}

TraceProcessorImpl::~TraceProcessorImpl() = default;

// =================================================================
// |        TraceProcessorStorage implementation starts here       |
// =================================================================

base::Status TraceProcessorImpl::Parse(TraceBlobView blob) {
  bytes_parsed_ += blob.size();
  return TraceProcessorStorageImpl::Parse(std::move(blob));
}

void TraceProcessorImpl::Flush() {
  TraceProcessorStorageImpl::Flush();
  BuildBoundsTable(engine_->sqlite_engine()->db(),
                   GetTraceTimestampBoundsNs(*context_.storage));
}

base::Status TraceProcessorImpl::NotifyEndOfFile() {
  if (notify_eof_called_) {
    const char kMessage[] =
        "NotifyEndOfFile should only be called once. Try calling Flush instead "
        "if trying to commit the contents of the trace to tables.";
    PERFETTO_ELOG(kMessage);
    return base::ErrStatus(kMessage);
  }
  notify_eof_called_ = true;

  if (current_trace_name_.empty())
    current_trace_name_ = "Unnamed trace";

  // Last opportunity to flush all pending data.
  Flush();

#if PERFETTO_BUILDFLAG(PERFETTO_ENABLE_ETM_IMPORTER)
  if (context_.etm_tracker) {
    RETURN_IF_ERROR(etm::EtmTracker::GetOrCreate(&context_)->Finalize());
  }
#endif

  RETURN_IF_ERROR(TraceProcessorStorageImpl::NotifyEndOfFile());
  if (context_.perf_tracker) {
    perf_importer::PerfTracker::GetOrCreate(&context_)->NotifyEndOfFile();
  }

  // Rebuild the bounds table once everything has been completed: we do this
  // so that if any data was added to tables in
  // TraceProcessorStorageImpl::NotifyEndOfFile, this will be counted in
  // trace bounds: this is important for parsers like ninja which wait until
  // the end to flush all their data.
  BuildBoundsTable(engine_->sqlite_engine()->db(),
                   GetTraceTimestampBoundsNs(*context_.storage));

  TraceProcessorStorageImpl::DestroyContext();
  context_.storage->ShrinkToFitTables();

  IncludeAfterEofPrelude(engine_.get());
  sqlite_objects_post_prelude_ = engine_->SqliteRegisteredObjectCount();
  return base::OkStatus();
}

// =================================================================
// |        PerfettoSQL related functionality starts here          |
// =================================================================

Iterator TraceProcessorImpl::ExecuteQuery(const std::string& sql) {
  PERFETTO_TP_TRACE(metatrace::Category::API_TIMELINE, "EXECUTE_QUERY",
                    [&](metatrace::Record* r) { r->AddArg("query", sql); });

  uint32_t sql_stats_row =
      context_.storage->mutable_sql_stats()->RecordQueryBegin(
          sql, base::GetWallTimeNs().count());
  std::string non_breaking_sql = base::ReplaceAll(sql, "\u00A0", " ");
  base::StatusOr<PerfettoSqlEngine::ExecutionResult> result =
      engine_->ExecuteUntilLastStatement(
          SqlSource::FromExecuteQuery(std::move(non_breaking_sql)));
  std::unique_ptr<IteratorImpl> impl(
      new IteratorImpl(this, std::move(result), sql_stats_row));
  return Iterator(std::move(impl));
}

base::Status TraceProcessorImpl::RegisterSqlPackage(SqlPackage sql_package) {
<<<<<<< HEAD
  const std::string& name = sql_package.name;
=======
  std::string name = sql_package.name;
>>>>>>> b8e355a6
  if (engine_->FindPackage(name) && !sql_package.allow_override) {
    return base::ErrStatus(
        "Package '%s' is already registered. Choose a different name.\n"
        "If you want to replace the existing package using trace processor "
        "shell, you need to pass the --dev flag and use "
        "--override-sql-package "
        "to pass the module path.",
        name.c_str());
  }
  ASSIGN_OR_RETURN(auto new_package, ToRegisteredPackage(sql_package));
  registered_sql_packages_.emplace_back(std::move(sql_package));
  engine_->RegisterPackage(name, std::move(new_package));
  return base::OkStatus();
}

base::Status TraceProcessorImpl::RegisterSqlModule(SqlModule module) {
  SqlPackage package;
  package.name = std::move(module.name);
  package.modules = std::move(module.files);
  package.allow_override = module.allow_module_override;
  return RegisterSqlPackage(package);
}

// =================================================================
// |  Trace-based metrics (v2) related functionality starts here   |
// =================================================================

base::Status TraceProcessorImpl::Summarize(
    const TraceSummaryComputationSpec& computation,
    const std::vector<TraceSummarySpecBytes>& specs,
    std::vector<uint8_t>* output,
    const TraceSummaryOutputSpec& output_spec) {
  return summary::Summarize(this, *context_.descriptor_pool_, computation,
                            specs, output, output_spec);
}

// =================================================================
// |        Metatracing related functionality starts here          |
// =================================================================

void TraceProcessorImpl::EnableMetatrace(MetatraceConfig config) {
  metatrace::Enable(config);
}

// =================================================================
// |                      Experimental                             |
// =================================================================

base::Status TraceProcessorImpl::AnalyzeStructuredQueries(
    const std::vector<StructuredQueryBytes>& sqs,
    std::vector<AnalyzedStructuredQuery>* output) {
  auto opt_idx = metrics_descriptor_pool_.FindDescriptorIdx(
      ".perfetto.protos.TraceSummarySpec");
  if (!opt_idx) {
    metrics_descriptor_pool_.AddFromFileDescriptorSet(
        kTraceSummaryDescriptor.data(), kTraceSummaryDescriptor.size());
  }
  perfetto_sql::generator::StructuredQueryGenerator sqg;
  for (const auto& sq : sqs) {
    AnalyzedStructuredQuery analyzed_sq;
    ASSIGN_OR_RETURN(analyzed_sq.sql, sqg.Generate(sq.ptr, sq.size));
    analyzed_sq.textproto =
        perfetto::trace_processor::protozero_to_text::ProtozeroToText(
            metrics_descriptor_pool_,
            ".perfetto.protos.PerfettoSqlStructuredQuery",
            protozero::ConstBytes{sq.ptr, sq.size},
            perfetto::trace_processor::protozero_to_text::kIncludeNewLines);
    analyzed_sq.modules = sqg.ComputeReferencedModules();
    analyzed_sq.preambles = sqg.ComputePreambles();
    sqg.AddQuery(sq.ptr, sq.size);
    output->push_back(analyzed_sq);
  }
  return base::OkStatus();
}

namespace {

class StringInterner {
 public:
  StringInterner(protos::pbzero::PerfettoMetatrace& event,
                 base::FlatHashMap<std::string, uint64_t>& interned_strings)
      : event_(event), interned_strings_(interned_strings) {}

  ~StringInterner() {
    for (const auto& interned_string : new_interned_strings_) {
      auto* interned_string_proto = event_.add_interned_strings();
      interned_string_proto->set_iid(interned_string.first);
      interned_string_proto->set_value(interned_string.second);
    }
  }

  uint64_t InternString(const std::string& str) {
    uint64_t new_iid = interned_strings_.size();
    auto insert_result = interned_strings_.Insert(str, new_iid);
    if (insert_result.second) {
      new_interned_strings_.emplace_back(new_iid, str);
    }
    return *insert_result.first;
  }

 private:
  protos::pbzero::PerfettoMetatrace& event_;
  base::FlatHashMap<std::string, uint64_t>& interned_strings_;

  base::SmallVector<std::pair<uint64_t, std::string>, 16> new_interned_strings_;
};

}  // namespace

base::Status TraceProcessorImpl::DisableAndReadMetatrace(
    std::vector<uint8_t>* trace_proto) {
  protozero::HeapBuffered<protos::pbzero::Trace> trace;

  auto* clock_snapshot = trace->add_packet()->set_clock_snapshot();
  for (const auto& [clock_id, ts] : base::CaptureClockSnapshots()) {
    auto* clock = clock_snapshot->add_clocks();
    clock->set_clock_id(clock_id);
    clock->set_timestamp(ts);
  }

  auto tid = static_cast<uint32_t>(base::GetThreadId());
  base::FlatHashMap<std::string, uint64_t> interned_strings;
  metatrace::DisableAndReadBuffer(
      [&trace, &interned_strings, tid](metatrace::Record* record) {
        auto* packet = trace->add_packet();
        packet->set_timestamp(record->timestamp_ns);
        auto* evt = packet->set_perfetto_metatrace();

        StringInterner interner(*evt, interned_strings);

        evt->set_event_name_iid(interner.InternString(record->event_name));
        evt->set_event_duration_ns(record->duration_ns);
        evt->set_thread_id(tid);

        if (record->args_buffer_size == 0)
          return;

        base::StringSplitter s(
            record->args_buffer, record->args_buffer_size, '\0',
            base::StringSplitter::EmptyTokenMode::ALLOW_EMPTY_TOKENS);
        for (; s.Next();) {
          auto* arg_proto = evt->add_args();
          arg_proto->set_key_iid(interner.InternString(s.cur_token()));

          bool has_next = s.Next();
          PERFETTO_CHECK(has_next);
          arg_proto->set_value_iid(interner.InternString(s.cur_token()));
        }
      });
  *trace_proto = trace.SerializeAsArray();
  return base::OkStatus();
}

// =================================================================
// |              Advanced functionality starts here               |
// =================================================================

std::string TraceProcessorImpl::GetCurrentTraceName() {
  if (current_trace_name_.empty())
    return "";
  auto size = " (" + std::to_string(bytes_parsed_ / 1024 / 1024) + " MB)";
  return current_trace_name_ + size;
}

void TraceProcessorImpl::SetCurrentTraceName(const std::string& name) {
  current_trace_name_ = name;
}

base::Status TraceProcessorImpl::RegisterFileContent(
    [[maybe_unused]] const std::string& path,
    [[maybe_unused]] TraceBlobView content) {
#if PERFETTO_BUILDFLAG(PERFETTO_ENABLE_ETM_IMPORTER)
  return etm::FileTracker::GetOrCreate(&context_)->AddFile(path,
                                                           std::move(content));
#else
  return base::OkStatus();
#endif
}

void TraceProcessorImpl::InterruptQuery() {
  if (!engine_->sqlite_engine()->db())
    return;
  query_interrupted_.store(true);
  sqlite3_interrupt(engine_->sqlite_engine()->db());
}

size_t TraceProcessorImpl::RestoreInitialTables() {
  // We should always have at least as many objects now as we did in the
  // constructor.
  uint64_t registered_count_before = engine_->SqliteRegisteredObjectCount();
  PERFETTO_CHECK(registered_count_before >= sqlite_objects_post_prelude_);

  // Reset the engine to its initial state.
  engine_ = InitPerfettoSqlEngine(
      &context_, context_.storage.get(), config_, &dataframe_shared_storage_,
      registered_sql_packages_, sql_metrics_, &metrics_descriptor_pool_,
      &proto_fn_name_to_path_, this, notify_eof_called_);

  // The registered count should now be the same as it was in the constructor.
  uint64_t registered_count_after = engine_->SqliteRegisteredObjectCount();
  PERFETTO_CHECK(registered_count_after == sqlite_objects_post_prelude_);
  return static_cast<size_t>(registered_count_before - registered_count_after);
}

// =================================================================
// |  Trace-based metrics (v1) related functionality starts here   |
// =================================================================

base::Status TraceProcessorImpl::RegisterMetric(const std::string& path,
                                                const std::string& sql) {
  // Check if the metric with the given path already exists and if it does,
  // just update the SQL associated with it.
  auto it = std::find_if(
      sql_metrics_.begin(), sql_metrics_.end(),
      [&path](const metrics::SqlMetricFile& m) { return m.path == path; });
  if (it != sql_metrics_.end()) {
    it->sql = sql;
    return base::OkStatus();
  }

  auto sep_idx = path.rfind('/');
  std::string basename =
      sep_idx == std::string::npos ? path : path.substr(sep_idx + 1);

  auto sql_idx = basename.rfind(".sql");
  if (sql_idx == std::string::npos) {
    return base::ErrStatus("Unable to find .sql extension for metric");
  }
  auto no_ext_name = basename.substr(0, sql_idx);

  metrics::SqlMetricFile metric;
  metric.path = path;
  metric.sql = sql;

  if (IsRootMetricField(no_ext_name)) {
    metric.proto_field_name = no_ext_name;
    metric.output_table_name = no_ext_name + "_output";

    auto field_it_and_inserted =
        proto_field_to_sql_metric_path_.emplace(*metric.proto_field_name, path);
    if (!field_it_and_inserted.second) {
      // We already had a metric with this field name in the map. However, if
      // this was the case, we should have found the metric in
      // |path_to_sql_metric_file_| above if we are simply overriding the
      // metric. Return an error since this means we have two different SQL
      // files which are trying to output the same metric.
      const auto& prev_path = field_it_and_inserted.first->second;
      PERFETTO_DCHECK(prev_path != path);
      return base::ErrStatus(
          "RegisterMetric Error: Metric paths %s (which is already "
          "registered) "
          "and %s are both trying to output the proto field %s",
          prev_path.c_str(), path.c_str(), metric.proto_field_name->c_str());
    }
  }

  if (metric.proto_field_name) {
    InsertIntoTraceMetricsTable(engine_->sqlite_engine()->db(),
                                *metric.proto_field_name);
  }
  sql_metrics_.emplace_back(metric);
  return base::OkStatus();
}

base::Status TraceProcessorImpl::ExtendMetricsProto(const uint8_t* data,
                                                    size_t size) {
  return ExtendMetricsProto(data, size, /*skip_prefixes*/ {});
}

base::Status TraceProcessorImpl::ExtendMetricsProto(
    const uint8_t* data,
    size_t size,
    const std::vector<std::string>& skip_prefixes) {
  RETURN_IF_ERROR(metrics_descriptor_pool_.AddFromFileDescriptorSet(
      data, size, skip_prefixes));
  RETURN_IF_ERROR(RegisterAllProtoBuilderFunctions(
      &metrics_descriptor_pool_, &proto_fn_name_to_path_, engine_.get(), this));
  return base::OkStatus();
}

base::Status TraceProcessorImpl::ComputeMetric(
    const std::vector<std::string>& metric_names,
    std::vector<uint8_t>* metrics_proto) {
  auto opt_idx = metrics_descriptor_pool_.FindDescriptorIdx(
      ".perfetto.protos.TraceMetrics");
  if (!opt_idx.has_value())
    return base::Status("Root metrics proto descriptor not found");

  const auto& root_descriptor =
      metrics_descriptor_pool_.descriptors()[opt_idx.value()];
  return metrics::ComputeMetrics(engine_.get(), metric_names, sql_metrics_,
                                 metrics_descriptor_pool_, root_descriptor,
                                 metrics_proto);
}

base::Status TraceProcessorImpl::ComputeMetricText(
    const std::vector<std::string>& metric_names,
    TraceProcessor::MetricResultFormat format,
    std::string* metrics_string) {
  std::vector<uint8_t> metrics_proto;
  base::Status status = ComputeMetric(metric_names, &metrics_proto);
  if (!status.ok())
    return status;
  switch (format) {
    case TraceProcessor::MetricResultFormat::kProtoText:
      *metrics_string = protozero_to_text::ProtozeroToText(
          metrics_descriptor_pool_, ".perfetto.protos.TraceMetrics",
          protozero::ConstBytes{metrics_proto.data(), metrics_proto.size()},
          protozero_to_text::kIncludeNewLines);
      break;
    case TraceProcessor::MetricResultFormat::kJson:
      *metrics_string = protozero_to_json::ProtozeroToJson(
          metrics_descriptor_pool_, ".perfetto.protos.TraceMetrics",
          protozero::ConstBytes{metrics_proto.data(), metrics_proto.size()},
          protozero_to_json::kPretty | protozero_to_json::kInlineErrors |
              protozero_to_json::kInlineAnnotations);
      break;
  }
  return status;
}

std::vector<uint8_t> TraceProcessorImpl::GetMetricDescriptors() {
  return metrics_descriptor_pool_.SerializeAsDescriptorSet();
}

std::vector<PerfettoSqlEngine::StaticTable> TraceProcessorImpl::GetStaticTables(
    TraceStorage* storage) {
  std::vector<PerfettoSqlEngine::StaticTable> static_tables;
  AddTableInfoHelper(static_tables, storage->mutable_machine_table());
  AddTableInfoHelper(static_tables, storage->mutable_arg_table());
  AddTableInfoHelper(static_tables, storage->mutable_chrome_raw_table());
  AddTableInfoHelper(static_tables, storage->mutable_ftrace_event_table());
  AddTableInfoHelper(static_tables, storage->mutable_thread_table());
  AddTableInfoHelper(static_tables, storage->mutable_process_table());
  AddTableInfoHelper(static_tables, storage->mutable_filedescriptor_table());
  AddTableInfoHelper(static_tables, storage->mutable_trace_file_table());

  AddTableInfoHelper(static_tables, storage->mutable_slice_table());
  AddTableInfoHelper(static_tables, storage->mutable_flow_table());
  AddTableInfoHelper(static_tables, storage->mutable_sched_slice_table());
  AddTableInfoHelper(static_tables,
                     storage->mutable_spurious_sched_wakeup_table());
  AddTableInfoHelper(static_tables, storage->mutable_thread_state_table());

  AddTableInfoHelper(static_tables, storage->mutable_track_table());

  AddTableInfoHelper(static_tables, storage->mutable_counter_table());

  AddTableInfoHelper(static_tables, storage->mutable_gpu_counter_group_table());

  AddTableInfoHelper(static_tables, storage->mutable_heap_graph_object_table());
  AddTableInfoHelper(static_tables,
                     storage->mutable_heap_graph_reference_table());
  AddTableInfoHelper(static_tables, storage->mutable_heap_graph_class_table());

  AddTableInfoHelper(static_tables, storage->mutable_symbol_table());
  AddTableInfoHelper(static_tables,
                     storage->mutable_heap_profile_allocation_table());
  AddTableInfoHelper(static_tables,
                     storage->mutable_cpu_profile_stack_sample_table());
  AddTableInfoHelper(static_tables, storage->mutable_perf_session_table());
  AddTableInfoHelper(static_tables, storage->mutable_perf_sample_table());
  AddTableInfoHelper(static_tables,
                     storage->mutable_instruments_sample_table());
  AddTableInfoHelper(static_tables,
                     storage->mutable_stack_profile_callsite_table());
  AddTableInfoHelper(static_tables,
                     storage->mutable_stack_profile_mapping_table());
  AddTableInfoHelper(static_tables,
                     storage->mutable_stack_profile_frame_table());
  AddTableInfoHelper(static_tables, storage->mutable_package_list_table());
  AddTableInfoHelper(static_tables, storage->mutable_profiler_smaps_table());

  AddTableInfoHelper(static_tables, storage->mutable_android_log_table());
  AddTableInfoHelper(static_tables, storage->mutable_android_dumpstate_table());
  AddTableInfoHelper(static_tables,
                     storage->mutable_android_game_intervenion_list_table());
  AddTableInfoHelper(static_tables,
                     storage->mutable_android_key_events_table());
  AddTableInfoHelper(static_tables,
                     storage->mutable_android_motion_events_table());
  AddTableInfoHelper(static_tables,
                     storage->mutable_android_input_event_dispatch_table());

  AddTableInfoHelper(static_tables,
                     storage->mutable_vulkan_memory_allocations_table());

  AddTableInfoHelper(static_tables,
                     storage->mutable_android_network_packets_table());

  AddTableInfoHelper(static_tables, storage->mutable_v8_isolate_table());
  AddTableInfoHelper(static_tables, storage->mutable_v8_js_script_table());
  AddTableInfoHelper(static_tables, storage->mutable_v8_wasm_script_table());
  AddTableInfoHelper(static_tables, storage->mutable_v8_js_function_table());
  AddTableInfoHelper(static_tables, storage->mutable_v8_js_code_table());
  AddTableInfoHelper(static_tables, storage->mutable_v8_internal_code_table());
  AddTableInfoHelper(static_tables, storage->mutable_v8_wasm_code_table());
  AddTableInfoHelper(static_tables, storage->mutable_v8_regexp_code_table());

  AddTableInfoHelper(static_tables, storage->mutable_jit_code_table());
  AddTableInfoHelper(static_tables, storage->mutable_jit_frame_table());

  AddTableInfoHelper(static_tables,
                     storage->mutable_etm_v4_configuration_table());
  AddTableInfoHelper(static_tables, storage->mutable_etm_v4_session_table());
  AddTableInfoHelper(static_tables, storage->mutable_etm_v4_trace_table());
  AddTableInfoHelper(static_tables, storage->mutable_elf_file_table());
  AddTableInfoHelper(static_tables, storage->mutable_file_table());

  AddTableInfoHelper(static_tables, storage->mutable_spe_record_table());
  AddTableInfoHelper(static_tables, storage->mutable_mmap_record_table());

  AddTableInfoHelper(static_tables,
                     storage->mutable_inputmethod_clients_table());
  AddTableInfoHelper(static_tables,
                     storage->mutable_inputmethod_manager_service_table());
  AddTableInfoHelper(static_tables,
                     storage->mutable_inputmethod_service_table());

  AddTableInfoHelper(static_tables,
                     storage->mutable_surfaceflinger_layers_snapshot_table());
  AddTableInfoHelper(static_tables,
                     storage->mutable_surfaceflinger_layer_table());
  AddTableInfoHelper(static_tables,
                     storage->mutable_surfaceflinger_transactions_table());
  AddTableInfoHelper(static_tables,
                     storage->mutable_surfaceflinger_transaction_table());
  AddTableInfoHelper(static_tables,
                     storage->mutable_surfaceflinger_transaction_flag_table());

  AddTableInfoHelper(static_tables, storage->mutable_viewcapture_table());
  AddTableInfoHelper(static_tables, storage->mutable_viewcapture_view_table());

  AddTableInfoHelper(static_tables, storage->mutable_windowmanager_table());

  AddTableInfoHelper(static_tables,
                     storage->mutable_window_manager_shell_transitions_table());
  AddTableInfoHelper(
      static_tables,
      storage->mutable_window_manager_shell_transition_handlers_table());
  AddTableInfoHelper(
      static_tables,
      storage->mutable_window_manager_shell_transition_participants_table());
  AddTableInfoHelper(
      static_tables,
      storage->mutable_window_manager_shell_transition_protos_table());

  AddTableInfoHelper(static_tables, storage->mutable_protolog_table());

  AddTableInfoHelper(static_tables, storage->mutable_metadata_table());
  AddTableInfoHelper(static_tables, storage->mutable_cpu_table());
  AddTableInfoHelper(static_tables, storage->mutable_cpu_freq_table());
  AddTableInfoHelper(static_tables, storage->mutable_clock_snapshot_table());

  AddTableInfoHelper(static_tables, storage->mutable_memory_snapshot_table());
  AddTableInfoHelper(static_tables,
                     storage->mutable_process_memory_snapshot_table());
  AddTableInfoHelper(static_tables,
                     storage->mutable_memory_snapshot_node_table());
  AddTableInfoHelper(static_tables,
                     storage->mutable_memory_snapshot_edge_table());

  AddTableInfoHelper(static_tables,
                     storage->mutable_experimental_proto_path_table());
  AddTableInfoHelper(static_tables,
                     storage->mutable_experimental_proto_content_table());

  AddTableInfoHelper(
      static_tables,
      storage->mutable_experimental_missing_chrome_processes_table());
  return static_tables;
}

std::vector<std::unique_ptr<StaticTableFunction>>
TraceProcessorImpl::CreateStaticTableFunctions(TraceProcessorContext* context,
                                               TraceStorage* storage,
                                               const Config& config,
                                               PerfettoSqlEngine* engine) {
  std::vector<std::unique_ptr<StaticTableFunction>> fns;
  fns.emplace_back(std::make_unique<ExperimentalFlamegraph>(context));
  fns.emplace_back(std::make_unique<ExperimentalSliceLayout>(
      storage->mutable_string_pool(), &storage->slice_table()));
  fns.emplace_back(
      std::make_unique<TableInfo>(storage->mutable_string_pool(), engine));
  fns.emplace_back(std::make_unique<Ancestor>(Ancestor::Type::kSlice, storage));
  fns.emplace_back(std::make_unique<Ancestor>(
      Ancestor::Type::kStackProfileCallsite, storage));
  fns.emplace_back(
      std::make_unique<Ancestor>(Ancestor::Type::kSliceByStack, storage));
  fns.emplace_back(
      std::make_unique<Descendant>(Descendant::Type::kSlice, storage));
  fns.emplace_back(
      std::make_unique<Descendant>(Descendant::Type::kSliceByStack, storage));
  fns.emplace_back(std::make_unique<ConnectedFlow>(
      ConnectedFlow::Mode::kDirectlyConnectedFlow, storage));
  fns.emplace_back(std::make_unique<ConnectedFlow>(
      ConnectedFlow::Mode::kPrecedingFlow, storage));
  fns.emplace_back(std::make_unique<ConnectedFlow>(
      ConnectedFlow::Mode::kFollowingFlow, storage));
  fns.emplace_back(std::make_unique<ExperimentalAnnotatedStack>(context));
  fns.emplace_back(std::make_unique<ExperimentalFlatSlice>(context));
  fns.emplace_back(
      std::make_unique<DfsWeightBounded>(storage->mutable_string_pool()));
  fns.emplace_back(std::make_unique<WinscopeProtoToArgsWithDefaults>(
      storage->mutable_string_pool(), engine, context));
  if (config.enable_dev_features) {
    fns.emplace_back(std::make_unique<DataframeQueryPlanDecoder>(
        storage->mutable_string_pool()));
  }
  return fns;
}

std::unique_ptr<PerfettoSqlEngine> TraceProcessorImpl::InitPerfettoSqlEngine(
    TraceProcessorContext* context,
    TraceStorage* storage,
    const Config& config,
    DataframeSharedStorage* dataframe_shared_storage,
    const std::vector<SqlPackage>& packages,
    std::vector<metrics::SqlMetricFile>& sql_metrics,
    const DescriptorPool* metrics_descriptor_pool,
    std::unordered_map<std::string, std::string>* proto_fn_name_to_path,
    TraceProcessor* trace_processor,
    bool notify_eof_called) {
  auto engine = std::make_unique<PerfettoSqlEngine>(
      storage->mutable_string_pool(), dataframe_shared_storage,
      config.enable_extra_checks);

  auto tables = GetStaticTables(storage);
  auto functions =
      CreateStaticTableFunctions(context, storage, config, engine.get());
  engine->InitializeStaticTablesAndFunctions(tables, std::move(functions));

  sqlite3* db = engine->sqlite_engine()->db();
  sqlite3_str_split_init(db);

  // Register SQL functions only used in local development instances.
  if (config.enable_dev_features) {
    RegisterFunction<WriteFile>(engine.get(), "WRITE_FILE", 2);
  }
  RegisterFunction<Glob>(engine.get(), "glob", 2);
  RegisterFunction<Hash>(engine.get(), "HASH", -1);
  RegisterFunction<Base64Encode>(engine.get(), "BASE64_ENCODE", 1);
  RegisterFunction<Demangle>(engine.get(), "DEMANGLE", 1);
  RegisterFunction<SourceGeq>(engine.get(), "SOURCE_GEQ", -1);
  RegisterFunction<TablePtrBind>(engine.get(), "__intrinsic_table_ptr_bind",
                                 -1);
  RegisterFunction<ExportJson>(engine.get(), "EXPORT_JSON", 1, storage, false);
  RegisterFunction<ExtractArg>(engine.get(), "EXTRACT_ARG", 2, storage);
  RegisterFunction<AbsTimeStr>(engine.get(), "ABS_TIME_STR", 1,
                               context->clock_converter.get());
  RegisterFunction<Reverse>(engine.get(), "REVERSE", 1);
  RegisterFunction<ToMonotonic>(engine.get(), "TO_MONOTONIC", 1,
                                context->clock_converter.get());
  RegisterFunction<ToRealtime>(engine.get(), "TO_REALTIME", 1,
                               context->clock_converter.get());
  RegisterFunction<ToTimecode>(engine.get(), "TO_TIMECODE", 1);
  RegisterFunction<CreateFunction>(engine.get(), "CREATE_FUNCTION", 3,
                                   engine.get());
  RegisterFunction<CreateViewFunction>(engine.get(), "CREATE_VIEW_FUNCTION", 3,
                                       engine.get());
  RegisterFunction<ExperimentalMemoize>(engine.get(), "EXPERIMENTAL_MEMOIZE", 1,
                                        engine.get());
  RegisterFunction<Import>(
      engine.get(), "IMPORT", 1,
      std::make_unique<Import::Context>(Import::Context{engine.get()}));
  RegisterFunction<ToFtrace>(
      engine.get(), "TO_FTRACE", 1,
      std::make_unique<ToFtrace::Context>(
          ToFtrace::Context{storage, SystraceSerializer(context)}));

  if constexpr (regex::IsRegexSupported()) {
    RegisterFunction<Regex>(engine.get(), "regexp", 2);
  }
  // Old style function registration.
  // TODO(lalitm): migrate this over to using RegisterFunction once aggregate
  // functions are supported.
  RegisterValueAtMaxTsFunction(*engine);
  {
    base::Status status = RegisterLastNonNullFunction(*engine);
    if (!status.ok())
      PERFETTO_FATAL("%s", status.c_message());
  }
  {
    base::Status status = RegisterStackFunctions(engine.get(), context);
    if (!status.ok())
      PERFETTO_FATAL("%s", status.c_message());
  }
  {
    base::Status status = RegisterStripHexFunction(engine.get(), context);
    if (!status.ok())
      PERFETTO_FATAL("%s", status.c_message());
  }
  {
    base::Status status = PprofFunctions::Register(*engine, context);
    if (!status.ok())
      PERFETTO_FATAL("%s", status.c_message());
  }
  {
    base::Status status = RegisterLayoutFunctions(*engine);
    if (!status.ok())
      PERFETTO_FATAL("%s", status.c_message());
  }
  {
    base::Status status = RegisterMathFunctions(*engine);
    if (!status.ok())
      PERFETTO_FATAL("%s", status.c_message());
  }
  {
    base::Status status = RegisterBase64Functions(*engine);
    if (!status.ok())
      PERFETTO_FATAL("%s", status.c_message());
  }
  {
    base::Status status = RegisterTypeBuilderFunctions(*engine);
    if (!status.ok())
      PERFETTO_FATAL("%s", status.c_message());
  }
  {
    base::Status status =
        RegisterGraphScanFunctions(*engine, storage->mutable_string_pool());
    if (!status.ok())
      PERFETTO_FATAL("%s", status.c_message());
  }
  {
    base::Status status = RegisterGraphTraversalFunctions(
        *engine, *storage->mutable_string_pool());
    if (!status.ok())
      PERFETTO_FATAL("%s", status.c_message());
  }
  {
    base::Status status = perfetto_sql::RegisterIntervalIntersectFunctions(
        *engine, storage->mutable_string_pool());
  }
  {
    base::Status status = perfetto_sql::RegisterCounterIntervalsFunctions(
        *engine, storage->mutable_string_pool());
  }

  // Operator tables.
  engine->RegisterVirtualTableModule<SpanJoinOperatorModule>(
      "span_join",
      std::make_unique<SpanJoinOperatorModule::Context>(engine.get()));
  engine->RegisterVirtualTableModule<SpanJoinOperatorModule>(
      "span_left_join",
      std::make_unique<SpanJoinOperatorModule::Context>(engine.get()));
  engine->RegisterVirtualTableModule<SpanJoinOperatorModule>(
      "span_outer_join",
      std::make_unique<SpanJoinOperatorModule::Context>(engine.get()));
  engine->RegisterVirtualTableModule<WindowOperatorModule>("__intrinsic_window",
                                                           nullptr);
  engine->RegisterVirtualTableModule<CounterMipmapOperator>(
      "__intrinsic_counter_mipmap",
      std::make_unique<CounterMipmapOperator::Context>(engine.get()));
  engine->RegisterVirtualTableModule<SliceMipmapOperator>(
      "__intrinsic_slice_mipmap",
      std::make_unique<SliceMipmapOperator::Context>(engine.get()));
#if PERFETTO_BUILDFLAG(PERFETTO_ENABLE_ETM_IMPORTER)
  engine->RegisterVirtualTableModule<etm::EtmDecodeTraceVtable>(
      "__intrinsic_etm_decode_trace", storage);
  engine->RegisterVirtualTableModule<etm::EtmIterateRangeVtable>(
      "__intrinsic_etm_iterate_instruction_range", storage);
#endif

  // Register metrics functions.
  {
    base::Status status =
        engine->RegisterSqliteAggregateFunction<metrics::RepeatedField>(
            nullptr);
    if (!status.ok())
      PERFETTO_ELOG("%s", status.c_message());
  }

  RegisterFunction<metrics::NullIfEmpty>(engine.get(), "NULL_IF_EMPTY", 1);
  RegisterFunction<metrics::UnwrapMetricProto>(engine.get(),
                                               "UNWRAP_METRIC_PROTO", 2);
  RegisterFunction<metrics::RunMetric>(
      engine.get(), "RUN_METRIC", -1,
      std::make_unique<metrics::RunMetric::Context>(metrics::RunMetric::Context{
          engine.get(),
          &sql_metrics,
      }));

  // Legacy tables.
  engine->RegisterVirtualTableModule<SqlStatsModule>("sqlstats", storage);
  engine->RegisterVirtualTableModule<StatsModule>("stats", storage);
  engine->RegisterVirtualTableModule<TablePointerModule>(
      "__intrinsic_table_ptr", nullptr);

  // Value table aggregate functions.
  engine->RegisterSqliteAggregateFunction<DominatorTree>(
      storage->mutable_string_pool());
  engine->RegisterSqliteAggregateFunction<StructuralTreePartition>(
      storage->mutable_string_pool());

  // Metrics.
  {
    auto status = RegisterAllProtoBuilderFunctions(
        metrics_descriptor_pool, proto_fn_name_to_path, engine.get(),
        trace_processor);
    if (!status.ok()) {
      PERFETTO_FATAL("%s", status.c_message());
    }
  }

  // Reregister manually added stdlib packages.
  for (const auto& package : packages) {
    auto new_package = ToRegisteredPackage(package);
    if (!new_package.ok()) {
      PERFETTO_FATAL("%s", new_package.status().c_message());
    }
    engine->RegisterPackage(package.name, std::move(*new_package));
  }

  // Import prelude package.
  auto result = engine->Execute(SqlSource::FromTraceProcessorImplementation(
      "INCLUDE PERFETTO MODULE prelude.before_eof.*"));
  if (!result.status().ok()) {
    PERFETTO_FATAL("Failed to import prelude: %s", result.status().c_message());
  }

  if (notify_eof_called) {
    IncludeAfterEofPrelude(engine.get());
  }

  for (const auto& metric : sql_metrics) {
    if (metric.proto_field_name) {
      InsertIntoTraceMetricsTable(db, *metric.proto_field_name);
    }
  }

  // Fill trace bounds table.
  BuildBoundsTable(db, GetTraceTimestampBoundsNs(*storage));
  return engine;
}

void TraceProcessorImpl::IncludeAfterEofPrelude(PerfettoSqlEngine* engine) {
  auto result = engine->Execute(SqlSource::FromTraceProcessorImplementation(
      "INCLUDE PERFETTO MODULE prelude.after_eof.*"));
  if (!result.status().ok()) {
    PERFETTO_FATAL("Failed to import prelude: %s", result.status().c_message());
  }
}

bool TraceProcessorImpl::IsRootMetricField(const std::string& metric_name) {
  std::optional<uint32_t> desc_idx = metrics_descriptor_pool_.FindDescriptorIdx(
      ".perfetto.protos.TraceMetrics");
  if (!desc_idx.has_value())
    return false;
  const auto* field_idx =
      metrics_descriptor_pool_.descriptors()[*desc_idx].FindFieldByName(
          metric_name);
  return field_idx != nullptr;
}

}  // namespace perfetto::trace_processor<|MERGE_RESOLUTION|>--- conflicted
+++ resolved
@@ -651,11 +651,7 @@
 }
 
 base::Status TraceProcessorImpl::RegisterSqlPackage(SqlPackage sql_package) {
-<<<<<<< HEAD
-  const std::string& name = sql_package.name;
-=======
   std::string name = sql_package.name;
->>>>>>> b8e355a6
   if (engine_->FindPackage(name) && !sql_package.allow_override) {
     return base::ErrStatus(
         "Package '%s' is already registered. Choose a different name.\n"
