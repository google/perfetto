/*
 * Copyright (C) 2018 The Android Open Source Project
 *
 * Licensed under the Apache License, Version 2.0 (the "License");
 * you may not use this file except in compliance with the License.
 * You may obtain a copy of the License at
 *
 *      http://www.apache.org/licenses/LICENSE-2.0
 *
 * Unless required by applicable law or agreed to in writing, software
 * distributed under the License is distributed on an "AS IS" BASIS,
 * WITHOUT WARRANTIES OR CONDITIONS OF ANY KIND, either express or implied.
 * See the License for the specific language governing permissions and
 * limitations under the License.
 */

#include "src/trace_processor/trace_processor_impl.h"

#include <algorithm>
#include <cstdint>
#include <memory>
#include <string>
#include <type_traits>
#include <unordered_map>

#include "perfetto/base/logging.h"
#include "perfetto/base/status.h"
#include "perfetto/base/time.h"
#include "perfetto/ext/base/flat_hash_map.h"
#include "perfetto/ext/base/scoped_file.h"
#include "perfetto/ext/base/string_splitter.h"
#include "perfetto/ext/base/string_utils.h"
#include "perfetto/trace_processor/basic_types.h"
#include "src/trace_processor/importers/android_bugreport/android_bugreport_parser.h"
#include "src/trace_processor/importers/common/clock_converter.h"
#include "src/trace_processor/importers/common/clock_tracker.h"
#include "src/trace_processor/importers/common/metadata_tracker.h"
#include "src/trace_processor/importers/ftrace/sched_event_tracker.h"
#include "src/trace_processor/importers/fuchsia/fuchsia_trace_parser.h"
#include "src/trace_processor/importers/fuchsia/fuchsia_trace_tokenizer.h"
#include "src/trace_processor/importers/gzip/gzip_trace_parser.h"
#include "src/trace_processor/importers/json/json_trace_parser.h"
#include "src/trace_processor/importers/json/json_trace_tokenizer.h"
#include "src/trace_processor/importers/json/json_utils.h"
#include "src/trace_processor/importers/ninja/ninja_log_parser.h"
#include "src/trace_processor/importers/proto/additional_modules.h"
#include "src/trace_processor/importers/proto/content_analyzer.h"
#include "src/trace_processor/importers/systrace/systrace_trace_parser.h"
#include "src/trace_processor/iterator_impl.h"
#include "src/trace_processor/prelude/functions/clock_functions.h"
#include "src/trace_processor/prelude/functions/create_function.h"
#include "src/trace_processor/prelude/functions/create_view_function.h"
#include "src/trace_processor/prelude/functions/import.h"
#include "src/trace_processor/prelude/functions/layout_functions.h"
#include "src/trace_processor/prelude/functions/pprof_functions.h"
<<<<<<< HEAD
#include "src/trace_processor/prelude/functions/register_function.h"
#include "src/trace_processor/prelude/functions/sqlite3_str_split.h"
#include "src/trace_processor/prelude/functions/stack_functions.h"
=======
#include "src/trace_processor/prelude/functions/sql_function.h"
#include "src/trace_processor/prelude/functions/sqlite3_str_split.h"
#include "src/trace_processor/prelude/functions/stack_functions.h"
#include "src/trace_processor/prelude/functions/to_ftrace.h"
>>>>>>> bad11ba2
#include "src/trace_processor/prelude/functions/utils.h"
#include "src/trace_processor/prelude/functions/window_functions.h"
#include "src/trace_processor/prelude/operators/span_join_operator.h"
#include "src/trace_processor/prelude/operators/window_operator.h"
#include "src/trace_processor/prelude/table_functions/ancestor.h"
#include "src/trace_processor/prelude/table_functions/connected_flow.h"
#include "src/trace_processor/prelude/table_functions/descendant.h"
#include "src/trace_processor/prelude/table_functions/experimental_annotated_stack.h"
#include "src/trace_processor/prelude/table_functions/experimental_counter_dur.h"
#include "src/trace_processor/prelude/table_functions/experimental_flamegraph.h"
#include "src/trace_processor/prelude/table_functions/experimental_flat_slice.h"
#include "src/trace_processor/prelude/table_functions/experimental_sched_upid.h"
#include "src/trace_processor/prelude/table_functions/experimental_slice_layout.h"
#include "src/trace_processor/prelude/table_functions/table_function.h"
#include "src/trace_processor/prelude/table_functions/view.h"
<<<<<<< HEAD
#include "src/trace_processor/sqlite/scoped_db.h"
#include "src/trace_processor/sqlite/sql_stats_table.h"
#include "src/trace_processor/sqlite/sqlite_raw_table.h"
=======
#include "src/trace_processor/prelude/tables_views/tables_views.h"
#include "src/trace_processor/sqlite/scoped_db.h"
#include "src/trace_processor/sqlite/sql_stats_table.h"
>>>>>>> bad11ba2
#include "src/trace_processor/sqlite/sqlite_table.h"
#include "src/trace_processor/sqlite/sqlite_utils.h"
#include "src/trace_processor/sqlite/stats_table.h"
#include "src/trace_processor/tp_metatrace.h"
#include "src/trace_processor/types/variadic.h"
#include "src/trace_processor/util/protozero_to_text.h"
#include "src/trace_processor/util/sql_modules.h"
#include "src/trace_processor/util/status_macros.h"

#include "protos/perfetto/common/builtin_clock.pbzero.h"
#include "protos/perfetto/trace/clock_snapshot.pbzero.h"
#include "protos/perfetto/trace/perfetto/perfetto_metatrace.pbzero.h"
#include "protos/perfetto/trace/trace.pbzero.h"
#include "protos/perfetto/trace/trace_packet.pbzero.h"

#include "src/trace_processor/metrics/all_chrome_metrics.descriptor.h"
#include "src/trace_processor/metrics/all_webview_metrics.descriptor.h"
#include "src/trace_processor/metrics/metrics.descriptor.h"
#include "src/trace_processor/metrics/metrics.h"
#include "src/trace_processor/metrics/sql/amalgamated_sql_metrics.h"
#include "src/trace_processor/stdlib/amalgamated_stdlib.h"
<<<<<<< HEAD

// In Android and Chromium tree builds, we don't have the percentile module.
// Just don't include it.
#if PERFETTO_BUILDFLAG(PERFETTO_TP_PERCENTILE)
// defined in sqlite_src/ext/misc/percentile.c
extern "C" int sqlite3_percentile_init(sqlite3* db,
                                       char** error,
                                       const sqlite3_api_routines* api);
#endif  // PERFETTO_BUILDFLAG(PERFETTO_TP_PERCENTILE)
=======
>>>>>>> bad11ba2

namespace perfetto {
namespace trace_processor {
namespace {

const char kAllTablesQuery[] =
    "SELECT tbl_name, type FROM (SELECT * FROM sqlite_master UNION ALL SELECT "
    "* FROM sqlite_temp_master)";

template <typename SqlFunction, typename Ptr = typename SqlFunction::Context*>
void RegisterFunction(SqliteEngine* engine,
                      const char* name,
                      int argc,
                      Ptr context = nullptr,
                      bool deterministic = true) {
  auto status = engine->RegisterSqlFunction<SqlFunction>(
      name, argc, std::move(context), deterministic);
  if (!status.ok())
    PERFETTO_ELOG("%s", status.c_message());
}

<<<<<<< HEAD
void InitializeSqlite(sqlite3* db) {
  char* error = nullptr;
  sqlite3_exec(db, "PRAGMA temp_store=2", nullptr, nullptr, &error);
  if (error) {
    PERFETTO_FATAL("Error setting pragma temp_store: %s", error);
  }
  sqlite3_str_split_init(db);
// In Android tree builds, we don't have the percentile module.
// Just don't include it.
#if PERFETTO_BUILDFLAG(PERFETTO_TP_PERCENTILE)
  sqlite3_percentile_init(db, &error, nullptr);
  if (error) {
    PERFETTO_ELOG("Error initializing: %s", error);
    sqlite3_free(error);
  }
#endif
}

=======
>>>>>>> bad11ba2
void BuildBoundsTable(sqlite3* db, std::pair<int64_t, int64_t> bounds) {
  char* error = nullptr;
  sqlite3_exec(db, "DELETE FROM trace_bounds", nullptr, nullptr, &error);
  if (error) {
    PERFETTO_ELOG("Error deleting from bounds table: %s", error);
    sqlite3_free(error);
    return;
  }

<<<<<<< HEAD
  char* insert_sql = sqlite3_mprintf("INSERT INTO trace_bounds VALUES(%" PRId64
                                     ", %" PRId64 ")",
                                     bounds.first, bounds.second);

  sqlite3_exec(db, insert_sql, nullptr, nullptr, &error);
  sqlite3_free(insert_sql);
=======
  base::StackString<1024> sql("INSERT INTO trace_bounds VALUES(%" PRId64
                              ", %" PRId64 ")",
                              bounds.first, bounds.second);
  sqlite3_exec(db, sql.c_str(), nullptr, nullptr, &error);
>>>>>>> bad11ba2
  if (error) {
    PERFETTO_ELOG("Error inserting bounds table: %s", error);
    sqlite3_free(error);
  }
}

<<<<<<< HEAD
void CreateBuiltinTables(sqlite3* db) {
  char* error = nullptr;
  sqlite3_exec(db, "CREATE TABLE perfetto_tables(name STRING)", nullptr,
               nullptr, &error);
  if (error) {
    PERFETTO_ELOG("Error initializing: %s", error);
    sqlite3_free(error);
  }
  sqlite3_exec(db, "CREATE TABLE trace_bounds(start_ts BIGINT, end_ts BIGINT)",
               nullptr, nullptr, &error);
  if (error) {
    PERFETTO_ELOG("Error initializing: %s", error);
    sqlite3_free(error);
  }
  // Ensure that the entries in power_profile are unique to prevent duplicates
  // when the power_profile is augmented with additional profiles.
  sqlite3_exec(db,
               "CREATE TABLE power_profile("
               "device STRING, cpu INT, cluster INT, freq INT, power DOUBLE,"
               "UNIQUE(device, cpu, cluster, freq));",
               nullptr, nullptr, &error);
  if (error) {
    PERFETTO_ELOG("Error initializing: %s", error);
    sqlite3_free(error);
  }
  sqlite3_exec(db, "CREATE TABLE trace_metrics(name STRING)", nullptr, nullptr,
               &error);
  if (error) {
    PERFETTO_ELOG("Error initializing: %s", error);
    sqlite3_free(error);
  }
  // This is a table intended to be used for metric debugging/developing. Data
  // in the table is shown specially in the UI, and users can insert rows into
  // this table to draw more things.
  sqlite3_exec(db,
               "CREATE TABLE debug_slices (id BIGINT, name STRING, ts BIGINT,"
               "dur BIGINT, depth BIGINT)",
               nullptr, nullptr, &error);
  if (error) {
    PERFETTO_ELOG("Error initializing: %s", error);
    sqlite3_free(error);
  }

  // Initialize the bounds table with some data so even before parsing any data,
  // we still have a valid table.
  BuildBoundsTable(db, std::make_pair(0, 0));
}

void MaybeRegisterError(char* error) {
  if (error) {
    PERFETTO_ELOG("Error initializing: %s", error);
    sqlite3_free(error);
  }
}

void CreateBuiltinViews(sqlite3* db) {
  char* error = nullptr;
  sqlite3_exec(db,
               "CREATE VIEW counters AS "
               "SELECT * "
               "FROM counter v "
               "JOIN counter_track t "
               "ON v.track_id = t.id "
               "ORDER BY ts;",
               nullptr, nullptr, &error);
  MaybeRegisterError(error);

  sqlite3_exec(db,
               "CREATE VIEW slice AS "
               "SELECT "
               "  *, "
               "  category AS cat, "
               "  id AS slice_id "
               "FROM internal_slice;",
               nullptr, nullptr, &error);
  MaybeRegisterError(error);

  sqlite3_exec(db,
               "CREATE VIEW instant AS "
               "SELECT "
               "ts, track_id, name, arg_set_id "
               "FROM slice "
               "WHERE dur = 0;",
               nullptr, nullptr, &error);
  MaybeRegisterError(error);

  sqlite3_exec(db,
               "CREATE VIEW sched AS "
               "SELECT "
               "*, "
               "ts + dur as ts_end "
               "FROM sched_slice;",
               nullptr, nullptr, &error);
  MaybeRegisterError(error);

  sqlite3_exec(db,
               "CREATE VIEW slices AS "
               "SELECT * FROM slice;",
               nullptr, nullptr, &error);
  MaybeRegisterError(error);

  sqlite3_exec(db,
               "CREATE VIEW thread AS "
               "SELECT "
               "id as utid, "
               "* "
               "FROM internal_thread;",
               nullptr, nullptr, &error);
  MaybeRegisterError(error);

  sqlite3_exec(db,
               "CREATE VIEW process AS "
               "SELECT "
               "id as upid, "
               "* "
               "FROM internal_process;",
               nullptr, nullptr, &error);
  MaybeRegisterError(error);

  // This should be kept in sync with GlobalArgsTracker::AddArgSet.
  sqlite3_exec(db,
               "CREATE VIEW args AS "
               "SELECT "
               "*, "
               "CASE value_type "
               "  WHEN 'int' THEN CAST(int_value AS text) "
               "  WHEN 'uint' THEN CAST(int_value AS text) "
               "  WHEN 'string' THEN string_value "
               "  WHEN 'real' THEN CAST(real_value AS text) "
               "  WHEN 'pointer' THEN printf('0x%x', int_value) "
               "  WHEN 'bool' THEN ( "
               "    CASE WHEN int_value <> 0 THEN 'true' "
               "    ELSE 'false' END) "
               "  WHEN 'json' THEN string_value "
               "ELSE NULL END AS display_value "
               "FROM internal_args;",
               nullptr, nullptr, &error);
  MaybeRegisterError(error);

  sqlite3_exec(db,
               "CREATE VIEW ftrace_event AS "
               "SELECT * FROM raw "
               "WHERE "
               "  name NOT LIKE 'chrome_event.%' AND"
               "  name NOT LIKE 'track_event.%'",
               nullptr, nullptr, &error);
  MaybeRegisterError(error);
}

=======
>>>>>>> bad11ba2
struct ValueAtMaxTsContext {
  bool initialized;
  int value_type;

  int64_t max_ts;
  int64_t int_value_at_max_ts;
  double double_value_at_max_ts;
};

void ValueAtMaxTsStep(sqlite3_context* ctx, int, sqlite3_value** argv) {
  sqlite3_value* ts = argv[0];
  sqlite3_value* value = argv[1];

  // Note that sqlite3_aggregate_context zeros the memory for us so all the
  // variables of the struct should be zero.
  ValueAtMaxTsContext* fn_ctx = reinterpret_cast<ValueAtMaxTsContext*>(
      sqlite3_aggregate_context(ctx, sizeof(ValueAtMaxTsContext)));

  // For performance reasons, we only do the check for the type of ts and value
  // on the first call of the function.
  if (PERFETTO_UNLIKELY(!fn_ctx->initialized)) {
    if (sqlite3_value_type(ts) != SQLITE_INTEGER) {
      sqlite3_result_error(ctx, "VALUE_AT_MAX_TS: ts passed was not an integer",
                           -1);
      return;
    }

    fn_ctx->value_type = sqlite3_value_type(value);
    if (fn_ctx->value_type != SQLITE_INTEGER &&
        fn_ctx->value_type != SQLITE_FLOAT) {
      sqlite3_result_error(
          ctx, "VALUE_AT_MAX_TS: value passed was not an integer or float", -1);
      return;
    }

    fn_ctx->max_ts = std::numeric_limits<int64_t>::min();
    fn_ctx->initialized = true;
  }

  // On dcheck builds however, we check every passed ts and value.
#if PERFETTO_DCHECK_IS_ON()
  if (sqlite3_value_type(ts) != SQLITE_INTEGER) {
    sqlite3_result_error(ctx, "VALUE_AT_MAX_TS: ts passed was not an integer",
                         -1);
    return;
  }
  if (sqlite3_value_type(value) != fn_ctx->value_type) {
    sqlite3_result_error(ctx, "VALUE_AT_MAX_TS: value type is inconsistent",
                         -1);
    return;
  }
#endif

  int64_t ts_int = sqlite3_value_int64(ts);
  if (PERFETTO_LIKELY(fn_ctx->max_ts <= ts_int)) {
    fn_ctx->max_ts = ts_int;

    if (fn_ctx->value_type == SQLITE_INTEGER) {
      fn_ctx->int_value_at_max_ts = sqlite3_value_int64(value);
    } else {
      fn_ctx->double_value_at_max_ts = sqlite3_value_double(value);
    }
  }
}

void ValueAtMaxTsFinal(sqlite3_context* ctx) {
  ValueAtMaxTsContext* fn_ctx =
      reinterpret_cast<ValueAtMaxTsContext*>(sqlite3_aggregate_context(ctx, 0));
  if (!fn_ctx) {
    sqlite3_result_null(ctx);
    return;
  }
  if (fn_ctx->value_type == SQLITE_INTEGER) {
    sqlite3_result_int64(ctx, fn_ctx->int_value_at_max_ts);
  } else {
    sqlite3_result_double(ctx, fn_ctx->double_value_at_max_ts);
  }
}

void RegisterValueAtMaxTsFunction(sqlite3* db) {
  auto ret = sqlite3_create_function_v2(
      db, "VALUE_AT_MAX_TS", 2, SQLITE_UTF8 | SQLITE_DETERMINISTIC, nullptr,
      nullptr, &ValueAtMaxTsStep, &ValueAtMaxTsFinal, nullptr);
  if (ret) {
    PERFETTO_ELOG("Error initializing VALUE_AT_MAX_TS");
  }
}

std::vector<std::string> SanitizeMetricMountPaths(
    const std::vector<std::string>& mount_paths) {
  std::vector<std::string> sanitized;
  for (const auto& path : mount_paths) {
    if (path.length() == 0)
      continue;
    sanitized.push_back(path);
    if (path.back() != '/')
      sanitized.back().append("/");
  }
  return sanitized;
}

void SetupMetrics(TraceProcessor* tp,
                  SqliteEngine* engine,
                  std::vector<metrics::SqlMetricFile>* sql_metrics,
                  const std::vector<std::string>& extension_paths) {
  const std::vector<std::string> sanitized_extension_paths =
      SanitizeMetricMountPaths(extension_paths);
  std::vector<std::string> skip_prefixes;
  skip_prefixes.reserve(sanitized_extension_paths.size());
  for (const auto& path : sanitized_extension_paths) {
    skip_prefixes.push_back(kMetricProtoRoot + path);
  }
  tp->ExtendMetricsProto(kMetricsDescriptor.data(), kMetricsDescriptor.size(),
                         skip_prefixes);
  tp->ExtendMetricsProto(kAllChromeMetricsDescriptor.data(),
                         kAllChromeMetricsDescriptor.size(), skip_prefixes);
  tp->ExtendMetricsProto(kAllWebviewMetricsDescriptor.data(),
                         kAllWebviewMetricsDescriptor.size(), skip_prefixes);

  // TODO(lalitm): remove this special casing and change
  // SanitizeMetricMountPaths if/when we move all protos for builtin metrics to
  // match extension protos.
  bool skip_all_sql = std::find(extension_paths.begin(), extension_paths.end(),
                                "") != extension_paths.end();
  if (!skip_all_sql) {
    for (const auto& file_to_sql : sql_metrics::kFileToSql) {
      if (base::StartsWithAny(file_to_sql.path, sanitized_extension_paths))
        continue;
      tp->RegisterMetric(file_to_sql.path, file_to_sql.sql);
    }
  }

  RegisterFunction<metrics::NullIfEmpty>(engine, "NULL_IF_EMPTY", 1);
  RegisterFunction<metrics::UnwrapMetricProto>(engine, "UNWRAP_METRIC_PROTO",
                                               2);
  RegisterFunction<metrics::RunMetric>(
      engine, "RUN_METRIC", -1,
      std::unique_ptr<metrics::RunMetric::Context>(
          new metrics::RunMetric::Context{tp, sql_metrics}));

  // TODO(lalitm): migrate this over to using RegisterFunction once aggregate
  // functions are supported.
  {
    auto ret = sqlite3_create_function_v2(
        engine->db(), "RepeatedField", 1, SQLITE_UTF8, nullptr, nullptr,
        metrics::RepeatedFieldStep, metrics::RepeatedFieldFinal, nullptr);
    if (ret)
      PERFETTO_FATAL("Error initializing RepeatedField");
  }
}

void InsertIntoTraceMetricsTable(sqlite3* db, const std::string& metric_name) {
  char* insert_sql = sqlite3_mprintf(
      "INSERT INTO trace_metrics(name) VALUES('%q')", metric_name.c_str());
  char* insert_error = nullptr;
  sqlite3_exec(db, insert_sql, nullptr, nullptr, &insert_error);
  sqlite3_free(insert_sql);
  if (insert_error) {
    PERFETTO_ELOG("Error registering table: %s", insert_error);
    sqlite3_free(insert_error);
  }
}

void IncrementCountForStmt(sqlite3_stmt* stmt,
                           IteratorImpl::StmtMetadata* metadata) {
  metadata->statement_count++;

  // If the stmt is already done, it clearly didn't have any output.
  if (sqlite_utils::IsStmtDone(stmt))
    return;

  if (sqlite3_column_count(stmt) == 1) {
    sqlite3_value* value = sqlite3_column_value(stmt, 0);

    // If the "VOID" pointer associated to the return value is not null,
    // that means this is a function which is forced to return a value
    // (because all functions in SQLite have to) but doesn't actually
    // wait to (i.e. it wants to be treated like CREATE TABLE or similar).
    // Because of this, ignore the return value of this function.
    // See |WrapSqlFunction| for where this is set.
    if (sqlite3_value_pointer(value, "VOID") != nullptr) {
      return;
    }

    // If the statement only has a single column and that column is named
    // "suppress_query_output", treat it as a statement without output for
    // accounting purposes. This allows an escape hatch for cases where the
    // user explicitly wants to ignore functions as having output.
    if (strcmp(sqlite3_column_name(stmt, 0), "suppress_query_output") == 0) {
      return;
    }
  }

  // Otherwise, the statement has output and so increment the count.
  metadata->statement_count_with_output++;
}

base::Status PrepareAndStepUntilLastValidStmt(
    sqlite3* db,
    const std::string& sql,
    ScopedStmt* output_stmt,
    IteratorImpl::StmtMetadata* metadata) {
  ScopedStmt prev_stmt;
  // A sql string can contain several statements. Some of them might be comment
  // only, e.g. "SELECT 1; /* comment */; SELECT 2;". Here we process one
  // statement on each iteration. SQLite's sqlite_prepare_v2 (wrapped by
  // PrepareStmt) returns on each iteration a pointer to the unprocessed string.
  //
  // Unfortunately we cannot call PrepareStmt and tokenize all statements
  // upfront because sqlite_prepare_v2 also semantically checks the statement
  // against the schema. In some cases statements might depend on the execution
  // of previous ones (e.e. CREATE VIEW x; SELECT FROM x; DELETE VIEW x;).
  //
  // Also, unfortunately, we need to PrepareStmt to find out if a statement is a
  // comment or a real statement.
  //
  // The logic here is the following:
  //  - We invoke PrepareStmt on each statement.
  //  - If the statement is a comment we simply skip it.
  //  - If the statement is valid, we step once to make sure side effects take
  //    effect.
  //  - If we encounter a valid statement afterwards, we step internally through
  //    all rows of the previous one. This ensures that any further side effects
  //    take hold *before* we step into the next statement.
  //  - Once no further non-comment statements are encountered, we return an
  //    iterator to the last valid statement.
  for (const char* rem_sql = sql.c_str(); rem_sql && rem_sql[0];) {
    ScopedStmt cur_stmt;
    {
      PERFETTO_TP_TRACE(metatrace::Category::QUERY, "QUERY_PREPARE");
      const char* tail = nullptr;
      RETURN_IF_ERROR(sqlite_utils::PrepareStmt(db, rem_sql, &cur_stmt, &tail));
      rem_sql = tail;
    }

    // The only situation where we'd have an ok status but also no prepared
    // statement is if the statement of SQL we parsed was a pure comment. In
    // this case, just continue to the next statement.
    if (!cur_stmt)
      continue;

    // Before stepping into |cur_stmt|, we need to finish iterating through
    // the previous statement so we don't have two clashing statements (e.g.
    // SELECT * FROM v and DROP VIEW v) partially stepped into.
    if (prev_stmt) {
      PERFETTO_TP_TRACE(metatrace::Category::QUERY, "STMT_STEP_UNTIL_DONE",
                        [&prev_stmt](metatrace::Record* record) {
                          auto expanded_sql =
                              sqlite_utils::ExpandedSqlForStmt(*prev_stmt);
                          record->AddArg("SQL", expanded_sql.get());
                        });
      RETURN_IF_ERROR(sqlite_utils::StepStmtUntilDone(prev_stmt.get()));
    }

    PERFETTO_DLOG("Executing statement: %s", sqlite3_sql(*cur_stmt));

    {
      PERFETTO_TP_TRACE(metatrace::Category::TOPLEVEL, "STMT_FIRST_STEP",
                        [&cur_stmt](metatrace::Record* record) {
                          auto expanded_sql =
                              sqlite_utils::ExpandedSqlForStmt(*cur_stmt);
                          record->AddArg("SQL", expanded_sql.get());
                        });

      // Now step once into |cur_stmt| so that when we prepare the next statment
      // we will have executed any dependent bytecode in this one.
      int err = sqlite3_step(*cur_stmt);
      if (err != SQLITE_ROW && err != SQLITE_DONE) {
        return base::ErrStatus(
            "%s", sqlite_utils::FormatErrorMessage(
                      prev_stmt.get(), base::StringView(sql), db, err)
                      .c_message());
      }
    }

    // Increment the neecessary counts for the statement.
    IncrementCountForStmt(cur_stmt.get(), metadata);

    // Propogate the current statement to the next iteration.
    prev_stmt = std::move(cur_stmt);
  }

  // If we didn't manage to prepare a single statment, that means everything
  // in the SQL was treated as a comment.
  if (!prev_stmt)
    return base::ErrStatus("No valid SQL to run");

  // Update the output statment and column count.
  *output_stmt = std::move(prev_stmt);
  metadata->column_count =
      static_cast<uint32_t>(sqlite3_column_count(output_stmt->get()));
  return base::OkStatus();
}

const char* TraceTypeToString(TraceType trace_type) {
  switch (trace_type) {
    case kUnknownTraceType:
      return "unknown";
    case kProtoTraceType:
      return "proto";
    case kJsonTraceType:
      return "json";
    case kFuchsiaTraceType:
      return "fuchsia";
    case kSystraceTraceType:
      return "systrace";
    case kGzipTraceType:
      return "gzip";
    case kCtraceTraceType:
      return "ctrace";
    case kNinjaLogTraceType:
      return "ninja_log";
    case kAndroidBugreportTraceType:
      return "android_bugreport";
  }
  PERFETTO_FATAL("For GCC");
}

// Register SQL functions only used in local development instances.
<<<<<<< HEAD
void RegisterDevFunctions(sqlite3* db) {
  RegisterFunction<WriteFile>(db, "WRITE_FILE", 2);
=======
void RegisterDevFunctions(SqliteEngine* engine) {
  RegisterFunction<WriteFile>(engine, "WRITE_FILE", 2);
>>>>>>> bad11ba2
}

sql_modules::NameToModule GetStdlibModules() {
  sql_modules::NameToModule modules;
  for (const auto& file_to_sql : stdlib::kFileToSql) {
    std::string import_key = sql_modules::GetImportKey(file_to_sql.path);
    std::string module = sql_modules::GetModuleName(import_key);
    modules.Insert(module, {}).first->push_back({import_key, file_to_sql.sql});
  }
  return modules;
}

<<<<<<< HEAD
=======
void InitializePreludeTablesViews(sqlite3* db) {
  for (const auto& file_to_sql : prelude::tables_views::kFileToSql) {
    char* errmsg_raw = nullptr;
    int err = sqlite3_exec(db, file_to_sql.sql, nullptr, nullptr, &errmsg_raw);
    ScopedSqliteString errmsg(errmsg_raw);
    if (err != SQLITE_OK) {
      PERFETTO_FATAL("Failed to initialize prelude %s", errmsg_raw);
    }
  }
}

>>>>>>> bad11ba2
}  // namespace

template <typename View>
void TraceProcessorImpl::RegisterView(const View& view) {
  RegisterTableFunction(std::unique_ptr<TableFunction>(
      new ViewTableFunction(&view, View::Name())));
}

TraceProcessorImpl::TraceProcessorImpl(const Config& cfg)
    : TraceProcessorStorageImpl(cfg) {
  context_.fuchsia_trace_tokenizer.reset(new FuchsiaTraceTokenizer(&context_));
  context_.fuchsia_trace_parser.reset(new FuchsiaTraceParser(&context_));

  context_.ninja_log_parser.reset(new NinjaLogParser(&context_));

  context_.systrace_trace_parser.reset(new SystraceTraceParser(&context_));

  if (util::IsGzipSupported()) {
    context_.gzip_trace_parser.reset(new GzipTraceParser(&context_));
    context_.android_bugreport_parser.reset(
        new AndroidBugreportParser(&context_));
  }

  if (json::IsJsonSupported()) {
    context_.json_trace_tokenizer.reset(new JsonTraceTokenizer(&context_));
    context_.json_trace_parser.reset(new JsonTraceParser(&context_));
  }

  if (context_.config.analyze_trace_proto_content) {
    context_.content_analyzer.reset(new ProtoContentAnalyzer(&context_));
  }
<<<<<<< HEAD

  RegisterAdditionalModules(&context_);
=======
>>>>>>> bad11ba2

  sqlite3_str_split_init(engine_.db());
  RegisterAdditionalModules(&context_);

  // New style function registration.
  if (cfg.enable_dev_features) {
<<<<<<< HEAD
    RegisterDevFunctions(db);
  }
  RegisterFunction<Glob>(db, "glob", 2);
  RegisterFunction<Hash>(db, "HASH", -1);
  RegisterFunction<Base64Encode>(db, "BASE64_ENCODE", 1);
  RegisterFunction<Demangle>(db, "DEMANGLE", 1);
  RegisterFunction<SourceGeq>(db, "SOURCE_GEQ", -1);
  RegisterFunction<ExportJson>(db, "EXPORT_JSON", 1, context_.storage.get(),
                               false);
  RegisterFunction<ExtractArg>(db, "EXTRACT_ARG", 2, context_.storage.get());
  RegisterFunction<AbsTimeStr>(db, "ABS_TIME_STR", 1,
                               context_.clock_converter.get());
  RegisterFunction<ToMonotonic>(db, "TO_MONOTONIC", 1,
                                context_.clock_converter.get());
  RegisterFunction<CreateFunction>(
      db, "CREATE_FUNCTION", 3,
      std::unique_ptr<CreateFunction::Context>(
          new CreateFunction::Context{db_.get(), &create_function_state_}));
=======
    RegisterDevFunctions(&engine_);
  }
  RegisterFunction<Glob>(&engine_, "glob", 2);
  RegisterFunction<Hash>(&engine_, "HASH", -1);
  RegisterFunction<Base64Encode>(&engine_, "BASE64_ENCODE", 1);
  RegisterFunction<Demangle>(&engine_, "DEMANGLE", 1);
  RegisterFunction<SourceGeq>(&engine_, "SOURCE_GEQ", -1);
  RegisterFunction<ExportJson>(&engine_, "EXPORT_JSON", 1,
                               context_.storage.get(), false);
  RegisterFunction<ExtractArg>(&engine_, "EXTRACT_ARG", 2,
                               context_.storage.get());
  RegisterFunction<AbsTimeStr>(&engine_, "ABS_TIME_STR", 1,
                               context_.clock_converter.get());
  RegisterFunction<ToMonotonic>(&engine_, "TO_MONOTONIC", 1,
                                context_.clock_converter.get());
  RegisterFunction<CreateFunction>(&engine_, "CREATE_FUNCTION", 3, &engine_);
>>>>>>> bad11ba2
  RegisterFunction<CreateViewFunction>(
      &engine_, "CREATE_VIEW_FUNCTION", 3,
      std::unique_ptr<CreateViewFunction::Context>(
<<<<<<< HEAD
          new CreateViewFunction::Context{db_.get()}));
  RegisterFunction<Import>(db, "IMPORT", 1,
                           std::unique_ptr<Import::Context>(new Import::Context{
                               db_.get(), this, &sql_modules_}));
=======
          new CreateViewFunction::Context{engine_.db()}));
  RegisterFunction<Import>(&engine_, "IMPORT", 1,
                           std::unique_ptr<Import::Context>(new Import::Context{
                               engine_.db(), this, &sql_modules_}));
  RegisterFunction<ToFtrace>(
      &engine_, "TO_FTRACE", 1,
      std::unique_ptr<ToFtrace::Context>(new ToFtrace::Context{
          context_.storage.get(), SystraceSerializer(&context_)}));
>>>>>>> bad11ba2

  // Old style function registration.
  // TODO(lalitm): migrate this over to using RegisterFunction once aggregate
  // functions are supported.
<<<<<<< HEAD
  RegisterLastNonNullFunction(db);
  RegisterValueAtMaxTsFunction(db);
  {
    base::Status status = RegisterStackFunctions(db, &context_);
=======
  RegisterLastNonNullFunction(engine_.db());
  RegisterValueAtMaxTsFunction(engine_.db());
  {
    base::Status status = RegisterStackFunctions(&engine_, &context_);
>>>>>>> bad11ba2
    if (!status.ok())
      PERFETTO_ELOG("%s", status.c_message());
  }
  {
<<<<<<< HEAD
    base::Status status = PprofFunctions::Register(db, &context_);
=======
    base::Status status = PprofFunctions::Register(engine_.db(), &context_);
>>>>>>> bad11ba2
    if (!status.ok())
      PERFETTO_ELOG("%s", status.c_message());
  }
  {
<<<<<<< HEAD
    base::Status status = LayoutFunctions::Register(db, &context_);
    if (!status.ok())
      PERFETTO_ELOG("%s", status.c_message());
  }

  auto stdlib_modules = GetStdlibModules();
  for (auto module_it = stdlib_modules.GetIterator(); module_it; ++module_it) {
    base::Status status =
        RegisterSqlModule({module_it.key(), module_it.value(), false});
    if (!status.ok())
      PERFETTO_ELOG("%s", status.c_message());
  }

  SetupMetrics(this, *db_, &sql_metrics_, cfg.skip_builtin_metric_paths);

  // Setup the query cache.
  query_cache_.reset(new QueryCache());
=======
    base::Status status = LayoutFunctions::Register(engine_.db(), &context_);
    if (!status.ok())
      PERFETTO_ELOG("%s", status.c_message());
  }
>>>>>>> bad11ba2

  const TraceStorage* storage = context_.storage.get();

  // Operator tables.
<<<<<<< HEAD
  SpanJoinOperatorTable::RegisterTable(*db_, storage);
  WindowOperatorTable::RegisterTable(*db_, storage);
  CreateViewFunction::RegisterTable(*db_);
=======
  engine_.RegisterVirtualTableModule<SpanJoinOperatorTable>(
      "span_join", storage, SqliteTable::TableType::kExplicitCreate, false);
  engine_.RegisterVirtualTableModule<SpanJoinOperatorTable>(
      "span_left_join", storage, SqliteTable::TableType::kExplicitCreate,
      false);
  engine_.RegisterVirtualTableModule<SpanJoinOperatorTable>(
      "span_outer_join", storage, SqliteTable::TableType::kExplicitCreate,
      false);
  engine_.RegisterVirtualTableModule<WindowOperatorTable>(
      "window", storage, SqliteTable::TableType::kExplicitCreate, true);
  RegisterCreateViewFunctionModule(&engine_);

  // Initalize the tables and views in the prelude.
  InitializePreludeTablesViews(engine_.db());

  auto stdlib_modules = GetStdlibModules();
  for (auto module_it = stdlib_modules.GetIterator(); module_it; ++module_it) {
    base::Status status =
        RegisterSqlModule({module_it.key(), module_it.value(), false});
    if (!status.ok())
      PERFETTO_ELOG("%s", status.c_message());
  }
>>>>>>> bad11ba2

  SetupMetrics(this, &engine_, &sql_metrics_, cfg.skip_builtin_metric_paths);

  // Legacy tables.
  engine_.RegisterVirtualTableModule<SqlStatsTable>(
      "sqlstats", storage, SqliteTable::TableType::kEponymousOnly, false);
  engine_.RegisterVirtualTableModule<StatsTable>(
      "stats", storage, SqliteTable::TableType::kEponymousOnly, false);

  // Tables dynamically generated at query time.
  RegisterTableFunction(std::unique_ptr<ExperimentalFlamegraph>(
      new ExperimentalFlamegraph(&context_)));
  RegisterTableFunction(std::unique_ptr<ExperimentalCounterDur>(
      new ExperimentalCounterDur(storage->counter_table())));
  RegisterTableFunction(std::unique_ptr<ExperimentalSliceLayout>(
      new ExperimentalSliceLayout(context_.storage.get()->mutable_string_pool(),
                                  &storage->slice_table())));
  RegisterTableFunction(std::unique_ptr<Ancestor>(
      new Ancestor(Ancestor::Type::kSlice, context_.storage.get())));
  RegisterTableFunction(std::unique_ptr<Ancestor>(new Ancestor(
      Ancestor::Type::kStackProfileCallsite, context_.storage.get())));
  RegisterTableFunction(std::unique_ptr<Ancestor>(
      new Ancestor(Ancestor::Type::kSliceByStack, context_.storage.get())));
  RegisterTableFunction(std::unique_ptr<Descendant>(
      new Descendant(Descendant::Type::kSlice, context_.storage.get())));
  RegisterTableFunction(std::unique_ptr<Descendant>(
      new Descendant(Descendant::Type::kSliceByStack, context_.storage.get())));
  RegisterTableFunction(std::unique_ptr<ConnectedFlow>(new ConnectedFlow(
      ConnectedFlow::Mode::kDirectlyConnectedFlow, context_.storage.get())));
  RegisterTableFunction(std::unique_ptr<ConnectedFlow>(new ConnectedFlow(
      ConnectedFlow::Mode::kPrecedingFlow, context_.storage.get())));
  RegisterTableFunction(std::unique_ptr<ConnectedFlow>(new ConnectedFlow(
      ConnectedFlow::Mode::kFollowingFlow, context_.storage.get())));
  RegisterTableFunction(
      std::unique_ptr<ExperimentalSchedUpid>(new ExperimentalSchedUpid(
          storage->sched_slice_table(), storage->thread_table())));
  RegisterTableFunction(std::unique_ptr<ExperimentalAnnotatedStack>(
      new ExperimentalAnnotatedStack(&context_)));
  RegisterTableFunction(std::unique_ptr<ExperimentalFlatSlice>(
      new ExperimentalFlatSlice(&context_)));

  // Views.
  RegisterView(storage->thread_slice_view());

  // New style db-backed tables.
  // Note: if adding a table here which might potentially contain many rows
  // (O(rows in sched/slice/counter)), then consider calling ShrinkToFit on
  // that table in TraceStorage::ShrinkToFitTables.
  RegisterDbTable(storage->arg_table());
  RegisterDbTable(storage->raw_table());
  RegisterDbTable(storage->ftrace_event_table());
  RegisterDbTable(storage->thread_table());
  RegisterDbTable(storage->process_table());
  RegisterDbTable(storage->filedescriptor_table());

  RegisterDbTable(storage->slice_table());
  RegisterDbTable(storage->flow_table());
  RegisterDbTable(storage->slice_table());
  RegisterDbTable(storage->sched_slice_table());
  RegisterDbTable(storage->thread_state_table());
  RegisterDbTable(storage->gpu_slice_table());

  RegisterDbTable(storage->track_table());
  RegisterDbTable(storage->thread_track_table());
  RegisterDbTable(storage->process_track_table());
  RegisterDbTable(storage->cpu_track_table());
  RegisterDbTable(storage->gpu_track_table());

  RegisterDbTable(storage->counter_table());

  RegisterDbTable(storage->counter_track_table());
  RegisterDbTable(storage->process_counter_track_table());
  RegisterDbTable(storage->thread_counter_track_table());
  RegisterDbTable(storage->cpu_counter_track_table());
  RegisterDbTable(storage->irq_counter_track_table());
  RegisterDbTable(storage->softirq_counter_track_table());
  RegisterDbTable(storage->gpu_counter_track_table());
  RegisterDbTable(storage->gpu_counter_group_table());
  RegisterDbTable(storage->perf_counter_track_table());
  RegisterDbTable(storage->energy_counter_track_table());
  RegisterDbTable(storage->uid_counter_track_table());
  RegisterDbTable(storage->energy_per_uid_counter_track_table());

  RegisterDbTable(storage->heap_graph_object_table());
  RegisterDbTable(storage->heap_graph_reference_table());
  RegisterDbTable(storage->heap_graph_class_table());

  RegisterDbTable(storage->symbol_table());
  RegisterDbTable(storage->heap_profile_allocation_table());
  RegisterDbTable(storage->cpu_profile_stack_sample_table());
  RegisterDbTable(storage->perf_sample_table());
  RegisterDbTable(storage->stack_profile_callsite_table());
  RegisterDbTable(storage->stack_profile_mapping_table());
  RegisterDbTable(storage->stack_profile_frame_table());
  RegisterDbTable(storage->package_list_table());
  RegisterDbTable(storage->profiler_smaps_table());

  RegisterDbTable(storage->android_log_table());
  RegisterDbTable(storage->android_dumpstate_table());
  RegisterDbTable(storage->android_game_intervention_list_table());

  RegisterDbTable(storage->vulkan_memory_allocations_table());

  RegisterDbTable(storage->graphics_frame_slice_table());

  RegisterDbTable(storage->expected_frame_timeline_slice_table());
  RegisterDbTable(storage->actual_frame_timeline_slice_table());

  RegisterDbTable(storage->metadata_table());
  RegisterDbTable(storage->cpu_table());
  RegisterDbTable(storage->cpu_freq_table());
  RegisterDbTable(storage->clock_snapshot_table());

  RegisterDbTable(storage->memory_snapshot_table());
  RegisterDbTable(storage->process_memory_snapshot_table());
  RegisterDbTable(storage->memory_snapshot_node_table());
  RegisterDbTable(storage->memory_snapshot_edge_table());

  RegisterDbTable(storage->experimental_proto_path_table());
  RegisterDbTable(storage->experimental_proto_content_table());

  RegisterDbTable(storage->experimental_missing_chrome_processes_table());
}

TraceProcessorImpl::~TraceProcessorImpl() = default;

base::Status TraceProcessorImpl::Parse(TraceBlobView blob) {
  bytes_parsed_ += blob.size();
  return TraceProcessorStorageImpl::Parse(std::move(blob));
}

std::string TraceProcessorImpl::GetCurrentTraceName() {
  if (current_trace_name_.empty())
    return "";
  auto size = " (" + std::to_string(bytes_parsed_ / 1024 / 1024) + " MB)";
  return current_trace_name_ + size;
}

void TraceProcessorImpl::SetCurrentTraceName(const std::string& name) {
  current_trace_name_ = name;
}

void TraceProcessorImpl::Flush() {
  TraceProcessorStorageImpl::Flush();
<<<<<<< HEAD

  context_.metadata_tracker->SetMetadata(
      metadata::trace_size_bytes,
      Variadic::Integer(static_cast<int64_t>(bytes_parsed_)));
  const StringId trace_type_id =
      context_.storage->InternString(TraceTypeToString(context_.trace_type));
  context_.metadata_tracker->SetMetadata(metadata::trace_type,
                                         Variadic::String(trace_type_id));
  BuildBoundsTable(*db_, context_.storage->GetTraceTimestampBoundsNs());
}

void TraceProcessorImpl::NotifyEndOfFile() {
  if (notify_eof_called_) {
    PERFETTO_ELOG(
        "NotifyEndOfFile should only be called once. Try calling Flush instead "
        "if trying to commit the contents of the trace to tables.");
    return;
  }
  notify_eof_called_ = true;

  if (current_trace_name_.empty())
    current_trace_name_ = "Unnamed trace";

  // Last opportunity to flush all pending data.
  Flush();

  TraceProcessorStorageImpl::NotifyEndOfFile();

=======

  context_.metadata_tracker->SetMetadata(
      metadata::trace_size_bytes,
      Variadic::Integer(static_cast<int64_t>(bytes_parsed_)));
  const StringId trace_type_id =
      context_.storage->InternString(TraceTypeToString(context_.trace_type));
  context_.metadata_tracker->SetMetadata(metadata::trace_type,
                                         Variadic::String(trace_type_id));
  BuildBoundsTable(engine_.db(), context_.storage->GetTraceTimestampBoundsNs());
}

void TraceProcessorImpl::NotifyEndOfFile() {
  if (notify_eof_called_) {
    PERFETTO_ELOG(
        "NotifyEndOfFile should only be called once. Try calling Flush instead "
        "if trying to commit the contents of the trace to tables.");
    return;
  }
  notify_eof_called_ = true;

  if (current_trace_name_.empty())
    current_trace_name_ = "Unnamed trace";

  // Last opportunity to flush all pending data.
  Flush();

  TraceProcessorStorageImpl::NotifyEndOfFile();

>>>>>>> bad11ba2
  // Create a snapshot list of all tables and views created so far. This is so
  // later we can drop all extra tables created by the UI and reset to the
  // original state (see RestoreInitialTables).
  initial_tables_.clear();
  auto it = ExecuteQuery(kAllTablesQuery);
  while (it.Next()) {
    auto value = it.Get(0);
    PERFETTO_CHECK(value.type == SqlValue::Type::kString);
    initial_tables_.push_back(value.string_value);
  }

  context_.storage->ShrinkToFitTables();

  // Rebuild the bounds table once everything has been completed: we do this
  // so that if any data was added to tables in
  // TraceProcessorStorageImpl::NotifyEndOfFile, this will be counted in
  // trace bounds: this is important for parsers like ninja which wait until
  // the end to flush all their data.
<<<<<<< HEAD
  BuildBoundsTable(*db_, context_.storage->GetTraceTimestampBoundsNs());
=======
  BuildBoundsTable(engine_.db(), context_.storage->GetTraceTimestampBoundsNs());
>>>>>>> bad11ba2

  TraceProcessorStorageImpl::DestroyContext();
}

size_t TraceProcessorImpl::RestoreInitialTables() {
  // Step 1: figure out what tables/views/indices we need to delete.
  std::vector<std::pair<std::string, std::string>> deletion_list;
  std::string msg = "Resetting DB to initial state, deleting table/views:";
  for (auto it = ExecuteQuery(kAllTablesQuery); it.Next();) {
    std::string name(it.Get(0).string_value);
    std::string type(it.Get(1).string_value);
    if (std::find(initial_tables_.begin(), initial_tables_.end(), name) ==
        initial_tables_.end()) {
      msg += " " + name;
      deletion_list.push_back(std::make_pair(type, name));
    }
  }

  PERFETTO_LOG("%s", msg.c_str());

  // Step 2: actually delete those tables/views/indices.
  for (const auto& tn : deletion_list) {
    std::string query = "DROP " + tn.first + " " + tn.second;
    auto it = ExecuteQuery(query);
    while (it.Next()) {
    }
    // Index deletion can legitimately fail. If one creates an index "i" on a
    // table "t" but issues the deletion in the order (t, i), the DROP index i
    // will fail with "no such index" because deleting the table "t"
    // automatically deletes all associated indexes.
    if (!it.Status().ok() && tn.first != "index")
      PERFETTO_FATAL("%s -> %s", query.c_str(), it.Status().c_message());
  }
  return deletion_list.size();
}

Iterator TraceProcessorImpl::ExecuteQuery(const std::string& sql) {
  PERFETTO_TP_TRACE(metatrace::Category::TOPLEVEL, "QUERY_EXECUTE");

  uint32_t sql_stats_row =
      context_.storage->mutable_sql_stats()->RecordQueryBegin(
          sql, base::GetWallTimeNs().count());

  ScopedStmt stmt;
  IteratorImpl::StmtMetadata metadata;
  base::Status status =
      PrepareAndStepUntilLastValidStmt(engine_.db(), sql, &stmt, &metadata);
  PERFETTO_DCHECK((status.ok() && stmt) || (!status.ok() && !stmt));

  std::unique_ptr<IteratorImpl> impl(
      new IteratorImpl(this, engine_.db(), status, std::move(stmt),
                       std::move(metadata), sql_stats_row));
  return Iterator(std::move(impl));
}

void TraceProcessorImpl::InterruptQuery() {
  if (!engine_.db())
    return;
  query_interrupted_.store(true);
  sqlite3_interrupt(engine_.db());
}

bool TraceProcessorImpl::IsRootMetricField(const std::string& metric_name) {
  std::optional<uint32_t> desc_idx =
      pool_.FindDescriptorIdx(".perfetto.protos.TraceMetrics");
  if (!desc_idx.has_value())
    return false;
  auto field_idx = pool_.descriptors()[*desc_idx].FindFieldByName(metric_name);
  return field_idx != nullptr;
}

base::Status TraceProcessorImpl::RegisterSqlModule(SqlModule sql_module) {
  sql_modules::RegisteredModule new_module;
  std::string name = sql_module.name;
  if (sql_modules_.Find(name) && !sql_module.allow_module_override) {
    return base::ErrStatus(
        "Module '%s' is already registered. Choose a different name.\n"
        "If you want to replace the existing module using trace processor "
        "shell, you need to pass the --dev flag and use --override-sql-module "
        "to pass the module path.",
        name.c_str());
  }
  for (auto const& name_and_sql : sql_module.files) {
    if (sql_modules::GetModuleName(name_and_sql.first) != name) {
      return base::ErrStatus(
          "File import key doesn't match the module name. First part of import "
          "key should be module name. Import key: %s, module name: %s.",
          name_and_sql.first.c_str(), name.c_str());
    }
    new_module.import_key_to_file.Insert(name_and_sql.first,
                                         {name_and_sql.second, false});
  }
  sql_modules_.Insert(name, std::move(new_module));
  return base::OkStatus();
}

base::Status TraceProcessorImpl::RegisterMetric(const std::string& path,
                                                const std::string& sql) {
  std::string stripped_sql;
  for (base::StringSplitter sp(sql, '\n'); sp.Next();) {
    if (strncmp(sp.cur_token(), "--", 2) != 0) {
      stripped_sql.append(sp.cur_token());
      stripped_sql.push_back('\n');
    }
  }

  // Check if the metric with the given path already exists and if it does,
  // just update the SQL associated with it.
  auto it = std::find_if(
      sql_metrics_.begin(), sql_metrics_.end(),
      [&path](const metrics::SqlMetricFile& m) { return m.path == path; });
  if (it != sql_metrics_.end()) {
    it->sql = stripped_sql;
    return base::OkStatus();
  }

  auto sep_idx = path.rfind('/');
  std::string basename =
      sep_idx == std::string::npos ? path : path.substr(sep_idx + 1);

  auto sql_idx = basename.rfind(".sql");
  if (sql_idx == std::string::npos) {
    return base::ErrStatus("Unable to find .sql extension for metric");
  }
  auto no_ext_name = basename.substr(0, sql_idx);

  metrics::SqlMetricFile metric;
  metric.path = path;
  metric.sql = stripped_sql;

  if (IsRootMetricField(no_ext_name)) {
    metric.proto_field_name = no_ext_name;
    metric.output_table_name = no_ext_name + "_output";

    auto field_it_and_inserted =
        proto_field_to_sql_metric_path_.emplace(*metric.proto_field_name, path);
    if (!field_it_and_inserted.second) {
      // We already had a metric with this field name in the map. However, if
      // this was the case, we should have found the metric in
      // |path_to_sql_metric_file_| above if we are simply overriding the
      // metric. Return an error since this means we have two different SQL
      // files which are trying to output the same metric.
      const auto& prev_path = field_it_and_inserted.first->second;
      PERFETTO_DCHECK(prev_path != path);
      return base::ErrStatus(
          "RegisterMetric Error: Metric paths %s (which is already "
          "registered) "
          "and %s are both trying to output the proto field %s",
          prev_path.c_str(), path.c_str(), metric.proto_field_name->c_str());
    }

    InsertIntoTraceMetricsTable(engine_.db(), no_ext_name);
  }

  sql_metrics_.emplace_back(metric);
  return base::OkStatus();
}

base::Status TraceProcessorImpl::ExtendMetricsProto(const uint8_t* data,
                                                    size_t size) {
  return ExtendMetricsProto(data, size, /*skip_prefixes*/ {});
}

base::Status TraceProcessorImpl::ExtendMetricsProto(
    const uint8_t* data,
    size_t size,
    const std::vector<std::string>& skip_prefixes) {
  base::Status status =
      pool_.AddFromFileDescriptorSet(data, size, skip_prefixes);
  if (!status.ok())
    return status;

  for (uint32_t i = 0; i < pool_.descriptors().size(); ++i) {
    // Convert the full name (e.g. .perfetto.protos.TraceMetrics.SubMetric)
    // into a function name of the form (TraceMetrics_SubMetric).
    const auto& desc = pool_.descriptors()[i];
    auto fn_name = desc.full_name().substr(desc.package_name().size() + 1);
    std::replace(fn_name.begin(), fn_name.end(), '.', '_');
    RegisterFunction<metrics::BuildProto>(
        &engine_, fn_name.c_str(), -1,
        std::unique_ptr<metrics::BuildProto::Context>(
            new metrics::BuildProto::Context{this, &pool_, i}));
  }
  return base::OkStatus();
}

base::Status TraceProcessorImpl::ComputeMetric(
    const std::vector<std::string>& metric_names,
    std::vector<uint8_t>* metrics_proto) {
  auto opt_idx = pool_.FindDescriptorIdx(".perfetto.protos.TraceMetrics");
  if (!opt_idx.has_value())
    return base::Status("Root metrics proto descriptor not found");

  const auto& root_descriptor = pool_.descriptors()[opt_idx.value()];
  return metrics::ComputeMetrics(this, metric_names, sql_metrics_, pool_,
                                 root_descriptor, metrics_proto);
}

base::Status TraceProcessorImpl::ComputeMetricText(
    const std::vector<std::string>& metric_names,
    TraceProcessor::MetricResultFormat format,
    std::string* metrics_string) {
  std::vector<uint8_t> metrics_proto;
  base::Status status = ComputeMetric(metric_names, &metrics_proto);
  if (!status.ok())
    return status;
  switch (format) {
    case TraceProcessor::MetricResultFormat::kProtoText:
      *metrics_string = protozero_to_text::ProtozeroToText(
          pool_, ".perfetto.protos.TraceMetrics",
          protozero::ConstBytes{metrics_proto.data(), metrics_proto.size()},
          protozero_to_text::kIncludeNewLines);
      break;
    case TraceProcessor::MetricResultFormat::kJson:
      // TODO(dproy): Implement this.
      PERFETTO_FATAL("Json formatted metrics not supported yet.");
      break;
  }
  return status;
}

std::vector<uint8_t> TraceProcessorImpl::GetMetricDescriptors() {
  return pool_.SerializeAsDescriptorSet();
}

void TraceProcessorImpl::EnableMetatrace(MetatraceConfig config) {
  metatrace::Enable(config);
}

namespace {

class StringInterner {
 public:
  StringInterner(protos::pbzero::PerfettoMetatrace& event,
                 base::FlatHashMap<std::string, uint64_t>& interned_strings)
      : event_(event), interned_strings_(interned_strings) {}

  ~StringInterner() {
    for (const auto& interned_string : new_interned_strings_) {
      auto* interned_string_proto = event_.add_interned_strings();
      interned_string_proto->set_iid(interned_string.first);
      interned_string_proto->set_value(interned_string.second);
    }
  }

  uint64_t InternString(const std::string& str) {
    uint64_t new_iid = interned_strings_.size();
    auto insert_result = interned_strings_.Insert(str, new_iid);
    if (insert_result.second) {
      new_interned_strings_.emplace_back(new_iid, str);
    }
    return *insert_result.first;
  }

 private:
  protos::pbzero::PerfettoMetatrace& event_;
  base::FlatHashMap<std::string, uint64_t>& interned_strings_;

  base::SmallVector<std::pair<uint64_t, std::string>, 16> new_interned_strings_;
};

}  // namespace

base::Status TraceProcessorImpl::DisableAndReadMetatrace(
    std::vector<uint8_t>* trace_proto) {
  protozero::HeapBuffered<protos::pbzero::Trace> trace;

  {
    uint64_t realtime_timestamp = static_cast<uint64_t>(
        std::chrono::system_clock::now().time_since_epoch() /
        std::chrono::nanoseconds(1));
    uint64_t boottime_timestamp = metatrace::TraceTimeNowNs();
    auto* clock_snapshot = trace->add_packet()->set_clock_snapshot();
    {
      auto* realtime_clock = clock_snapshot->add_clocks();
      realtime_clock->set_clock_id(
          protos::pbzero::BuiltinClock::BUILTIN_CLOCK_REALTIME);
      realtime_clock->set_timestamp(realtime_timestamp);
    }
    {
      auto* boottime_clock = clock_snapshot->add_clocks();
      boottime_clock->set_clock_id(
          protos::pbzero::BuiltinClock::BUILTIN_CLOCK_BOOTTIME);
      boottime_clock->set_timestamp(boottime_timestamp);
    }
  }

  base::FlatHashMap<std::string, uint64_t> interned_strings;
  metatrace::DisableAndReadBuffer([&trace, &interned_strings](
                                      metatrace::Record* record) {
    auto packet = trace->add_packet();
    packet->set_timestamp(record->timestamp_ns);
    auto* evt = packet->set_perfetto_metatrace();

    StringInterner interner(*evt, interned_strings);

    evt->set_event_name_iid(interner.InternString(record->event_name));
    evt->set_event_duration_ns(record->duration_ns);
    evt->set_thread_id(1);  // Not really important, just required for the ui.

    if (record->args_buffer_size == 0)
      return;

    base::StringSplitter s(
        record->args_buffer, record->args_buffer_size, '\0',
        base::StringSplitter::EmptyTokenMode::ALLOW_EMPTY_TOKENS);
    for (; s.Next();) {
      auto* arg_proto = evt->add_args();
      arg_proto->set_key_iid(interner.InternString(s.cur_token()));

      bool has_next = s.Next();
      PERFETTO_CHECK(has_next);
      arg_proto->set_value_iid(interner.InternString(s.cur_token()));
    }
  });
  *trace_proto = trace.SerializeAsArray();
  return base::OkStatus();
}

}  // namespace trace_processor
}  // namespace perfetto<|MERGE_RESOLUTION|>--- conflicted
+++ resolved
@@ -53,16 +53,10 @@
 #include "src/trace_processor/prelude/functions/import.h"
 #include "src/trace_processor/prelude/functions/layout_functions.h"
 #include "src/trace_processor/prelude/functions/pprof_functions.h"
-<<<<<<< HEAD
-#include "src/trace_processor/prelude/functions/register_function.h"
-#include "src/trace_processor/prelude/functions/sqlite3_str_split.h"
-#include "src/trace_processor/prelude/functions/stack_functions.h"
-=======
 #include "src/trace_processor/prelude/functions/sql_function.h"
 #include "src/trace_processor/prelude/functions/sqlite3_str_split.h"
 #include "src/trace_processor/prelude/functions/stack_functions.h"
 #include "src/trace_processor/prelude/functions/to_ftrace.h"
->>>>>>> bad11ba2
 #include "src/trace_processor/prelude/functions/utils.h"
 #include "src/trace_processor/prelude/functions/window_functions.h"
 #include "src/trace_processor/prelude/operators/span_join_operator.h"
@@ -78,15 +72,9 @@
 #include "src/trace_processor/prelude/table_functions/experimental_slice_layout.h"
 #include "src/trace_processor/prelude/table_functions/table_function.h"
 #include "src/trace_processor/prelude/table_functions/view.h"
-<<<<<<< HEAD
-#include "src/trace_processor/sqlite/scoped_db.h"
-#include "src/trace_processor/sqlite/sql_stats_table.h"
-#include "src/trace_processor/sqlite/sqlite_raw_table.h"
-=======
 #include "src/trace_processor/prelude/tables_views/tables_views.h"
 #include "src/trace_processor/sqlite/scoped_db.h"
 #include "src/trace_processor/sqlite/sql_stats_table.h"
->>>>>>> bad11ba2
 #include "src/trace_processor/sqlite/sqlite_table.h"
 #include "src/trace_processor/sqlite/sqlite_utils.h"
 #include "src/trace_processor/sqlite/stats_table.h"
@@ -108,18 +96,6 @@
 #include "src/trace_processor/metrics/metrics.h"
 #include "src/trace_processor/metrics/sql/amalgamated_sql_metrics.h"
 #include "src/trace_processor/stdlib/amalgamated_stdlib.h"
-<<<<<<< HEAD
-
-// In Android and Chromium tree builds, we don't have the percentile module.
-// Just don't include it.
-#if PERFETTO_BUILDFLAG(PERFETTO_TP_PERCENTILE)
-// defined in sqlite_src/ext/misc/percentile.c
-extern "C" int sqlite3_percentile_init(sqlite3* db,
-                                       char** error,
-                                       const sqlite3_api_routines* api);
-#endif  // PERFETTO_BUILDFLAG(PERFETTO_TP_PERCENTILE)
-=======
->>>>>>> bad11ba2
 
 namespace perfetto {
 namespace trace_processor {
@@ -141,27 +117,6 @@
     PERFETTO_ELOG("%s", status.c_message());
 }
 
-<<<<<<< HEAD
-void InitializeSqlite(sqlite3* db) {
-  char* error = nullptr;
-  sqlite3_exec(db, "PRAGMA temp_store=2", nullptr, nullptr, &error);
-  if (error) {
-    PERFETTO_FATAL("Error setting pragma temp_store: %s", error);
-  }
-  sqlite3_str_split_init(db);
-// In Android tree builds, we don't have the percentile module.
-// Just don't include it.
-#if PERFETTO_BUILDFLAG(PERFETTO_TP_PERCENTILE)
-  sqlite3_percentile_init(db, &error, nullptr);
-  if (error) {
-    PERFETTO_ELOG("Error initializing: %s", error);
-    sqlite3_free(error);
-  }
-#endif
-}
-
-=======
->>>>>>> bad11ba2
 void BuildBoundsTable(sqlite3* db, std::pair<int64_t, int64_t> bounds) {
   char* error = nullptr;
   sqlite3_exec(db, "DELETE FROM trace_bounds", nullptr, nullptr, &error);
@@ -171,177 +126,16 @@
     return;
   }
 
-<<<<<<< HEAD
-  char* insert_sql = sqlite3_mprintf("INSERT INTO trace_bounds VALUES(%" PRId64
-                                     ", %" PRId64 ")",
-                                     bounds.first, bounds.second);
-
-  sqlite3_exec(db, insert_sql, nullptr, nullptr, &error);
-  sqlite3_free(insert_sql);
-=======
   base::StackString<1024> sql("INSERT INTO trace_bounds VALUES(%" PRId64
                               ", %" PRId64 ")",
                               bounds.first, bounds.second);
   sqlite3_exec(db, sql.c_str(), nullptr, nullptr, &error);
->>>>>>> bad11ba2
   if (error) {
     PERFETTO_ELOG("Error inserting bounds table: %s", error);
     sqlite3_free(error);
   }
 }
 
-<<<<<<< HEAD
-void CreateBuiltinTables(sqlite3* db) {
-  char* error = nullptr;
-  sqlite3_exec(db, "CREATE TABLE perfetto_tables(name STRING)", nullptr,
-               nullptr, &error);
-  if (error) {
-    PERFETTO_ELOG("Error initializing: %s", error);
-    sqlite3_free(error);
-  }
-  sqlite3_exec(db, "CREATE TABLE trace_bounds(start_ts BIGINT, end_ts BIGINT)",
-               nullptr, nullptr, &error);
-  if (error) {
-    PERFETTO_ELOG("Error initializing: %s", error);
-    sqlite3_free(error);
-  }
-  // Ensure that the entries in power_profile are unique to prevent duplicates
-  // when the power_profile is augmented with additional profiles.
-  sqlite3_exec(db,
-               "CREATE TABLE power_profile("
-               "device STRING, cpu INT, cluster INT, freq INT, power DOUBLE,"
-               "UNIQUE(device, cpu, cluster, freq));",
-               nullptr, nullptr, &error);
-  if (error) {
-    PERFETTO_ELOG("Error initializing: %s", error);
-    sqlite3_free(error);
-  }
-  sqlite3_exec(db, "CREATE TABLE trace_metrics(name STRING)", nullptr, nullptr,
-               &error);
-  if (error) {
-    PERFETTO_ELOG("Error initializing: %s", error);
-    sqlite3_free(error);
-  }
-  // This is a table intended to be used for metric debugging/developing. Data
-  // in the table is shown specially in the UI, and users can insert rows into
-  // this table to draw more things.
-  sqlite3_exec(db,
-               "CREATE TABLE debug_slices (id BIGINT, name STRING, ts BIGINT,"
-               "dur BIGINT, depth BIGINT)",
-               nullptr, nullptr, &error);
-  if (error) {
-    PERFETTO_ELOG("Error initializing: %s", error);
-    sqlite3_free(error);
-  }
-
-  // Initialize the bounds table with some data so even before parsing any data,
-  // we still have a valid table.
-  BuildBoundsTable(db, std::make_pair(0, 0));
-}
-
-void MaybeRegisterError(char* error) {
-  if (error) {
-    PERFETTO_ELOG("Error initializing: %s", error);
-    sqlite3_free(error);
-  }
-}
-
-void CreateBuiltinViews(sqlite3* db) {
-  char* error = nullptr;
-  sqlite3_exec(db,
-               "CREATE VIEW counters AS "
-               "SELECT * "
-               "FROM counter v "
-               "JOIN counter_track t "
-               "ON v.track_id = t.id "
-               "ORDER BY ts;",
-               nullptr, nullptr, &error);
-  MaybeRegisterError(error);
-
-  sqlite3_exec(db,
-               "CREATE VIEW slice AS "
-               "SELECT "
-               "  *, "
-               "  category AS cat, "
-               "  id AS slice_id "
-               "FROM internal_slice;",
-               nullptr, nullptr, &error);
-  MaybeRegisterError(error);
-
-  sqlite3_exec(db,
-               "CREATE VIEW instant AS "
-               "SELECT "
-               "ts, track_id, name, arg_set_id "
-               "FROM slice "
-               "WHERE dur = 0;",
-               nullptr, nullptr, &error);
-  MaybeRegisterError(error);
-
-  sqlite3_exec(db,
-               "CREATE VIEW sched AS "
-               "SELECT "
-               "*, "
-               "ts + dur as ts_end "
-               "FROM sched_slice;",
-               nullptr, nullptr, &error);
-  MaybeRegisterError(error);
-
-  sqlite3_exec(db,
-               "CREATE VIEW slices AS "
-               "SELECT * FROM slice;",
-               nullptr, nullptr, &error);
-  MaybeRegisterError(error);
-
-  sqlite3_exec(db,
-               "CREATE VIEW thread AS "
-               "SELECT "
-               "id as utid, "
-               "* "
-               "FROM internal_thread;",
-               nullptr, nullptr, &error);
-  MaybeRegisterError(error);
-
-  sqlite3_exec(db,
-               "CREATE VIEW process AS "
-               "SELECT "
-               "id as upid, "
-               "* "
-               "FROM internal_process;",
-               nullptr, nullptr, &error);
-  MaybeRegisterError(error);
-
-  // This should be kept in sync with GlobalArgsTracker::AddArgSet.
-  sqlite3_exec(db,
-               "CREATE VIEW args AS "
-               "SELECT "
-               "*, "
-               "CASE value_type "
-               "  WHEN 'int' THEN CAST(int_value AS text) "
-               "  WHEN 'uint' THEN CAST(int_value AS text) "
-               "  WHEN 'string' THEN string_value "
-               "  WHEN 'real' THEN CAST(real_value AS text) "
-               "  WHEN 'pointer' THEN printf('0x%x', int_value) "
-               "  WHEN 'bool' THEN ( "
-               "    CASE WHEN int_value <> 0 THEN 'true' "
-               "    ELSE 'false' END) "
-               "  WHEN 'json' THEN string_value "
-               "ELSE NULL END AS display_value "
-               "FROM internal_args;",
-               nullptr, nullptr, &error);
-  MaybeRegisterError(error);
-
-  sqlite3_exec(db,
-               "CREATE VIEW ftrace_event AS "
-               "SELECT * FROM raw "
-               "WHERE "
-               "  name NOT LIKE 'chrome_event.%' AND"
-               "  name NOT LIKE 'track_event.%'",
-               nullptr, nullptr, &error);
-  MaybeRegisterError(error);
-}
-
-=======
->>>>>>> bad11ba2
 struct ValueAtMaxTsContext {
   bool initialized;
   int value_type;
@@ -661,13 +455,8 @@
 }
 
 // Register SQL functions only used in local development instances.
-<<<<<<< HEAD
-void RegisterDevFunctions(sqlite3* db) {
-  RegisterFunction<WriteFile>(db, "WRITE_FILE", 2);
-=======
 void RegisterDevFunctions(SqliteEngine* engine) {
   RegisterFunction<WriteFile>(engine, "WRITE_FILE", 2);
->>>>>>> bad11ba2
 }
 
 sql_modules::NameToModule GetStdlibModules() {
@@ -680,8 +469,6 @@
   return modules;
 }
 
-<<<<<<< HEAD
-=======
 void InitializePreludeTablesViews(sqlite3* db) {
   for (const auto& file_to_sql : prelude::tables_views::kFileToSql) {
     char* errmsg_raw = nullptr;
@@ -693,7 +480,6 @@
   }
 }
 
->>>>>>> bad11ba2
 }  // namespace
 
 template <typename View>
@@ -725,37 +511,12 @@
   if (context_.config.analyze_trace_proto_content) {
     context_.content_analyzer.reset(new ProtoContentAnalyzer(&context_));
   }
-<<<<<<< HEAD
-
-  RegisterAdditionalModules(&context_);
-=======
->>>>>>> bad11ba2
 
   sqlite3_str_split_init(engine_.db());
   RegisterAdditionalModules(&context_);
 
   // New style function registration.
   if (cfg.enable_dev_features) {
-<<<<<<< HEAD
-    RegisterDevFunctions(db);
-  }
-  RegisterFunction<Glob>(db, "glob", 2);
-  RegisterFunction<Hash>(db, "HASH", -1);
-  RegisterFunction<Base64Encode>(db, "BASE64_ENCODE", 1);
-  RegisterFunction<Demangle>(db, "DEMANGLE", 1);
-  RegisterFunction<SourceGeq>(db, "SOURCE_GEQ", -1);
-  RegisterFunction<ExportJson>(db, "EXPORT_JSON", 1, context_.storage.get(),
-                               false);
-  RegisterFunction<ExtractArg>(db, "EXTRACT_ARG", 2, context_.storage.get());
-  RegisterFunction<AbsTimeStr>(db, "ABS_TIME_STR", 1,
-                               context_.clock_converter.get());
-  RegisterFunction<ToMonotonic>(db, "TO_MONOTONIC", 1,
-                                context_.clock_converter.get());
-  RegisterFunction<CreateFunction>(
-      db, "CREATE_FUNCTION", 3,
-      std::unique_ptr<CreateFunction::Context>(
-          new CreateFunction::Context{db_.get(), &create_function_state_}));
-=======
     RegisterDevFunctions(&engine_);
   }
   RegisterFunction<Glob>(&engine_, "glob", 2);
@@ -772,16 +533,9 @@
   RegisterFunction<ToMonotonic>(&engine_, "TO_MONOTONIC", 1,
                                 context_.clock_converter.get());
   RegisterFunction<CreateFunction>(&engine_, "CREATE_FUNCTION", 3, &engine_);
->>>>>>> bad11ba2
   RegisterFunction<CreateViewFunction>(
       &engine_, "CREATE_VIEW_FUNCTION", 3,
       std::unique_ptr<CreateViewFunction::Context>(
-<<<<<<< HEAD
-          new CreateViewFunction::Context{db_.get()}));
-  RegisterFunction<Import>(db, "IMPORT", 1,
-                           std::unique_ptr<Import::Context>(new Import::Context{
-                               db_.get(), this, &sql_modules_}));
-=======
           new CreateViewFunction::Context{engine_.db()}));
   RegisterFunction<Import>(&engine_, "IMPORT", 1,
                            std::unique_ptr<Import::Context>(new Import::Context{
@@ -790,68 +544,31 @@
       &engine_, "TO_FTRACE", 1,
       std::unique_ptr<ToFtrace::Context>(new ToFtrace::Context{
           context_.storage.get(), SystraceSerializer(&context_)}));
->>>>>>> bad11ba2
 
   // Old style function registration.
   // TODO(lalitm): migrate this over to using RegisterFunction once aggregate
   // functions are supported.
-<<<<<<< HEAD
-  RegisterLastNonNullFunction(db);
-  RegisterValueAtMaxTsFunction(db);
-  {
-    base::Status status = RegisterStackFunctions(db, &context_);
-=======
   RegisterLastNonNullFunction(engine_.db());
   RegisterValueAtMaxTsFunction(engine_.db());
   {
     base::Status status = RegisterStackFunctions(&engine_, &context_);
->>>>>>> bad11ba2
     if (!status.ok())
       PERFETTO_ELOG("%s", status.c_message());
   }
   {
-<<<<<<< HEAD
-    base::Status status = PprofFunctions::Register(db, &context_);
-=======
     base::Status status = PprofFunctions::Register(engine_.db(), &context_);
->>>>>>> bad11ba2
     if (!status.ok())
       PERFETTO_ELOG("%s", status.c_message());
   }
   {
-<<<<<<< HEAD
-    base::Status status = LayoutFunctions::Register(db, &context_);
-    if (!status.ok())
-      PERFETTO_ELOG("%s", status.c_message());
-  }
-
-  auto stdlib_modules = GetStdlibModules();
-  for (auto module_it = stdlib_modules.GetIterator(); module_it; ++module_it) {
-    base::Status status =
-        RegisterSqlModule({module_it.key(), module_it.value(), false});
-    if (!status.ok())
-      PERFETTO_ELOG("%s", status.c_message());
-  }
-
-  SetupMetrics(this, *db_, &sql_metrics_, cfg.skip_builtin_metric_paths);
-
-  // Setup the query cache.
-  query_cache_.reset(new QueryCache());
-=======
     base::Status status = LayoutFunctions::Register(engine_.db(), &context_);
     if (!status.ok())
       PERFETTO_ELOG("%s", status.c_message());
   }
->>>>>>> bad11ba2
 
   const TraceStorage* storage = context_.storage.get();
 
   // Operator tables.
-<<<<<<< HEAD
-  SpanJoinOperatorTable::RegisterTable(*db_, storage);
-  WindowOperatorTable::RegisterTable(*db_, storage);
-  CreateViewFunction::RegisterTable(*db_);
-=======
   engine_.RegisterVirtualTableModule<SpanJoinOperatorTable>(
       "span_join", storage, SqliteTable::TableType::kExplicitCreate, false);
   engine_.RegisterVirtualTableModule<SpanJoinOperatorTable>(
@@ -874,7 +591,6 @@
     if (!status.ok())
       PERFETTO_ELOG("%s", status.c_message());
   }
->>>>>>> bad11ba2
 
   SetupMetrics(this, &engine_, &sql_metrics_, cfg.skip_builtin_metric_paths);
 
@@ -1019,36 +735,6 @@
 
 void TraceProcessorImpl::Flush() {
   TraceProcessorStorageImpl::Flush();
-<<<<<<< HEAD
-
-  context_.metadata_tracker->SetMetadata(
-      metadata::trace_size_bytes,
-      Variadic::Integer(static_cast<int64_t>(bytes_parsed_)));
-  const StringId trace_type_id =
-      context_.storage->InternString(TraceTypeToString(context_.trace_type));
-  context_.metadata_tracker->SetMetadata(metadata::trace_type,
-                                         Variadic::String(trace_type_id));
-  BuildBoundsTable(*db_, context_.storage->GetTraceTimestampBoundsNs());
-}
-
-void TraceProcessorImpl::NotifyEndOfFile() {
-  if (notify_eof_called_) {
-    PERFETTO_ELOG(
-        "NotifyEndOfFile should only be called once. Try calling Flush instead "
-        "if trying to commit the contents of the trace to tables.");
-    return;
-  }
-  notify_eof_called_ = true;
-
-  if (current_trace_name_.empty())
-    current_trace_name_ = "Unnamed trace";
-
-  // Last opportunity to flush all pending data.
-  Flush();
-
-  TraceProcessorStorageImpl::NotifyEndOfFile();
-
-=======
 
   context_.metadata_tracker->SetMetadata(
       metadata::trace_size_bytes,
@@ -1077,7 +763,6 @@
 
   TraceProcessorStorageImpl::NotifyEndOfFile();
 
->>>>>>> bad11ba2
   // Create a snapshot list of all tables and views created so far. This is so
   // later we can drop all extra tables created by the UI and reset to the
   // original state (see RestoreInitialTables).
@@ -1096,11 +781,7 @@
   // TraceProcessorStorageImpl::NotifyEndOfFile, this will be counted in
   // trace bounds: this is important for parsers like ninja which wait until
   // the end to flush all their data.
-<<<<<<< HEAD
-  BuildBoundsTable(*db_, context_.storage->GetTraceTimestampBoundsNs());
-=======
   BuildBoundsTable(engine_.db(), context_.storage->GetTraceTimestampBoundsNs());
->>>>>>> bad11ba2
 
   TraceProcessorStorageImpl::DestroyContext();
 }
