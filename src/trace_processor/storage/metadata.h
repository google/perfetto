/*
 * Copyright (C) 2019 The Android Open Source Project
 *
 * Licensed under the Apache License, Version 2.0 (the "License");
 * you may not use this file except in compliance with the License.
 * You may obtain a copy of the License at
 *
 *      http://www.apache.org/licenses/LICENSE-2.0
 *
 * Unless required by applicable law or agreed to in writing, software
 * distributed under the License is distributed on an "AS IS" BASIS,
 * WITHOUT WARRANTIES OR CONDITIONS OF ANY KIND, either express or implied.
 * See the License for the specific language governing permissions and
 * limitations under the License.
 */

#ifndef SRC_TRACE_PROCESSOR_STORAGE_METADATA_H_
#define SRC_TRACE_PROCESSOR_STORAGE_METADATA_H_

#include <stddef.h>

#include "src/trace_processor/types/variadic.h"

namespace perfetto {
namespace trace_processor {
namespace metadata {

// Compile time list of metadata items.
// clang-format off
#define PERFETTO_TP_METADATA(F)                                               \
  F(all_data_source_flushed_ns,        KeyType::kMulti,   Variadic::kInt),    \
  F(all_data_source_started_ns,        KeyType::kSingle,  Variadic::kInt),    \
  F(android_build_fingerprint,         KeyType::kSingle,  Variadic::kString), \
  F(android_device_manufacturer,       KeyType::kSingle,  Variadic::kString), \
  F(android_sdk_version,               KeyType::kSingle,  Variadic::kInt),    \
  F(android_soc_model,                 KeyType::kSingle,  Variadic::kString), \
  F(android_guest_soc_model,           KeyType::kSingle,  Variadic::kString), \
  F(android_hardware_revision,         KeyType::kSingle,  Variadic::kString), \
  F(android_storage_model,             KeyType::kSingle,  Variadic::kString), \
  F(android_ram_model,                 KeyType::kSingle,  Variadic::kString), \
<<<<<<< HEAD
=======
  F(android_serial_console,            KeyType::kSingle,  Variadic::kString), \
>>>>>>> 6540d290
  F(android_profile_boot_classpath,    KeyType::kSingle,  Variadic::kInt),    \
  F(android_profile_system_server,     KeyType::kSingle,  Variadic::kInt),    \
  F(benchmark_description,             KeyType::kSingle,  Variadic::kString), \
  F(benchmark_had_failures,            KeyType::kSingle,  Variadic::kInt),    \
  F(benchmark_label,                   KeyType::kSingle,  Variadic::kString), \
  F(benchmark_name,                    KeyType::kSingle,  Variadic::kString), \
  F(benchmark_start_time_us,           KeyType::kSingle,  Variadic::kInt),    \
  F(benchmark_story_name,              KeyType::kSingle,  Variadic::kString), \
  F(benchmark_story_run_index,         KeyType::kSingle,  Variadic::kInt),    \
  F(benchmark_story_run_time_us,       KeyType::kSingle,  Variadic::kInt),    \
  F(benchmark_story_tags,              KeyType::kMulti,   Variadic::kString), \
  F(ftrace_setup_errors,               KeyType::kMulti,   Variadic::kString), \
  F(ftrace_latest_data_start_ns,       KeyType::kSingle,  Variadic::kInt),    \
  F(range_of_interest_start_us,        KeyType::kSingle,  Variadic::kInt),    \
  F(slow_start_data_source,            KeyType::kMulti,   Variadic::kString), \
  F(statsd_triggering_subscription_id, KeyType::kSingle,  Variadic::kInt),    \
  F(system_machine,                    KeyType::kSingle,  Variadic::kString), \
  F(system_name,                       KeyType::kSingle,  Variadic::kString), \
  F(system_release,                    KeyType::kSingle,  Variadic::kString), \
  F(system_version,                    KeyType::kSingle,  Variadic::kString), \
  F(timezone_off_mins,                 KeyType::kSingle,  Variadic::kInt),    \
  F(trace_config_pbtxt,                KeyType::kSingle,  Variadic::kString), \
  F(trace_size_bytes,                  KeyType::kSingle,  Variadic::kInt),    \
  F(trace_time_clock_id,               KeyType::kSingle,  Variadic::kInt),    \
  F(trace_type,                        KeyType::kSingle,  Variadic::kString), \
  F(trace_uuid,                        KeyType::kSingle,  Variadic::kString), \
  F(tracing_disabled_ns,               KeyType::kSingle,  Variadic::kInt),    \
  F(tracing_started_ns,                KeyType::kSingle,  Variadic::kInt),    \
  F(ui_state,                          KeyType::kSingle,  Variadic::kString), \
  F(unique_session_name,               KeyType::kSingle,  Variadic::kString), \
  F(trace_trigger,                     KeyType::kSingle,  Variadic::kString)
// clang-format on

// Compile time list of metadata items.
// clang-format off
#define PERFETTO_TP_METADATA_KEY_TYPES(F) \
  F(kSingle, "single"),                   \
  F(kMulti,  "multi")
// clang-format

#if defined(__GNUC__) || defined(__clang__)
#if defined(__clang__)
#pragma clang diagnostic push
// Fix 'error: #pragma system_header ignored in main file' for clang in Google3.
#pragma clang diagnostic ignored "-Wpragma-system-header-outside-header"
#endif

// Ignore GCC warning about a missing argument for a variadic macro parameter.
#pragma GCC system_header

#if defined(__clang__)
#pragma clang diagnostic pop
#endif
#endif

#define PERFETTO_TP_META_TYPE_ENUM(varname, ...) varname
enum class KeyType : size_t {
  PERFETTO_TP_METADATA_KEY_TYPES(PERFETTO_TP_META_TYPE_ENUM),
  kNumKeyTypes,
};

#define PERFETTO_TP_META_TYPE_NAME(_, name, ...) name
constexpr char const* kKeyTypeNames[] = {
  PERFETTO_TP_METADATA_KEY_TYPES(PERFETTO_TP_META_TYPE_NAME)
};

// Declares an enum of literals (one for each item). The enum values of each
// literal corresponds to the string index in the arrays below.
#define PERFETTO_TP_META_ENUM(name, ...) name
enum KeyId : size_t {
  PERFETTO_TP_METADATA(PERFETTO_TP_META_ENUM),
  kNumKeys
};

// The code below declares an array for each property:
// name, key type, value type.

#define PERFETTO_TP_META_NAME(name, ...) #name
constexpr char const* kNames[] = {
  PERFETTO_TP_METADATA(PERFETTO_TP_META_NAME)};

#define PERFETTO_TP_META_KEYTYPE(_, type, ...) type
constexpr KeyType kKeyTypes[] = {
    PERFETTO_TP_METADATA(PERFETTO_TP_META_KEYTYPE)};

#define PERFETTO_TP_META_VALUETYPE(_, __, type, ...) type
constexpr Variadic::Type kValueTypes[] = {
    PERFETTO_TP_METADATA(PERFETTO_TP_META_VALUETYPE)};

}  // namespace metadata
}  // namespace trace_processor
}  // namespace perfetto

#endif  // SRC_TRACE_PROCESSOR_STORAGE_METADATA_H_<|MERGE_RESOLUTION|>--- conflicted
+++ resolved
@@ -38,10 +38,7 @@
   F(android_hardware_revision,         KeyType::kSingle,  Variadic::kString), \
   F(android_storage_model,             KeyType::kSingle,  Variadic::kString), \
   F(android_ram_model,                 KeyType::kSingle,  Variadic::kString), \
-<<<<<<< HEAD
-=======
   F(android_serial_console,            KeyType::kSingle,  Variadic::kString), \
->>>>>>> 6540d290
   F(android_profile_boot_classpath,    KeyType::kSingle,  Variadic::kInt),    \
   F(android_profile_system_server,     KeyType::kSingle,  Variadic::kInt),    \
   F(benchmark_description,             KeyType::kSingle,  Variadic::kString), \
