--- conflicted
+++ resolved
@@ -619,8 +619,6 @@
     return &heap_graph_reference_table_;
   }
 
-<<<<<<< HEAD
-=======
   const tables::AggregateProfileTable& aggregate_profile_table() const {
     return aggregate_profile_table_;
   }
@@ -637,7 +635,6 @@
     return &aggregate_sample_table_;
   }
 
->>>>>>> aaad9625
   const tables::VulkanMemoryAllocationsTable& vulkan_memory_allocations_table()
       const {
     return vulkan_memory_allocations_table_;
@@ -683,8 +680,6 @@
   }
   tables::AndroidNetworkPacketsTable* mutable_android_network_packets_table() {
     return &android_network_packets_table_;
-<<<<<<< HEAD
-=======
   }
 
   const tables::V8IsolateTable& v8_isolate_table() const {
@@ -738,7 +733,6 @@
 
   const tables::EtmV4ConfigurationTable& etm_v4_configuration_table() const {
     return etm_v4_configuration_table_;
->>>>>>> aaad9625
   }
   tables::EtmV4ConfigurationTable* mutable_etm_v4_configuration_table() {
     return &etm_v4_configuration_table_;
@@ -782,101 +776,6 @@
   }
   tables::JitFrameTable* mutable_jit_frame_table() { return &jit_frame_table_; }
 
-<<<<<<< HEAD
-  const tables::V8IsolateTable& v8_isolate_table() const {
-    return v8_isolate_table_;
-  }
-  tables::V8IsolateTable* mutable_v8_isolate_table() {
-    return &v8_isolate_table_;
-  }
-  const tables::V8JsScriptTable& v8_js_script_table() const {
-    return v8_js_script_table_;
-  }
-  tables::V8JsScriptTable* mutable_v8_js_script_table() {
-    return &v8_js_script_table_;
-  }
-  const tables::V8WasmScriptTable& v8_wasm_script_table() const {
-    return v8_wasm_script_table_;
-  }
-  tables::V8WasmScriptTable* mutable_v8_wasm_script_table() {
-    return &v8_wasm_script_table_;
-  }
-  const tables::V8JsFunctionTable& v8_js_function_table() const {
-    return v8_js_function_table_;
-  }
-  tables::V8JsFunctionTable* mutable_v8_js_function_table() {
-    return &v8_js_function_table_;
-  }
-  const tables::V8JsCodeTable& v8_js_code_table() const {
-    return v8_js_code_table_;
-  }
-  tables::V8JsCodeTable* mutable_v8_js_code_table() {
-    return &v8_js_code_table_;
-  }
-  const tables::V8InternalCodeTable& v8_internal_code_table() const {
-    return v8_internal_code_table_;
-  }
-  tables::V8InternalCodeTable* mutable_v8_internal_code_table() {
-    return &v8_internal_code_table_;
-  }
-  const tables::V8WasmCodeTable& v8_wasm_code_table() const {
-    return v8_wasm_code_table_;
-  }
-  tables::V8WasmCodeTable* mutable_v8_wasm_code_table() {
-    return &v8_wasm_code_table_;
-  }
-  const tables::V8RegexpCodeTable& v8_regexp_code_table() const {
-    return v8_regexp_code_table_;
-  }
-  tables::V8RegexpCodeTable* mutable_v8_regexp_code_table() {
-    return &v8_regexp_code_table_;
-  }
-
-  const tables::EtmV4ConfigurationTable& etm_v4_configuration_table() const {
-    return etm_v4_configuration_table_;
-  }
-  tables::EtmV4ConfigurationTable* mutable_etm_v4_configuration_table() {
-    return &etm_v4_configuration_table_;
-  }
-  const std::vector<std::unique_ptr<Destructible>>& etm_v4_configuration_data()
-      const {
-    return etm_v4_configuration_data_;
-  }
-  std::vector<std::unique_ptr<Destructible>>*
-  mutable_etm_v4_configuration_data() {
-    return &etm_v4_configuration_data_;
-  }
-  const tables::EtmV4SessionTable& etm_v4_session_table() const {
-    return etm_v4_session_table_;
-  }
-  tables::EtmV4SessionTable* mutable_etm_v4_session_table() {
-    return &etm_v4_session_table_;
-  }
-  const tables::EtmV4ChunkTable& etm_v4_chunk_table() const {
-    return etm_v4_chunk_table_;
-  }
-  tables::EtmV4ChunkTable* mutable_etm_v4_chunk_table() {
-    return &etm_v4_chunk_table_;
-  }
-  const std::vector<TraceBlobView>& etm_v4_chunk_data() const {
-    return etm_v4_chunk_data_;
-  }
-  std::vector<TraceBlobView>* mutable_etm_v4_chunk_data() {
-    return &etm_v4_chunk_data_;
-  }
-  const tables::FileTable& file_table() const { return file_table_; }
-  tables::FileTable* mutable_file_table() { return &file_table_; }
-  const tables::ElfFileTable& elf_file_table() const { return elf_file_table_; }
-  tables::ElfFileTable* mutable_elf_file_table() { return &elf_file_table_; }
-
-  const tables::JitCodeTable& jit_code_table() const { return jit_code_table_; }
-  tables::JitCodeTable* mutable_jit_code_table() { return &jit_code_table_; }
-
-  const tables::JitFrameTable& jit_frame_table() const {
-    return jit_frame_table_;
-  }
-  tables::JitFrameTable* mutable_jit_frame_table() { return &jit_frame_table_; }
-
   tables::MmapRecordTable* mutable_mmap_record_table() {
     return &mmap_record_table_;
   }
@@ -893,24 +792,6 @@
   const tables::InputMethodClientsTable& inputmethod_clients_table() const {
     return inputmethod_clients_table_;
   }
-=======
-  tables::MmapRecordTable* mutable_mmap_record_table() {
-    return &mmap_record_table_;
-  }
-  const tables::MmapRecordTable& mmap_record_table() const {
-    return mmap_record_table_;
-  }
-  const tables::SpeRecordTable& spe_record_table() const {
-    return spe_record_table_;
-  }
-  tables::SpeRecordTable* mutable_spe_record_table() {
-    return &spe_record_table_;
-  }
-
-  const tables::InputMethodClientsTable& inputmethod_clients_table() const {
-    return inputmethod_clients_table_;
-  }
->>>>>>> aaad9625
   tables::InputMethodClientsTable* mutable_inputmethod_clients_table() {
     return &inputmethod_clients_table_;
   }
@@ -1012,8 +893,6 @@
     return &windowmanager_table_;
   }
 
-<<<<<<< HEAD
-=======
   const tables::WindowManagerWindowContainerTable&
   windowmanager_windowcontainer_table() const {
     return windowmanager_windowcontainer_table_;
@@ -1023,7 +902,6 @@
     return &windowmanager_windowcontainer_table_;
   }
 
->>>>>>> aaad9625
   const tables::WindowManagerShellTransitionsTable&
   window_manager_shell_transitions_table() const {
     return window_manager_shell_transitions_table_;
@@ -1380,11 +1258,8 @@
   tables::ViewCaptureInternedDataTable viewcapture_interned_data_table_{
       &string_pool_};
   tables::WindowManagerTable windowmanager_table_{&string_pool_};
-<<<<<<< HEAD
-=======
   tables::WindowManagerWindowContainerTable
       windowmanager_windowcontainer_table_{&string_pool_};
->>>>>>> aaad9625
   tables::WindowManagerShellTransitionsTable
       window_manager_shell_transitions_table_{&string_pool_};
   tables::WindowManagerShellTransitionHandlersTable
