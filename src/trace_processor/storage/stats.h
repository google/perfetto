/*
 * Copyright (C) 2019 The Android Open Source Project
 *
 * Licensed under the Apache License, Version 2.0 (the "License");
 * you may not use this file except in compliance with the License.
 * You may obtain a copy of the License at
 *
 *      http://www.apache.org/licenses/LICENSE-2.0
 *
 * Unless required by applicable law or agreed to in writing, software
 * distributed under the License is distributed on an "AS IS" BASIS,
 * WITHOUT WARRANTIES OR CONDITIONS OF ANY KIND, either express or implied.
 * See the License for the specific language governing permissions and
 * limitations under the License.
 */

#ifndef SRC_TRACE_PROCESSOR_STORAGE_STATS_H_
#define SRC_TRACE_PROCESSOR_STORAGE_STATS_H_

#include <cstddef>

namespace perfetto::trace_processor::stats {

// Compile time list of parsing and processing stats.
// clang-format off
#define PERFETTO_TP_STATS(F)                                                   \
  F(android_br_parse_errors,              kSingle,  kError,    kTrace,    ""), \
  F(android_log_num_failed,               kSingle,  kError,    kTrace,    ""), \
  F(android_log_format_invalid,           kSingle,  kError,    kTrace,    ""), \
  F(android_log_num_skipped,              kSingle,  kInfo,     kTrace,    ""), \
  F(android_log_num_total,                kSingle,  kInfo,     kTrace,    ""), \
  F(deobfuscate_location_parse_error,     kSingle,  kError,    kTrace,    ""), \
  F(energy_breakdown_missing_values,      kSingle,  kError,    kAnalysis, ""), \
  F(energy_descriptor_invalid,            kSingle,  kError,    kAnalysis, ""), \
  F(entity_state_descriptor_invalid,      kSingle,  kError,    kAnalysis, ""), \
  F(entity_state_residency_invalid,       kSingle,  kError,    kAnalysis, ""), \
  F(entity_state_residency_lookup_failed, kSingle,  kError,    kAnalysis, ""), \
  F(energy_uid_breakdown_missing_values,  kSingle,  kError,    kAnalysis, ""), \
  F(frame_timeline_event_parser_errors,   kSingle,  kInfo,     kAnalysis, ""), \
  F(frame_timeline_unpaired_end_event,    kSingle,  kInfo,     kAnalysis, ""), \
  F(ftrace_bundle_tokenizer_errors,       kSingle,  kError,    kAnalysis, ""), \
  F(ftrace_cpu_bytes_begin,               kIndexed, kInfo,     kTrace,    ""), \
  F(ftrace_cpu_bytes_end,                 kIndexed, kInfo,     kTrace,    ""), \
  F(ftrace_cpu_bytes_delta,               kIndexed, kInfo,     kTrace,    ""), \
  F(ftrace_cpu_commit_overrun_begin,      kIndexed, kInfo,     kTrace,    ""), \
  F(ftrace_cpu_commit_overrun_end,        kIndexed, kInfo,     kTrace,    ""), \
  F(ftrace_cpu_commit_overrun_delta,      kIndexed, kError,    kTrace,    ""), \
  F(ftrace_cpu_dropped_events_begin,      kIndexed, kInfo,     kTrace,    ""), \
  F(ftrace_cpu_dropped_events_end,        kIndexed, kInfo,     kTrace,    ""), \
  F(ftrace_cpu_dropped_events_delta,      kIndexed, kError,    kTrace,    ""), \
  F(ftrace_cpu_entries_begin,             kIndexed, kInfo,     kTrace,    ""), \
  F(ftrace_cpu_entries_end,               kIndexed, kInfo,     kTrace,    ""), \
  F(ftrace_cpu_entries_delta,             kIndexed, kInfo,     kTrace,    ""), \
  F(ftrace_cpu_now_ts_begin,              kIndexed, kInfo,     kTrace,    ""), \
  F(ftrace_cpu_now_ts_end,                kIndexed, kInfo,     kTrace,    ""), \
  F(ftrace_cpu_oldest_event_ts_begin,     kIndexed, kInfo,     kTrace,    ""), \
  F(ftrace_cpu_oldest_event_ts_end,       kIndexed, kInfo,     kTrace,    ""), \
  F(ftrace_cpu_overrun_begin,             kIndexed, kInfo,     kTrace,    ""), \
  F(ftrace_cpu_overrun_end,               kIndexed, kInfo,     kTrace,    ""), \
  F(ftrace_cpu_overrun_delta,             kIndexed, kInfo,     kTrace,    ""), \
  F(ftrace_cpu_read_events_begin,         kIndexed, kInfo,     kTrace,    ""), \
  F(ftrace_cpu_read_events_end,           kIndexed, kInfo,     kTrace,    ""), \
  F(ftrace_cpu_read_events_delta,         kIndexed, kInfo,     kTrace,    ""), \
  F(ftrace_cpu_has_data_loss,             kIndexed, kDataLoss, kTrace,         \
       "Ftrace data for the given cpu has data losses and is therefore "       \
       "unreliable. The kernel buffer overwrote events between our reads "     \
       "in userspace. Try re-recording the trace with a bigger buffer "        \
       "(ftrace_config.buffer_size_kb), or with fewer enabled ftrace events."),\
  F(ftrace_kprobe_hits_begin,             kSingle,  kInfo,     kTrace,         \
       "The number of kretprobe hits at the beginning of the trace."),         \
  F(ftrace_kprobe_hits_end,               kSingle,  kInfo,     kTrace,         \
       "The number of kretprobe hits at the end of the trace."),               \
  F(ftrace_kprobe_hits_delta,             kSingle,  kInfo,     kTrace,         \
       "The number of kprobe hits encountered during the collection of the"    \
       "trace."),                                                              \
  F(ftrace_kprobe_misses_begin,           kSingle,  kInfo,     kTrace,         \
       "The number of kretprobe missed events at the beginning of the trace."),\
  F(ftrace_kprobe_misses_end,             kSingle,  kInfo,     kTrace,         \
       "The number of kretprobe missed events at the end of the trace."),      \
  F(ftrace_kprobe_misses_delta,           kSingle,  kDataLoss, kTrace,         \
       "The number of kretprobe missed events encountered during the "         \
       "collection of the trace. A value greater than zero is due to the "     \
       "maxactive parameter for the kretprobe being too small"),               \
  F(ftrace_setup_errors,                  kSingle,  kInfo,     kTrace,         \
       "One or more atrace/ftrace categories were not found or failed to "     \
       "enable. See ftrace_setup_errors in the metadata table for details."),  \
  F(ftrace_abi_errors_skipped_zero_data_length,                                \
                                          kSingle,  kInfo,     kAnalysis, ""), \
  F(ftrace_thermal_exynos_acpm_unknown_tz_id,                                  \
                                          kSingle,  kError,    kAnalysis, ""), \
  F(fuchsia_non_numeric_counters,         kSingle,  kError,    kAnalysis, ""), \
  F(fuchsia_timestamp_overflow,           kSingle,  kError,    kAnalysis, ""), \
  F(fuchsia_record_read_error,            kSingle,  kError,    kAnalysis, ""), \
  F(fuchsia_invalid_event,                kSingle,  kError,    kAnalysis, ""), \
  F(fuchsia_invalid_event_arg_type,       kSingle,  kError,    kAnalysis, ""), \
  F(fuchsia_invalid_event_arg_name,       kSingle,  kError,    kAnalysis, ""), \
  F(fuchsia_unknown_event_arg,            kSingle,  kError,    kAnalysis, ""), \
  F(fuchsia_invalid_string_ref,           kSingle,  kError,    kAnalysis, ""), \
  F(gpu_counters_invalid_spec,            kSingle,  kError,    kAnalysis, ""), \
  F(gpu_counters_missing_spec,            kSingle,  kError,    kAnalysis, ""), \
  F(gpu_render_stage_parser_errors,       kSingle,  kError,    kAnalysis, ""), \
  F(graphics_frame_event_parser_errors,   kSingle,  kInfo,     kAnalysis, ""), \
  F(guess_trace_type_duration_ns,         kSingle,  kInfo,     kAnalysis, ""), \
  F(interned_data_tokenizer_errors,       kSingle,  kInfo,     kAnalysis, ""), \
  F(invalid_clock_snapshots,              kSingle,  kError,    kAnalysis, ""), \
  F(invalid_cpu_times,                    kSingle,  kError,    kAnalysis, ""), \
  F(kernel_wakelock_reused_id,            kSingle,  kError,    kAnalysis,      \
       "Duplicated interning ID seen. Should never happen."),                  \
  F(kernel_wakelock_unknown_id,           kSingle,  kError,    kAnalysis,      \
       "Interning ID not found. Should never happen."),                        \
<<<<<<< HEAD
=======
  F(app_wakelock_parse_error,             kSingle,  kError,    kAnalysis,      \
       "Parsing packed repeated field. Should never happen."),                 \
  F(app_wakelock_unknown_id,              kSingle,  kError,    kAnalysis,      \
       "Interning ID not found. Should never happen."),                        \
>>>>>>> 883878f1
  F(meminfo_unknown_keys,                 kSingle,  kError,    kAnalysis, ""), \
  F(mismatched_sched_switch_tids,         kSingle,  kError,    kAnalysis, ""), \
  F(mm_unknown_type,                      kSingle,  kError,    kAnalysis, ""), \
  F(parse_trace_duration_ns,              kSingle,  kInfo,     kAnalysis, ""), \
  F(power_rail_unknown_index,             kSingle,  kError,    kTrace,    ""), \
  F(proc_stat_unknown_counters,           kSingle,  kError,    kAnalysis, ""), \
  F(rss_stat_unknown_keys,                kSingle,  kError,    kAnalysis, ""), \
  F(rss_stat_negative_size,               kSingle,  kInfo,     kAnalysis, ""), \
  F(rss_stat_unknown_thread_for_mm_id,    kSingle,  kInfo,     kAnalysis, ""), \
  F(filter_input_bytes,                   kSingle,  kInfo,     kTrace,         \
       "Number of bytes pre-TraceFilter. The trace file would have been this " \
       "many bytes big if the TraceConfig didn't specify any TraceFilter. "    \
       "This affects the actual buffer usage, as filtering happens only "      \
       "when writing into the trace file (or over IPC)."),                     \
  F(filter_input_packets,                 kSingle,  kInfo,     kTrace,         \
       "Number of packets pre-TraceFilter. The trace file would have had so "  \
       "many packets if the TraceConfig didn't specify any TraceFilter."),     \
  F(filter_output_bytes,                  kSingle,  kInfo,     kTrace,         \
       "Number of bytes that made it through the TraceFilter, before the "     \
       "(optional) Zlib compression stage."),                                  \
  F(filter_time_taken_ns,                 kSingle,  kInfo,     kTrace,         \
       "Time cumulatively spent running the TraceFilter throughout the "       \
       "tracing session by MaybeFilterPackets()."),                            \
  F(filter_errors,                        kSingle,  kError,    kTrace,    ""), \
  F(flow_duplicate_id,                    kSingle,  kError,    kTrace,    ""), \
  F(flow_no_enclosing_slice,              kSingle,  kError,    kTrace,    ""), \
  F(flow_step_without_start,              kSingle,  kInfo,     kTrace,    ""), \
  F(flow_end_without_start,               kSingle,  kInfo,     kTrace,    ""), \
  F(flow_invalid_id,                      kSingle,  kError,    kTrace,    ""), \
  F(flow_without_direction,               kSingle,  kError,    kTrace,    ""), \
  F(stackprofile_empty_callstack,         kSingle,  kError,    kTrace,         \
      "Callstack had no frames. Ignored"),                                     \
  F(stackprofile_invalid_string_id,       kSingle,  kError,    kTrace,    ""), \
  F(stackprofile_invalid_mapping_id,      kSingle,  kError,    kTrace,    ""), \
  F(stackprofile_invalid_frame_id,        kSingle,  kError,    kTrace,    ""), \
  F(stackprofile_invalid_callstack_id,    kSingle,  kError,    kTrace,    ""), \
  F(stackprofile_parser_error,            kSingle,  kError,    kTrace,    ""), \
  F(systrace_parse_failure,               kSingle,  kError,    kAnalysis, ""), \
  F(task_state_invalid,                   kSingle,  kError,    kAnalysis, ""), \
  F(traced_buf_abi_violations,            kIndexed, kDataLoss, kTrace,    ""), \
  F(traced_buf_buffer_size,               kIndexed, kInfo,     kTrace,    ""), \
  F(traced_buf_bytes_overwritten,         kIndexed, kInfo,     kTrace,    ""), \
  F(traced_buf_bytes_read,                kIndexed, kInfo,     kTrace,    ""), \
  F(traced_buf_bytes_filtered_out,        kIndexed, kInfo,     kTrace,         \
       "Number of bytes discarded (input - output) by the TraceFilter for "    \
       "each buffer. It is a subset of, but does not add up perfectly to, "    \
       "(filter_input_bytes - filter_output_bytes) because of the synthetic "  \
       "metadata and stats packets generated by the tracing service itself."), \
  F(traced_buf_bytes_written,             kIndexed, kInfo,     kTrace,    ""), \
  F(traced_buf_clone_done_timestamp_ns,   kIndexed, kInfo,     kTrace,         \
    "The timestamp when the clone snapshot operation for this buffer "         \
    "finished"),                                                               \
  F(traced_buf_chunks_discarded,          kIndexed, kInfo,     kTrace,    ""), \
  F(traced_buf_chunks_overwritten,        kIndexed, kInfo,     kTrace,    ""), \
  F(traced_buf_chunks_read,               kIndexed, kInfo,     kTrace,    ""), \
  F(traced_buf_chunks_rewritten,          kIndexed, kInfo,     kTrace,    ""), \
  F(traced_buf_chunks_written,            kIndexed, kInfo,     kTrace,    ""), \
  F(traced_buf_chunks_committed_out_of_order,                                  \
                                          kIndexed, kInfo,     kTrace,    ""), \
  F(traced_buf_padding_bytes_cleared,     kIndexed, kInfo,     kTrace,    ""), \
  F(traced_buf_padding_bytes_written,     kIndexed, kInfo,     kTrace,    ""), \
  F(traced_buf_patches_failed,            kIndexed, kDataLoss, kTrace,         \
      "The tracing service potentially lost data from one of the data sources "\
      "writing into the given target_buffer. This entry can be ignored "       \
      "if you're using DISCARD buffers and traced_buf_chunks_discarded is "    \
      "nonzero, meaning that the buffer was filled."),                         \
  F(traced_buf_patches_succeeded,         kIndexed, kInfo,     kTrace,    ""), \
  F(traced_buf_readaheads_failed,         kIndexed, kInfo,     kTrace,    ""), \
  F(traced_buf_readaheads_succeeded,      kIndexed, kInfo,     kTrace,    ""), \
  F(traced_buf_trace_writer_packet_loss,  kIndexed, kDataLoss, kTrace,         \
      "The tracing service observed packet loss for this buffer during this "  \
      "tracing session. This also counts packet loss that happened before "    \
      "the RING_BUFFER start or after the DISCARD buffer end."),               \
  F(traced_buf_sequence_packet_loss,      kIndexed, kDataLoss, kAnalysis,      \
      "The number of groups of consecutive packets lost in each sequence for " \
      "this buffer"),                                                          \
  F(traced_buf_incremental_sequences_dropped, kIndexed, kDataLoss, kAnalysis,  \
      "For a given buffer, indicates the number of sequences where all the "   \
      "packets on that sequence were dropped due to lack of a valid "          \
      "incremental state (i.e. interned data). This is usually a strong sign " \
      "that either: "                                                          \
      "1) incremental state invalidation is disabled. "                        \
      "2) the incremental state invalidation interval is too low. "            \
      "In either case, see "                                                   \
      "https://perfetto.dev/docs/concepts/buffers"                             \
      "#incremental-state-in-trace-packets"),                                  \
  F(traced_buf_write_wrap_count,          kIndexed, kInfo,     kTrace,    ""), \
  F(traced_clone_started_timestamp_ns,    kSingle,  kInfo,     kTrace,         \
    "The timestamp when the clone snapshot operation for this trace started"), \
<<<<<<< HEAD
=======
  F(traced_clone_trigger_timestamp_ns,    kSingle,  kInfo,     kTrace,         \
    "The timestamp when trigger for the clone snapshot operation for this "    \
    "trace was received"), \
>>>>>>> 883878f1
  F(traced_chunks_discarded,              kSingle,  kInfo,     kTrace,    ""), \
  F(traced_data_sources_registered,       kSingle,  kInfo,     kTrace,    ""), \
  F(traced_data_sources_seen,             kSingle,  kInfo,     kTrace,    ""), \
  F(traced_final_flush_failed,            kSingle,  kDataLoss, kTrace,    ""), \
  F(traced_final_flush_succeeded,         kSingle,  kInfo,     kTrace,    ""), \
  F(traced_flushes_failed,                kSingle,  kDataLoss, kTrace,    ""), \
  F(traced_flushes_requested,             kSingle,  kInfo,     kTrace,    ""), \
  F(traced_flushes_succeeded,             kSingle,  kInfo,     kTrace,    ""), \
  F(traced_patches_discarded,             kSingle,  kInfo,     kTrace,    ""), \
  F(traced_producers_connected,           kSingle,  kInfo,     kTrace,    ""), \
  F(traced_producers_seen,                kSingle,  kInfo,     kTrace,    ""), \
  F(traced_total_buffers,                 kSingle,  kInfo,     kTrace,    ""), \
  F(traced_tracing_sessions,              kSingle,  kInfo,     kTrace,    ""), \
  F(track_event_parser_errors,            kSingle,  kInfo,     kAnalysis, ""), \
  F(track_event_dropped_packets_outside_of_range_of_interest,                  \
                                          kSingle,  kInfo,     kAnalysis,      \
      "The number of TrackEvent packets dropped by trace processor due to "    \
      "being outside of the range of interest. This happens if a trace has a " \
      "TrackEventRangeOfInterest packet, and track event dropping is "         \
      "enabled."),                                                             \
  F(track_event_tokenizer_errors,         kSingle,  kInfo,     kAnalysis, ""), \
  F(track_event_thread_invalid_end,       kSingle,  kError,    kTrace,         \
      "The end event for a thread track does not match a track event "         \
      "begin event. This can happen on mixed atrace/track_event traces "       \
      "and is usually caused by data loss or bugs when the events are "        \
      "emitted. The outcome of this is that slices can appear to be closed "   \
      "before they were closed in reality"),                                   \
  F(tokenizer_skipped_packets,            kSingle,  kInfo,     kAnalysis, ""), \
  F(vmstat_unknown_keys,                  kSingle,  kError,    kAnalysis, ""), \
  F(psi_unknown_resource,                 kSingle,  kError,    kAnalysis, ""), \
  F(vulkan_allocations_invalid_string_id,                                      \
                                          kSingle,  kError,    kTrace,    ""), \
  F(clock_sync_failure,                   kSingle,  kError,    kAnalysis, ""), \
  F(clock_sync_cache_miss,                kSingle,  kInfo,     kAnalysis, ""), \
  F(process_tracker_errors,               kSingle,  kError,    kAnalysis, ""), \
  F(json_tokenizer_failure,               kSingle,  kError,    kTrace,    ""), \
  F(json_parser_failure,                  kSingle,  kError,    kTrace,    ""), \
  F(json_display_time_unit,               kSingle,  kInfo,     kTrace,         \
      "The displayTimeUnit key was set in the JSON trace. In some prior "      \
      "versions of trace processor this key could effect how the trace "       \
      "processor parsed timestamps and durations. In this version the key is " \
      "ignored which more closely matches the bavahiour of catapult."),        \
  F(heap_graph_invalid_string_id,         kIndexed, kError,    kTrace,    ""), \
  F(heap_graph_non_finalized_graph,       kSingle,  kError,    kTrace,    ""), \
  F(heap_graph_malformed_packet,          kIndexed, kError,    kTrace,    ""), \
  F(heap_graph_missing_packet,            kIndexed, kError,    kTrace,    ""), \
  F(heapprofd_buffer_corrupted,           kIndexed, kError,    kTrace,         \
      "Shared memory buffer corrupted. This is a bug or memory corruption "    \
      "in the target. Indexed by target upid."),                               \
  F(heapprofd_hit_guardrail,              kIndexed, kError,    kTrace,         \
      "HeapprofdConfig specified a CPU or Memory Guardrail that was hit. "     \
      "Indexed by target upid."),                                              \
  F(heapprofd_buffer_overran,             kIndexed, kDataLoss, kTrace,         \
      "The shared memory buffer between the target and heapprofd overran. "    \
      "The profile was truncated early. Indexed by target upid."),             \
  F(heapprofd_client_error,               kIndexed, kError,    kTrace,         \
      "The heapprofd client ran into a problem and disconnected. "             \
      "See profile_packet.proto  for error codes."),                           \
  F(heapprofd_client_disconnected,        kIndexed, kInfo,     kTrace,    ""), \
  F(heapprofd_malformed_packet,           kIndexed, kError,    kTrace,    ""), \
  F(heapprofd_missing_packet,             kSingle,  kError,    kTrace,    ""), \
  F(heapprofd_rejected_concurrent,        kIndexed, kError,    kTrace,         \
      "The target was already profiled by another tracing session, so the "    \
      "profile was not taken. Indexed by target upid."),                       \
  F(heapprofd_non_finalized_profile,      kSingle,  kError,    kTrace,    ""), \
  F(heapprofd_sampling_interval_adjusted,                                      \
    kIndexed, kInfo,    kTrace,                                                \
      "By how many byes the interval for PID was increased "                   \
      "by adaptive sampling."),                                                \
  F(heapprofd_unwind_time_us,             kIndexed, kInfo,     kTrace,         \
      "Time spent unwinding callstacks."),                                     \
  F(heapprofd_unwind_samples,             kIndexed, kInfo,     kTrace,         \
      "Number of samples unwound."),                                           \
  F(heapprofd_client_spinlock_blocked,    kIndexed, kInfo,     kTrace,         \
       "Time (us) the heapprofd client was blocked on the spinlock."),         \
  F(heapprofd_last_profile_timestamp,     kIndexed, kInfo,     kTrace,         \
       "The timestamp (in trace time) for the last dump for a process"),       \
  F(symbolization_tmp_build_id_not_found,     kSingle,  kError,    kAnalysis,  \
       "Number of file mappings in /data/local/tmp without a build id. "       \
       "Symbolization doesn't work for executables in /data/local/tmp "        \
       "because of SELinux. Please use /data/local/tests"),                    \
  F(metatrace_overruns,                   kSingle,  kError,    kTrace,    ""), \
  F(packages_list_has_parse_errors,       kSingle,  kError,    kTrace,    ""), \
  F(packages_list_has_read_errors,        kSingle,  kError,    kTrace,    ""), \
  F(game_intervention_has_parse_errors,   kSingle,  kError,    kTrace,         \
       "One or more parsing errors occurred. This could result from "          \
       "unknown game more or intervention added to the file to be parsed."),   \
  F(game_intervention_has_read_errors,    kSingle,  kError,    kTrace,         \
       "The file to be parsed can't be opened. This can happend when "         \
       "the file name is not found or no permission to access the file"),      \
  F(compact_sched_has_parse_errors,       kSingle,  kError,    kTrace,    ""), \
  F(misplaced_end_event,                  kSingle,  kDataLoss, kAnalysis, ""), \
  F(truncated_sys_write_duration,         kSingle,  kInfo,     kAnalysis,      \
      "Count of sys_write slices that have a truncated duration to resolve "   \
      "nesting incompatibilities with atrace slices. Real durations "          \
      "can be recovered via the |raw| table."),                                \
  F(compact_sched_switch_skipped,         kSingle,  kInfo,     kAnalysis, ""), \
  F(compact_sched_waking_skipped,         kSingle,  kInfo,     kAnalysis, ""), \
  F(empty_chrome_metadata,                kSingle,  kError,    kTrace,    ""), \
  F(ninja_parse_errors,                   kSingle,  kError,    kTrace,    ""), \
  F(perf_cpu_lost_records,                kIndexed, kDataLoss, kTrace,         \
      "Count of perf samples lost due to kernel buffer overruns. The trace "   \
      "is missing information, but it's not known which processes are "        \
      "affected. Consider lowering the sampling frequency or raising "         \
      "the ring_buffer_pages config option."),                                 \
  F(perf_process_shard_count,             kIndexed, kInfo,     kTrace,    ""), \
  F(perf_chosen_process_shard,            kIndexed, kInfo,     kTrace,    ""), \
  F(perf_guardrail_stop_ts,               kIndexed, kDataLoss, kTrace,    ""), \
  F(perf_unknown_record_type,             kIndexed, kInfo,     kAnalysis, ""), \
  F(perf_record_skipped,                  kIndexed, kError,    kAnalysis, ""), \
  F(perf_samples_skipped,                 kSingle,  kError,    kAnalysis,      \
      "Count of skipped perf samples that otherwise matched the tracing "      \
      "config. This will cause a process to be completely absent from the "    \
      "trace, but does *not* imply data loss for processes that do have "      \
      "samples in this trace."),                                               \
  F(perf_counter_skipped_because_no_cpu,  kSingle,  kError,    kAnalysis, ""), \
  F(perf_features_skipped,                kIndexed, kInfo,     kAnalysis, ""), \
  F(perf_samples_cpu_mode_unknown,        kSingle,  kError,    kAnalysis, ""), \
  F(perf_samples_skipped_dataloss,        kSingle,  kDataLoss, kTrace,         \
      "Count of perf samples lost within the profiler (traced_perf), likely "  \
      "due to load shedding. This may impact any traced processes. The trace " \
      "protobuf needs to be inspected manually to confirm which processes "    \
      "are affected."),                                                        \
  F(perf_dummy_mapping_used,              kSingle,  kInfo,     kAnalysis, ""), \
  F(perf_aux_missing,                     kSingle,  kDataLoss, kTrace,         \
      "Number of bytes missing in AUX data streams due to missing "            \
      "PREF_RECORD_AUX messages."),                                            \
  F(perf_aux_ignored,                     kSingle,  kInfo,     kTrace,         \
       "AUX data was ignored because the proper parser is not implemented."), \
  F(perf_aux_lost,                        kSingle,  kDataLoss, kTrace,         \
      "Gaps in the AUX data stream pased to the tokenizer."), \
  F(perf_aux_truncated,                   kSingle,  kDataLoss, kTrace,         \
      "Data was truncated when being written to the AUX stream at the "        \
      "source."),\
  F(perf_aux_partial,                     kSingle,  kDataLoss, kTrace,         \
      "The PERF_RECORD_AUX contained partial data."), \
  F(perf_aux_collision,                   kSingle,  kDataLoss, kTrace,         \
      "The collection of a sample colliden with another. You should reduce "   \
      "the rate at which samples are collected."),                             \
  F(perf_auxtrace_missing,                kSingle,  kDataLoss, kTrace,         \
      "Number of bytes missing in AUX data streams due to missing "            \
      "PREF_RECORD_AUXTRACE messages."),                                       \
  F(perf_unknown_aux_data,                kIndexed, kDataLoss, kTrace,         \
      "AUX data type encountered for which there is no known parser."),        \
  F(perf_no_tsc_data,                     kSingle,  kInfo,     kTrace,         \
      "TSC data unavailable. Will be unable to translate HW clocks."),         \
  F(spe_no_timestamp,                     kSingle,  kInfo,     kTrace,         \
      "SPE record with no timestamp. Will try our best to assign a "           \
      "timestamp."),                                                           \
  F(spe_record_dropped,                   kSingle,  kDataLoss, kTrace,         \
      "SPE record dropped. E.g. Unable to assign it a timestamp."),            \
  F(etm_no_importer,                      kSingle,  kError,    kAnalysis,      \
      "Unable to parse ETM data because TraceProcessor was not compiled to  "  \
      " support it. Make sure you enable the `enable_perfetto_etm_importer` "  \
      " GN flag."),                                                            \
  F(memory_snapshot_parser_failure,       kSingle,  kError,    kAnalysis, ""), \
  F(thread_time_in_state_unknown_cpu_freq,                                     \
                                          kSingle,  kError,    kAnalysis, ""), \
  F(ftrace_packet_before_tracing_start,   kSingle,  kInfo,     kAnalysis,      \
      "An ftrace packet was seen before the tracing start timestamp from "     \
      "the tracing service. This happens if the ftrace buffers were not "      \
      "cleared properly. These packets are silently dropped by trace "         \
      "processor."),                                                           \
  F(sorter_push_event_out_of_order,       kSingle, kError,     kTrace,         \
      "Trace events are out of order event after sorting. This can happen "    \
      "due to many factors including clock sync drift, producers emitting "    \
      "events out of order or a bug in trace processor's logic of sorting."),  \
  F(unknown_extension_fields,             kSingle,  kError,    kTrace,         \
      "TraceEvent had unknown extension fields, which might result in "        \
      "missing some arguments. You may need a newer version of trace "         \
      "processor to parse them."),                                             \
  F(network_trace_intern_errors,          kSingle,  kInfo,     kAnalysis, ""), \
  F(network_trace_parse_errors,           kSingle,  kInfo,     kAnalysis, ""), \
  F(atom_timestamp_missing,               kSingle,  kError,    kTrace,         \
      "The corresponding timestamp_nanos entry for a StatsdAtom was "          \
      "missing. Defaulted to inaccurate packet timestamp."),                   \
  F(atom_unknown,                         kSingle,  kInfo,     kAnalysis,      \
      "Unknown statsd atom. Atom descriptor may need to be updated"),          \
  F(v8_intern_errors,                                                          \
                                          kSingle,  kDataLoss, kAnalysis,      \
      "Failed to resolve V8 interned data."),                                  \
  F(v8_isolate_has_no_code_range,                                              \
                                          kSingle,  kError,    kAnalysis,      \
      "V8 isolate had no code range. THis is currently no supported and means" \
      "we will be unable to parse JS code events for this isolate."),          \
  F(v8_no_defaults,                                                            \
                                          kSingle,  kDataLoss, kAnalysis,      \
      "Failed to resolve V8 default data."),                                   \
  F(v8_no_code_range,                                                          \
                                          kSingle,  kError,    kAnalysis,      \
      "V8 isolate had no code range."),                                        \
  F(v8_unknown_code_type,                 kSingle,  kError,    kAnalysis, ""), \
  F(v8_code_load_missing_code_range,      kSingle,  kError,    kAnalysis,      \
      "V8 load had no code range or an empty one. Event ignored."),            \
  F(winscope_inputmethod_clients_parse_errors,                                 \
                                          kSingle,  kInfo,     kAnalysis,      \
      "InputMethod clients packet has unknown fields, which results in "       \
      "some arguments missing. You may need a newer version of trace "         \
      "processor to parse them."),                                             \
  F(winscope_inputmethod_manager_service_parse_errors,                         \
                                          kSingle,  kInfo,     kAnalysis,      \
      "InputMethod manager service packet has unknown fields, which results "  \
      "in some arguments missing. You may need a newer version of trace "      \
      "processor to parse them."),                                             \
  F(winscope_inputmethod_service_parse_errors,                                 \
                                          kSingle,  kInfo,     kAnalysis,      \
      "InputMethod service packet has unknown fields, which results in "       \
      "some arguments missing. You may need a newer version of trace "         \
      "processor to parse them."),                                             \
  F(winscope_sf_layers_parse_errors,      kSingle,  kInfo,     kAnalysis,      \
      "SurfaceFlinger layers snapshot has unknown fields, which results in "   \
      "some arguments missing. You may need a newer version of trace "         \
      "processor to parse them."),                                             \
  F(winscope_sf_transactions_parse_errors,                                     \
                                          kSingle,  kInfo,     kAnalysis,      \
      "SurfaceFlinger transactions packet has unknown fields, which results "  \
      "in some arguments missing. You may need a newer version of trace "      \
      "processor to parse them."),                                             \
  F(winscope_shell_transitions_parse_errors,                                   \
                                          kSingle,  kInfo,     kAnalysis,      \
      "Shell transition packet has unknown fields, which results "             \
      "in some arguments missing. You may need a newer version of trace "      \
      "processor to parse them."),                                             \
  F(winscope_protolog_invalid_interpolation_parse_errors,                      \
                                          kSingle,  kInfo,     kAnalysis,      \
      "ProtoLog message string has invalid interplation parameter."),          \
  F(winscope_protolog_missing_interned_arg_parse_errors,                       \
                                          kSingle,  kInfo,     kAnalysis,      \
      "Failed to find interned ProtoLog argument."),                           \
  F(winscope_protolog_missing_interned_stacktrace_parse_errors,                \
                                          kSingle,  kInfo,     kAnalysis,      \
      "Failed to find interned ProtoLog stacktrace."),                         \
  F(winscope_protolog_message_decoding_failed,                                 \
                                          kSingle,  kInfo,     kAnalysis,      \
      "Failed to decode ProtoLog message."),                                   \
  F(winscope_protolog_view_config_collision,                                   \
                                          kSingle,  kInfo,     kAnalysis,      \
      "Got a viewer config collision!"),                                       \
  F(winscope_viewcapture_parse_errors,                                         \
                                          kSingle,  kInfo,     kAnalysis,      \
      "ViewCapture packet has unknown fields, which results in some "          \
      "arguments missing. You may need a newer version of trace processor "    \
      "to parse them."),                                                       \
  F(winscope_viewcapture_missing_interned_string_parse_errors,                 \
                                          kSingle,  kInfo,     kAnalysis,      \
      "Failed to find interned ViewCapture string."),                          \
  F(winscope_windowmanager_parse_errors, kSingle,  kInfo,     kAnalysis,       \
      "WindowManager state packet has unknown fields, which results "          \
      "in some arguments missing. You may need a newer version of trace "      \
      "processor to parse them."),                                             \
  F(jit_unknown_frame,                    kSingle,  kDataLoss, kTrace,         \
      "Indicates that we were unable to determine the function for a frame in "\
      "a jitted memory region"),                                               \
  F(ftrace_missing_event_id,              kSingle,  kInfo,    kAnalysis,       \
      "Indicates that the ftrace event was dropped because the event id was "  \
      "missing. This is an 'info' stat rather than an error stat because "     \
      "this can be legitimately missing due to proto filtering."),             \
  F(android_input_event_parse_errors,     kSingle,  kInfo,     kAnalysis,      \
      "Android input event packet has unknown fields, which results "          \
      "in some arguments missing. You may need a newer version of trace "      \
      "processor to parse them."),                                             \
  F(mali_unknown_mcu_state_id,            kSingle,  kError,   kAnalysis,       \
      "An invalid Mali GPU MCU state ID was detected."),                       \
  F(pixel_modem_negative_timestamp,       kSingle,  kError,   kAnalysis,       \
      "A negative timestamp was received from a Pixel modem event."),          \
  F(legacy_v8_cpu_profile_invalid_callsite, kSingle,  kInfo,  kAnalysis,       \
      "Indicates a callsite in legacy v8 CPU profiling is invalid."),          \
  F(legacy_v8_cpu_profile_invalid_sample, kSingle,  kError,  kAnalysis,        \
      "Indicates a sample in legacy v8 CPU profile is invalid. This will "     \
      "cause CPU samples to be missing in the UI."),                           \
  F(config_write_into_file_no_flush,      kSingle,  kError,  kTrace,           \
      "The trace was collected with the `write_into_file` option set but "     \
      "*without* `flush_period_ms` being set. This will cause the trace to "   \
      "be fully loaded into memory and use significantly more memory than "    \
      "necessary."),                                                           \
  F(config_write_into_file_discard,        kIndexed,  kDataLoss,  kTrace,      \
      "The trace was collected with the `write_into_file` option set but "     \
      "uses a `DISCARD` buffer. This configuration is strongly discouraged "   \
      "and can cause mysterious data loss in the trace. Please use "           \
      "`RING_BUFFER` buffers instead.")
// clang-format on

enum Type {
  kSingle,  // Single-value property, one value per key.
  kIndexed  // Indexed property, multiple value per key (e.g. cpu_stats[1]).
};

enum Severity {
  kInfo,      // Diagnostic counters
  kDataLoss,  // Correct operation that still resulted in data loss
  kError      // If any kError counter is > 0 trace_processor_shell will
              // raise an error. This is also surfaced in the web UI.
};

enum Source {
  // The counter is collected when recording the trace on-device and is just
  // being reflected in the stats table.
  kTrace,

  // The counter is generated when importing / processing the trace in the trace
  // processor.
  kAnalysis
};

#if defined(__GNUC__) || defined(__clang__)
#if defined(__clang__)
#pragma clang diagnostic push
// Fix 'error: #pragma system_header ignored in main file' for clang in Google3.
#pragma clang diagnostic ignored "-Wpragma-system-header-outside-header"
#endif

// Ignore GCC warning about a missing argument for a variadic macro parameter.
#pragma GCC system_header

#if defined(__clang__)
#pragma clang diagnostic pop
#endif
#endif

// Declares an enum of literals (one for each stat). The enum values of each
// literal corresponds to the string index in the arrays below.
#define PERFETTO_TP_STATS_ENUM(name, ...) name
enum KeyIDs : size_t { PERFETTO_TP_STATS(PERFETTO_TP_STATS_ENUM), kNumKeys };

// The code below declares an array for each property (name, type, ...).

#define PERFETTO_TP_STATS_NAME(name, ...) #name
constexpr char const* kNames[] = {PERFETTO_TP_STATS(PERFETTO_TP_STATS_NAME)};

#define PERFETTO_TP_STATS_TYPE(_, type, ...) type
constexpr Type kTypes[] = {PERFETTO_TP_STATS(PERFETTO_TP_STATS_TYPE)};

#define PERFETTO_TP_STATS_SEVERITY(_, __, severity, ...) severity
constexpr Severity kSeverities[] = {
    PERFETTO_TP_STATS(PERFETTO_TP_STATS_SEVERITY)};

#define PERFETTO_TP_STATS_SOURCE(_, __, ___, source, ...) source
constexpr Source kSources[] = {PERFETTO_TP_STATS(PERFETTO_TP_STATS_SOURCE)};

#define PERFETTO_TP_STATS_DESCRIPTION(_, __, ___, ____, descr, ...) descr
constexpr char const* kDescriptions[] = {
    PERFETTO_TP_STATS(PERFETTO_TP_STATS_DESCRIPTION)};

}  // namespace perfetto::trace_processor::stats

#endif  // SRC_TRACE_PROCESSOR_STORAGE_STATS_H_<|MERGE_RESOLUTION|>--- conflicted
+++ resolved
@@ -108,13 +108,10 @@
        "Duplicated interning ID seen. Should never happen."),                  \
   F(kernel_wakelock_unknown_id,           kSingle,  kError,    kAnalysis,      \
        "Interning ID not found. Should never happen."),                        \
-<<<<<<< HEAD
-=======
   F(app_wakelock_parse_error,             kSingle,  kError,    kAnalysis,      \
        "Parsing packed repeated field. Should never happen."),                 \
   F(app_wakelock_unknown_id,              kSingle,  kError,    kAnalysis,      \
        "Interning ID not found. Should never happen."),                        \
->>>>>>> 883878f1
   F(meminfo_unknown_keys,                 kSingle,  kError,    kAnalysis, ""), \
   F(mismatched_sched_switch_tids,         kSingle,  kError,    kAnalysis, ""), \
   F(mm_unknown_type,                      kSingle,  kError,    kAnalysis, ""), \
@@ -204,12 +201,9 @@
   F(traced_buf_write_wrap_count,          kIndexed, kInfo,     kTrace,    ""), \
   F(traced_clone_started_timestamp_ns,    kSingle,  kInfo,     kTrace,         \
     "The timestamp when the clone snapshot operation for this trace started"), \
-<<<<<<< HEAD
-=======
   F(traced_clone_trigger_timestamp_ns,    kSingle,  kInfo,     kTrace,         \
     "The timestamp when trigger for the clone snapshot operation for this "    \
     "trace was received"), \
->>>>>>> 883878f1
   F(traced_chunks_discarded,              kSingle,  kInfo,     kTrace,    ""), \
   F(traced_data_sources_registered,       kSingle,  kInfo,     kTrace,    ""), \
   F(traced_data_sources_seen,             kSingle,  kInfo,     kTrace,    ""), \
