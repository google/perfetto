/*
 * Copyright (C) 2019 The Android Open Source Project
 *
 * Licensed under the Apache License, Version 2.0 (the "License");
 * you may not use this file except in compliance with the License.
 * You may obtain a copy of the License at
 *
 *      http://www.apache.org/licenses/LICENSE-2.0
 *
 * Unless required by applicable law or agreed to in writing, software
 * distributed under the License is distributed on an "AS IS" BASIS,
 * WITHOUT WARRANTIES OR CONDITIONS OF ANY KIND, either express or implied.
 * See the License for the specific language governing permissions and
 * limitations under the License.
 */

#ifndef SRC_TRACE_PROCESSOR_STORAGE_STATS_H_
#define SRC_TRACE_PROCESSOR_STORAGE_STATS_H_

#include <cstddef>

namespace perfetto::trace_processor::stats {

// Compile time list of parsing and processing stats.
// clang-format off
#define PERFETTO_TP_STATS(F)                                                   \
  F(android_br_parse_errors,              kSingle,  kError,    kTrace,    ""), \
  F(android_log_num_failed,               kSingle,  kError,    kTrace,    ""), \
  F(android_log_format_invalid,           kSingle,  kError,    kTrace,    ""), \
  F(android_log_num_skipped,              kSingle,  kInfo,     kTrace,    ""), \
  F(android_log_num_total,                kSingle,  kInfo,     kTrace,    ""), \
  F(deobfuscate_location_parse_error,     kSingle,  kError,    kTrace,    ""), \
  F(energy_breakdown_missing_values,      kSingle,  kError,    kAnalysis, ""), \
  F(energy_descriptor_invalid,            kSingle,  kError,    kAnalysis, ""), \
  F(entity_state_descriptor_invalid,      kSingle,  kError,    kAnalysis, ""), \
  F(entity_state_residency_invalid,       kSingle,  kError,    kAnalysis, ""), \
  F(entity_state_residency_lookup_failed, kSingle,  kError,    kAnalysis, ""), \
  F(energy_uid_breakdown_missing_values,  kSingle,  kError,    kAnalysis, ""), \
  F(frame_timeline_event_parser_errors,   kSingle,  kInfo,     kAnalysis, ""), \
  F(frame_timeline_unpaired_end_event,    kSingle,  kInfo,     kAnalysis, ""), \
  F(ftrace_bundle_tokenizer_errors,       kSingle,  kError,    kAnalysis, ""), \
  F(ftrace_cpu_bytes_begin,               kIndexed, kInfo,     kTrace,    ""), \
  F(ftrace_cpu_bytes_end,                 kIndexed, kInfo,     kTrace,    ""), \
  F(ftrace_cpu_bytes_delta,               kIndexed, kInfo,     kTrace,    ""), \
  F(ftrace_cpu_commit_overrun_begin,      kIndexed, kInfo,     kTrace,    ""), \
  F(ftrace_cpu_commit_overrun_end,        kIndexed, kInfo,     kTrace,    ""), \
  F(ftrace_cpu_commit_overrun_delta,      kIndexed, kError,    kTrace,    ""), \
  F(ftrace_cpu_dropped_events_begin,      kIndexed, kInfo,     kTrace,    ""), \
  F(ftrace_cpu_dropped_events_end,        kIndexed, kInfo,     kTrace,    ""), \
  F(ftrace_cpu_dropped_events_delta,      kIndexed, kError,    kTrace,    ""), \
  F(ftrace_cpu_entries_begin,             kIndexed, kInfo,     kTrace,    ""), \
  F(ftrace_cpu_entries_end,               kIndexed, kInfo,     kTrace,    ""), \
  F(ftrace_cpu_entries_delta,             kIndexed, kInfo,     kTrace,    ""), \
  F(ftrace_cpu_now_ts_begin,              kIndexed, kInfo,     kTrace,    ""), \
  F(ftrace_cpu_now_ts_end,                kIndexed, kInfo,     kTrace,    ""), \
  F(ftrace_cpu_oldest_event_ts_begin,     kIndexed, kInfo,     kTrace,    ""), \
  F(ftrace_cpu_oldest_event_ts_end,       kIndexed, kInfo,     kTrace,    ""), \
  F(ftrace_cpu_overrun_begin,             kIndexed, kInfo,     kTrace,    ""), \
  F(ftrace_cpu_overrun_end,               kIndexed, kInfo,     kTrace,    ""), \
  F(ftrace_cpu_overrun_delta,             kIndexed, kInfo,     kTrace,    ""), \
  F(ftrace_cpu_read_events_begin,         kIndexed, kInfo,     kTrace,    ""), \
  F(ftrace_cpu_read_events_end,           kIndexed, kInfo,     kTrace,    ""), \
  F(ftrace_cpu_read_events_delta,         kIndexed, kInfo,     kTrace,    ""), \
  F(ftrace_cpu_has_data_loss,             kIndexed, kDataLoss, kTrace,         \
       "Ftrace data for the given cpu has data losses and is therefore "       \
       "unreliable. The kernel buffer overwrote events between our reads "     \
       "in userspace. Try re-recording the trace with a bigger buffer "        \
       "(ftrace_config.buffer_size_kb), or with fewer enabled ftrace events."),\
  F(ftrace_kprobe_hits_begin,             kSingle,  kInfo,     kTrace,         \
       "The number of kretprobe hits at the beginning of the trace."),         \
  F(ftrace_kprobe_hits_end,               kSingle,  kInfo,     kTrace,         \
       "The number of kretprobe hits at the end of the trace."),               \
  F(ftrace_kprobe_hits_delta,             kSingle,  kInfo,     kTrace,         \
       "The number of kprobe hits encountered during the collection of the"    \
       "trace."),                                                              \
  F(ftrace_kprobe_misses_begin,           kSingle,  kInfo,     kTrace,         \
       "The number of kretprobe missed events at the beginning of the trace."),\
  F(ftrace_kprobe_misses_end,             kSingle,  kInfo,     kTrace,         \
       "The number of kretprobe missed events at the end of the trace."),      \
  F(ftrace_kprobe_misses_delta,           kSingle,  kDataLoss, kTrace,         \
       "The number of kretprobe missed events encountered during the "         \
       "collection of the trace. A value greater than zero is due to the "     \
       "maxactive parameter for the kretprobe being too small"),               \
  F(ftrace_setup_errors,                  kSingle,  kInfo,     kTrace,         \
       "One or more atrace/ftrace categories were not found or failed to "     \
       "enable. See ftrace_setup_errors in the metadata table for details."),  \
  F(ftrace_abi_errors_skipped_zero_data_length,                                \
                                          kSingle,  kInfo,     kAnalysis, ""), \
  F(ftrace_generic_descriptor_errors,     kSingle,  kError,    kAnalysis,      \
       "The config is setting denser_generic_event_encoding, but there are "   \
       "issues with parsing or matching up the in-trace proto descriptors."),  \
  F(ftrace_thermal_exynos_acpm_unknown_tz_id,                                  \
                                          kSingle,  kError,    kAnalysis, ""), \
  F(fuchsia_non_numeric_counters,         kSingle,  kError,    kAnalysis, ""), \
  F(fuchsia_timestamp_overflow,           kSingle,  kError,    kAnalysis, ""), \
  F(fuchsia_record_read_error,            kSingle,  kError,    kAnalysis, ""), \
  F(fuchsia_invalid_event,                kSingle,  kError,    kAnalysis, ""), \
  F(fuchsia_invalid_event_arg_type,       kSingle,  kError,    kAnalysis, ""), \
  F(fuchsia_invalid_event_arg_name,       kSingle,  kError,    kAnalysis, ""), \
  F(fuchsia_unknown_event_arg,            kSingle,  kError,    kAnalysis, ""), \
  F(fuchsia_invalid_string_ref,           kSingle,  kError,    kAnalysis, ""), \
  F(generic_task_state_invalid_order,     kSingle,  kError,    kAnalysis,      \
       "Invalid order of generic task state events. Should never happen."),    \
  F(gpu_counters_invalid_spec,            kSingle,  kError,    kAnalysis, ""), \
  F(gpu_counters_missing_spec,            kSingle,  kError,    kAnalysis, ""), \
  F(gpu_render_stage_parser_errors,       kSingle,  kError,    kAnalysis, ""), \
  F(graphics_frame_event_parser_errors,   kSingle,  kInfo,     kAnalysis, ""), \
  F(guess_trace_type_duration_ns,         kSingle,  kInfo,     kAnalysis, ""), \
  F(interned_data_tokenizer_errors,       kSingle,  kInfo,     kAnalysis, ""), \
  F(invalid_clock_snapshots,              kSingle,  kError,    kAnalysis, ""), \
  F(invalid_cpu_times,                    kSingle,  kError,    kAnalysis, ""), \
  F(kernel_wakelock_reused_id,            kSingle,  kError,    kAnalysis,      \
       "Duplicated interning ID seen. Should never happen."),                  \
  F(kernel_wakelock_unknown_id,           kSingle,  kError,    kAnalysis,      \
       "Interning ID not found. Should never happen."),                        \
  F(kernel_wakelock_zero_value_reported,  kSingle,  kDataLoss, kTrace,         \
       "Zero value received from SuspendControlService. Indicates a transient "\
       "error in SuspendControlService."),                                     \
  F(kernel_wakelock_non_monotonic_value_reported,                              \
                                          kSingle,  kDataLoss, kTrace,         \
       "Decreased value received from SuspendControlService. Indicates a "     \
       "transient error in SuspendControlService."),                           \
  F(kernel_wakelock_implausibly_large_value_reported,                          \
                                          kSingle,  kDataLoss, kTrace,         \
       "Implausibly large increment to value received from "                   \
       "SuspendControlService. Indicates a transient error in "                \
       "SuspendControlService."),                                              \
  F(kernel_trackevent_format_error,       kSingle,  kError,    kAnalysis,      \
       "Ftrace event payloads did not match the format file while being "      \
       "parsed as kernel track events."),                                      \
  F(app_wakelock_parse_error,             kSingle,  kError,    kAnalysis,      \
       "Parsing packed repeated field. Should never happen."),                 \
  F(app_wakelock_unknown_id,              kSingle,  kError,    kAnalysis,      \
       "Interning ID not found. Should never happen."),                        \
  F(meminfo_unknown_keys,                 kSingle,  kError,    kAnalysis, ""), \
  F(mismatched_sched_switch_tids,         kSingle,  kError,    kAnalysis, ""), \
  F(mm_unknown_type,                      kSingle,  kError,    kAnalysis, ""), \
  F(parse_trace_duration_ns,              kSingle,  kInfo,     kAnalysis, ""), \
  F(power_rail_unknown_index,             kSingle,  kError,    kTrace,    ""), \
  F(proc_stat_unknown_counters,           kSingle,  kError,    kAnalysis, ""), \
  F(rss_stat_unknown_keys,                kSingle,  kError,    kAnalysis, ""), \
  F(rss_stat_negative_size,               kSingle,  kInfo,     kAnalysis, ""), \
  F(rss_stat_unknown_thread_for_mm_id,    kSingle,  kInfo,     kAnalysis, ""), \
  F(filter_input_bytes,                   kSingle,  kInfo,     kTrace,         \
       "Number of bytes pre-TraceFilter. The trace file would have been this " \
       "many bytes big if the TraceConfig didn't specify any TraceFilter. "    \
       "This affects the actual buffer usage, as filtering happens only "      \
       "when writing into the trace file (or over IPC)."),                     \
  F(filter_input_packets,                 kSingle,  kInfo,     kTrace,         \
       "Number of packets pre-TraceFilter. The trace file would have had so "  \
       "many packets if the TraceConfig didn't specify any TraceFilter."),     \
  F(filter_output_bytes,                  kSingle,  kInfo,     kTrace,         \
       "Number of bytes that made it through the TraceFilter, before the "     \
       "(optional) Zlib compression stage."),                                  \
  F(filter_time_taken_ns,                 kSingle,  kInfo,     kTrace,         \
       "Time cumulatively spent running the TraceFilter throughout the "       \
       "tracing session by MaybeFilterPackets()."),                            \
  F(filter_errors,                        kSingle,  kError,    kTrace,    ""), \
  F(flow_duplicate_id,                    kSingle,  kError,    kTrace,    ""), \
  F(flow_no_enclosing_slice,              kSingle,  kError,    kTrace,    ""), \
  F(flow_step_without_start,              kSingle,  kInfo,     kTrace,    ""), \
  F(flow_end_without_start,               kSingle,  kInfo,     kTrace,    ""), \
  F(flow_invalid_id,                      kSingle,  kError,    kTrace,    ""), \
  F(flow_without_direction,               kSingle,  kError,    kTrace,    ""), \
  F(stackprofile_empty_callstack,         kSingle,  kError,    kTrace,         \
      "Callstack had no frames. Ignored"),                                     \
  F(stackprofile_invalid_string_id,       kSingle,  kError,    kTrace,    ""), \
  F(stackprofile_invalid_mapping_id,      kSingle,  kError,    kTrace,    ""), \
  F(stackprofile_invalid_frame_id,        kSingle,  kError,    kTrace,    ""), \
  F(stackprofile_invalid_callstack_id,    kSingle,  kError,    kTrace,    ""), \
  F(stackprofile_parser_error,            kSingle,  kError,    kTrace,    ""), \
  F(systrace_parse_failure,               kSingle,  kError,    kAnalysis, ""), \
  F(task_state_invalid,                   kSingle,  kError,    kAnalysis, ""), \
  F(traced_buf_abi_violations,            kIndexed, kDataLoss, kTrace,    ""), \
  F(traced_buf_buffer_size,               kIndexed, kInfo,     kTrace,    ""), \
  F(traced_buf_bytes_overwritten,         kIndexed, kInfo,     kTrace,    ""), \
  F(traced_buf_bytes_read,                kIndexed, kInfo,     kTrace,    ""), \
  F(traced_buf_bytes_filtered_out,        kIndexed, kInfo,     kTrace,         \
       "Number of bytes discarded (input - output) by the TraceFilter for "    \
       "each buffer. It is a subset of, but does not add up perfectly to, "    \
       "(filter_input_bytes - filter_output_bytes) because of the synthetic "  \
       "metadata and stats packets generated by the tracing service itself."), \
  F(traced_buf_bytes_written,             kIndexed, kInfo,     kTrace,    ""), \
  F(traced_buf_clone_done_timestamp_ns,   kIndexed, kInfo,     kTrace,         \
    "The timestamp when the clone snapshot operation for this buffer "         \
    "finished"),                                                               \
  F(traced_buf_chunks_discarded,          kIndexed, kInfo,     kTrace,    ""), \
  F(traced_buf_chunks_overwritten,        kIndexed, kInfo,     kTrace,    ""), \
  F(traced_buf_chunks_read,               kIndexed, kInfo,     kTrace,    ""), \
  F(traced_buf_chunks_rewritten,          kIndexed, kInfo,     kTrace,    ""), \
  F(traced_buf_chunks_written,            kIndexed, kInfo,     kTrace,    ""), \
  F(traced_buf_chunks_committed_out_of_order,                                  \
                                          kIndexed, kInfo,     kTrace,    ""), \
  F(traced_buf_padding_bytes_cleared,     kIndexed, kInfo,     kTrace,    ""), \
  F(traced_buf_padding_bytes_written,     kIndexed, kInfo,     kTrace,    ""), \
  F(traced_buf_patches_failed,            kIndexed, kDataLoss, kTrace,         \
      "The tracing service potentially lost data from one of the data sources "\
      "writing into the given target_buffer. This entry can be ignored "       \
      "if you're using DISCARD buffers and traced_buf_chunks_discarded is "    \
      "nonzero, meaning that the buffer was filled."),                         \
  F(traced_buf_patches_succeeded,         kIndexed, kInfo,     kTrace,    ""), \
  F(traced_buf_readaheads_failed,         kIndexed, kInfo,     kTrace,    ""), \
  F(traced_buf_readaheads_succeeded,      kIndexed, kInfo,     kTrace,    ""), \
  F(traced_buf_trace_writer_packet_loss,  kIndexed, kDataLoss, kTrace,         \
      "The tracing service observed packet loss for this buffer during this "  \
      "tracing session. This also counts packet loss that happened before "    \
      "the RING_BUFFER start or after the DISCARD buffer end."),               \
  F(traced_buf_sequence_packet_loss,      kIndexed, kDataLoss, kAnalysis,      \
      "The number of groups of consecutive packets lost in each sequence for " \
      "this buffer"),                                                          \
  F(traced_buf_incremental_sequences_dropped, kIndexed, kDataLoss, kAnalysis,  \
      "For a given buffer, indicates the number of sequences where all the "   \
      "packets on that sequence were dropped due to lack of a valid "          \
      "incremental state (i.e. interned data). This is usually a strong sign " \
      "that either: "                                                          \
      "1) incremental state invalidation is disabled. "                        \
      "2) the incremental state invalidation interval is too low. "            \
      "In either case, see "                                                   \
      "https://perfetto.dev/docs/concepts/buffers"                             \
      "#incremental-state-in-trace-packets"),                                  \
  F(traced_buf_write_wrap_count,          kIndexed, kInfo,     kTrace,    ""), \
  F(traced_clone_started_timestamp_ns,    kSingle,  kInfo,     kTrace,         \
    "The timestamp when the clone snapshot operation for this trace started"), \
  F(traced_clone_trigger_timestamp_ns,    kSingle,  kInfo,     kTrace,         \
    "The timestamp when trigger for the clone snapshot operation for this "    \
    "trace was received"), \
  F(traced_chunks_discarded,              kSingle,  kInfo,     kTrace,    ""), \
  F(traced_data_sources_registered,       kSingle,  kInfo,     kTrace,    ""), \
  F(traced_data_sources_seen,             kSingle,  kInfo,     kTrace,    ""), \
  F(traced_final_flush_failed,            kSingle,  kDataLoss, kTrace,    ""), \
  F(traced_final_flush_succeeded,         kSingle,  kInfo,     kTrace,    ""), \
  F(traced_flushes_failed,                kSingle,  kDataLoss, kTrace,    ""), \
  F(traced_flushes_requested,             kSingle,  kInfo,     kTrace,    ""), \
  F(traced_flushes_succeeded,             kSingle,  kInfo,     kTrace,    ""), \
  F(traced_patches_discarded,             kSingle,  kInfo,     kTrace,    ""), \
  F(traced_producers_connected,           kSingle,  kInfo,     kTrace,    ""), \
  F(traced_producers_seen,                kSingle,  kInfo,     kTrace,    ""), \
  F(traced_total_buffers,                 kSingle,  kInfo,     kTrace,    ""), \
  F(traced_tracing_sessions,              kSingle,  kInfo,     kTrace,    ""), \
  F(track_event_parser_errors,            kSingle,  kInfo,     kAnalysis, ""), \
  F(track_event_dropped_packets_outside_of_range_of_interest,                  \
                                          kSingle,  kInfo,     kAnalysis,      \
      "The number of TrackEvent packets dropped by trace processor due to "    \
      "being outside of the range of interest. This happens if a trace has a " \
      "TrackEventRangeOfInterest packet, and track event dropping is "         \
      "enabled."),                                                             \
  F(track_event_tokenizer_errors,         kSingle,  kInfo,     kAnalysis, ""), \
  F(track_event_thread_invalid_end,       kSingle,  kError,    kTrace,         \
      "The end event for a thread track does not match a track event "         \
      "begin event. This can happen on mixed atrace/track_event traces "       \
      "and is usually caused by data loss or bugs when the events are "        \
      "emitted. The outcome of this is that slices can appear to be closed "   \
      "before they were closed in reality"),                                   \
  F(tokenizer_skipped_packets,            kSingle,  kInfo,     kAnalysis, ""), \
  F(vmstat_unknown_keys,                  kSingle,  kError,    kAnalysis, ""), \
  F(psi_unknown_resource,                 kSingle,  kError,    kAnalysis, ""), \
  F(vulkan_allocations_invalid_string_id,                                      \
                                          kSingle,  kError,    kTrace,    ""), \
  F(clock_sync_failure,                   kSingle,  kError,    kAnalysis, ""), \
  F(clock_sync_cache_miss,                kSingle,  kInfo,     kAnalysis, ""), \
  F(process_tracker_errors,               kSingle,  kError,    kAnalysis, ""), \
  F(json_tokenizer_failure,               kSingle,  kError,    kTrace,    ""), \
  F(json_parser_failure,                  kSingle,  kError,    kTrace,    ""), \
  F(json_display_time_unit,               kSingle,  kInfo,     kTrace,         \
      "The displayTimeUnit key was set in the JSON trace. In some prior "      \
      "versions of trace processor this key could effect how the trace "       \
      "processor parsed timestamps and durations. In this version the key is " \
      "ignored which more closely matches the bavahiour of catapult."),        \
  F(heap_graph_invalid_string_id,         kIndexed, kError,    kTrace,    ""), \
  F(heap_graph_non_finalized_graph,       kSingle,  kError,    kTrace,    ""), \
  F(heap_graph_malformed_packet,          kIndexed, kError,    kTrace,    ""), \
  F(heap_graph_missing_packet,            kIndexed, kError,    kTrace,    ""), \
  F(heapprofd_buffer_corrupted,           kIndexed, kError,    kTrace,         \
      "Shared memory buffer corrupted. This is a bug or memory corruption "    \
      "in the target. Indexed by target upid."),                               \
  F(heapprofd_hit_guardrail,              kIndexed, kError,    kTrace,         \
      "HeapprofdConfig specified a CPU or Memory Guardrail that was hit. "     \
      "Indexed by target upid."),                                              \
  F(heapprofd_buffer_overran,             kIndexed, kDataLoss, kTrace,         \
      "The shared memory buffer between the target and heapprofd overran. "    \
      "The profile was truncated early. Indexed by target upid."),             \
  F(heapprofd_client_error,               kIndexed, kError,    kTrace,         \
      "The heapprofd client ran into a problem and disconnected. "             \
      "See profile_packet.proto  for error codes."),                           \
  F(heapprofd_client_disconnected,        kIndexed, kInfo,     kTrace,    ""), \
  F(heapprofd_malformed_packet,           kIndexed, kError,    kTrace,    ""), \
  F(heapprofd_missing_packet,             kSingle,  kError,    kTrace,    ""), \
  F(heapprofd_rejected_concurrent,        kIndexed, kError,    kTrace,         \
      "The target was already profiled by another tracing session, so the "    \
      "profile was not taken. Indexed by target upid."),                       \
  F(heapprofd_non_finalized_profile,      kSingle,  kError,    kTrace,    ""), \
  F(heapprofd_sampling_interval_adjusted,                                      \
    kIndexed, kInfo,    kTrace,                                                \
      "By how many byes the interval for PID was increased "                   \
      "by adaptive sampling."),                                                \
  F(heapprofd_unwind_time_us,             kIndexed, kInfo,     kTrace,         \
      "Time spent unwinding callstacks."),                                     \
  F(heapprofd_unwind_samples,             kIndexed, kInfo,     kTrace,         \
      "Number of samples unwound."),                                           \
  F(heapprofd_client_spinlock_blocked,    kIndexed, kInfo,     kTrace,         \
       "Time (us) the heapprofd client was blocked on the spinlock."),         \
  F(heapprofd_last_profile_timestamp,     kIndexed, kInfo,     kTrace,         \
       "The timestamp (in trace time) for the last dump for a process"),       \
  F(symbolization_tmp_build_id_not_found,     kSingle,  kError,    kAnalysis,  \
       "Number of file mappings in /data/local/tmp without a build id. "       \
       "Symbolization doesn't work for executables in /data/local/tmp "        \
       "because of SELinux. Please use /data/local/tests"),                    \
  F(metatrace_overruns,                   kSingle,  kError,    kTrace,    ""), \
  F(packages_list_has_parse_errors,       kSingle,  kError,    kTrace,    ""), \
  F(packages_list_has_read_errors,        kSingle,  kError,    kTrace,    ""), \
  F(game_intervention_has_parse_errors,   kSingle,  kError,    kTrace,         \
       "One or more parsing errors occurred. This could result from "          \
       "unknown game more or intervention added to the file to be parsed."),   \
  F(game_intervention_has_read_errors,    kSingle,  kError,    kTrace,         \
       "The file to be parsed can't be opened. This can happend when "         \
       "the file name is not found or no permission to access the file"),      \
  F(compact_sched_has_parse_errors,       kSingle,  kError,    kTrace,    ""), \
  F(misplaced_end_event,                  kSingle,  kDataLoss, kAnalysis, ""), \
  F(truncated_sys_write_duration,         kSingle,  kInfo,     kAnalysis,      \
      "Count of sys_write slices that have a truncated duration to resolve "   \
      "nesting incompatibilities with atrace slices. Real durations "          \
      "can be recovered via the |raw| table."),                                \
  F(compact_sched_switch_skipped,         kSingle,  kInfo,     kAnalysis, ""), \
  F(compact_sched_waking_skipped,         kSingle,  kInfo,     kAnalysis, ""), \
  F(empty_chrome_metadata,                kSingle,  kError,    kTrace,    ""), \
  F(ninja_parse_errors,                   kSingle,  kError,    kTrace,    ""), \
  F(perf_cpu_lost_records,                kIndexed, kDataLoss, kTrace,         \
      "Count of perf samples lost due to kernel buffer overruns. The trace "   \
      "is missing information, but it's not known which processes are "        \
      "affected. Consider lowering the sampling frequency or raising "         \
      "the ring_buffer_pages config option."),                                 \
  F(perf_process_shard_count,             kIndexed, kInfo,     kTrace,    ""), \
  F(perf_chosen_process_shard,            kIndexed, kInfo,     kTrace,    ""), \
  F(perf_guardrail_stop_ts,               kIndexed, kDataLoss, kTrace,    ""), \
  F(perf_unknown_record_type,             kIndexed, kInfo,     kAnalysis, ""), \
  F(perf_record_skipped,                  kIndexed, kError,    kAnalysis, ""), \
  F(perf_samples_skipped,                 kSingle,  kError,    kAnalysis,      \
      "Count of skipped perf samples that otherwise matched the tracing "      \
      "config. This will cause a process to be completely absent from the "    \
      "trace, but does *not* imply data loss for processes that do have "      \
      "samples in this trace."),                                               \
  F(perf_features_skipped,                kIndexed, kInfo,     kAnalysis, ""), \
  F(perf_samples_cpu_mode_unknown,        kSingle,  kError,    kAnalysis, ""), \
  F(perf_samples_skipped_dataloss,        kSingle,  kDataLoss, kTrace,         \
      "Count of perf samples lost within the profiler (traced_perf), likely "  \
      "due to load shedding. This may impact any traced processes. The trace " \
      "protobuf needs to be inspected manually to confirm which processes "    \
      "are affected."),                                                        \
  F(perf_dummy_mapping_used,              kSingle,  kInfo,     kAnalysis, ""), \
  F(perf_aux_missing,                     kSingle,  kDataLoss, kTrace,         \
      "Number of bytes missing in AUX data streams due to missing "            \
      "PREF_RECORD_AUX messages."),                                            \
  F(perf_aux_ignored,                     kSingle,  kInfo,     kTrace,         \
       "AUX data was ignored because the proper parser is not implemented."), \
  F(perf_aux_lost,                        kSingle,  kDataLoss, kTrace,         \
      "Gaps in the AUX data stream pased to the tokenizer."), \
  F(perf_aux_truncated,                   kSingle,  kDataLoss, kTrace,         \
      "Data was truncated when being written to the AUX stream at the "        \
      "source."),\
  F(perf_aux_partial,                     kSingle,  kDataLoss, kTrace,         \
      "The PERF_RECORD_AUX contained partial data."), \
  F(perf_aux_collision,                   kSingle,  kDataLoss, kTrace,         \
      "The collection of a sample colliden with another. You should reduce "   \
      "the rate at which samples are collected."),                             \
  F(perf_auxtrace_missing,                kSingle,  kDataLoss, kTrace,         \
      "Number of bytes missing in AUX data streams due to missing "            \
      "PREF_RECORD_AUXTRACE messages."),                                       \
  F(perf_unknown_aux_data,                kIndexed, kDataLoss, kTrace,         \
      "AUX data type encountered for which there is no known parser."),        \
  F(perf_no_tsc_data,                     kSingle,  kInfo,     kTrace,         \
      "TSC data unavailable. Will be unable to translate HW clocks."),         \
  F(spe_no_timestamp,                     kSingle,  kInfo,     kTrace,         \
      "SPE record with no timestamp. Will try our best to assign a "           \
      "timestamp."),                                                           \
  F(spe_record_dropped,                   kSingle,  kDataLoss, kTrace,         \
      "SPE record dropped. E.g. Unable to assign it a timestamp."),            \
  F(etm_no_importer,                      kSingle,  kError,    kAnalysis,      \
      "Unable to parse ETM data because TraceProcessor was not compiled to  "  \
      " support it. Make sure you enable the `enable_perfetto_etm_importer` "  \
      " GN flag."),                                                            \
  F(memory_snapshot_parser_failure,       kSingle,  kError,    kAnalysis, ""), \
  F(thread_time_in_state_unknown_cpu_freq,                                     \
                                          kSingle,  kError,    kAnalysis, ""), \
  F(ftrace_packet_before_tracing_start,   kSingle,  kInfo,     kAnalysis,      \
      "An ftrace packet was seen before the tracing start timestamp from "     \
      "the tracing service. This happens if the ftrace buffers were not "      \
      "cleared properly. These packets are silently dropped by trace "         \
      "processor."),                                                           \
  F(sorter_push_event_out_of_order,       kSingle, kError,     kTrace,         \
      "Trace events are out of order event after sorting. This can happen "    \
      "due to many factors including clock sync drift, producers emitting "    \
      "events out of order or a bug in trace processor's logic of sorting."),  \
  F(unknown_extension_fields,             kSingle,  kError,    kTrace,         \
      "TraceEvent had unknown extension fields, which might result in "        \
      "missing some arguments. You may need a newer version of trace "         \
      "processor to parse them."),                                             \
  F(network_trace_intern_errors,          kSingle,  kInfo,     kAnalysis, ""), \
  F(network_trace_parse_errors,           kSingle,  kInfo,     kAnalysis, ""), \
  F(atom_timestamp_missing,               kSingle,  kError,    kTrace,         \
      "The corresponding timestamp_nanos entry for a StatsdAtom was "          \
      "missing. Defaulted to inaccurate packet timestamp."),                   \
  F(atom_unknown,                         kSingle,  kInfo,     kAnalysis,      \
      "Unknown statsd atom. Atom descriptor may need to be updated"),          \
  F(v8_intern_errors,                                                          \
                                          kSingle,  kDataLoss, kAnalysis,      \
      "Failed to resolve V8 interned data."),                                  \
  F(v8_isolate_has_no_code_range,                                              \
                                          kSingle,  kError,    kAnalysis,      \
      "V8 isolate had no code range. THis is currently no supported and means" \
      "we will be unable to parse JS code events for this isolate."),          \
  F(v8_no_defaults,                                                            \
                                          kSingle,  kDataLoss, kAnalysis,      \
      "Failed to resolve V8 default data."),                                   \
  F(v8_no_code_range,                                                          \
                                          kSingle,  kError,    kAnalysis,      \
      "V8 isolate had no code range."),                                        \
  F(v8_unknown_code_type,                 kSingle,  kError,    kAnalysis, ""), \
  F(v8_code_load_missing_code_range,      kSingle,  kError,    kAnalysis,      \
      "V8 load had no code range or an empty one. Event ignored."),            \
  F(winscope_inputmethod_clients_parse_errors,                                 \
                                          kSingle,  kError,    kAnalysis,      \
      "InputMethod clients packet has unknown fields, which results in "       \
      "some arguments missing. You may need a newer version of trace "         \
      "processor to parse them."),                                             \
  F(winscope_inputmethod_manager_service_parse_errors,                         \
                                          kSingle,  kError,    kAnalysis,      \
      "InputMethod manager service packet has unknown fields, which results "  \
      "in some arguments missing. You may need a newer version of trace "      \
      "processor to parse them."),                                             \
  F(winscope_inputmethod_service_parse_errors,                                 \
                                          kSingle,  kError,    kAnalysis,      \
      "InputMethod service packet has unknown fields, which results in "       \
      "some arguments missing. You may need a newer version of trace "         \
      "processor to parse them."),                                             \
  F(winscope_sf_layers_parse_errors,      kSingle,  kError,    kAnalysis,      \
      "SurfaceFlinger layers snapshot has unknown fields, which results in "   \
      "some arguments missing. You may need a newer version of trace "         \
      "processor to parse them."),                                             \
  F(winscope_sf_transactions_parse_errors,                                     \
                                          kSingle,  kError,    kAnalysis,      \
      "SurfaceFlinger transactions packet has unknown fields, which results "  \
      "in some arguments missing. You may need a newer version of trace "      \
      "processor to parse them."),                                             \
  F(winscope_shell_transitions_parse_errors,                                   \
                                          kSingle,  kError,    kAnalysis,      \
      "Shell transition packet has unknown fields, which results "             \
      "in some arguments missing. You may need a newer version of trace "      \
      "processor to parse them."),                                             \
  F(winscope_protolog_invalid_interpolation_parse_errors,                      \
                                          kSingle,  kInfo,     kAnalysis,      \
      "ProtoLog message string has invalid interplation parameter."),          \
  F(winscope_protolog_missing_interned_arg_parse_errors,                       \
                                          kSingle,  kInfo,     kAnalysis,      \
      "Failed to find interned ProtoLog argument."),                           \
  F(winscope_protolog_missing_interned_stacktrace_parse_errors,                \
                                          kSingle,  kInfo,     kAnalysis,      \
      "Failed to find interned ProtoLog stacktrace."),                         \
  F(winscope_protolog_message_decoding_failed,                                 \
                                          kSingle,  kInfo,     kAnalysis,      \
      "Failed to decode ProtoLog message."),                                   \
  F(winscope_protolog_view_config_collision,                                   \
                                          kSingle,  kInfo,     kAnalysis,      \
      "Got a viewer config collision!"),                                       \
<<<<<<< HEAD
=======
  F(winscope_protolog_param_mismatch,                                          \
                                          kSingle,  kInfo,     kAnalysis,      \
      "Message had mismatching parameters!"),                                  \
>>>>>>> aaad9625
  F(winscope_viewcapture_parse_errors,                                         \
                                          kSingle,  kError,    kAnalysis,      \
      "ViewCapture packet has unknown fields, which results in some "          \
      "arguments missing. You may need a newer version of trace processor "    \
      "to parse them."),                                                       \
  F(winscope_viewcapture_missing_interned_string_parse_errors,                 \
                                          kSingle,  kError,    kAnalysis,      \
      "Failed to find interned ViewCapture string."),                          \
  F(winscope_windowmanager_parse_errors, kSingle,   kError,    kAnalysis,      \
      "WindowManager state packet has unknown fields, which results "          \
      "in some arguments missing. You may need a newer version of trace "      \
      "processor to parse them."),                                             \
  F(jit_unknown_frame,                    kSingle,  kDataLoss, kTrace,         \
      "Indicates that we were unable to determine the function for a frame in "\
      "a jitted memory region"),                                               \
  F(ftrace_missing_event_id,              kSingle,  kInfo,    kAnalysis,       \
      "Indicates that the ftrace event was dropped because the event id was "  \
      "missing. This is an 'info' stat rather than an error stat because "     \
      "this can be legitimately missing due to proto filtering."),             \
  F(android_input_event_parse_errors,     kSingle,  kInfo,     kAnalysis,      \
      "Android input event packet has unknown fields, which results "          \
      "in some arguments missing. You may need a newer version of trace "      \
      "processor to parse them."),                                             \
  F(mali_unknown_mcu_state_id,            kSingle,  kError,   kAnalysis,       \
      "An invalid Mali GPU MCU state ID was detected."),                       \
  F(pixel_modem_negative_timestamp,       kSingle,  kError,   kAnalysis,       \
      "A negative timestamp was received from a Pixel modem event."),          \
  F(legacy_v8_cpu_profile_invalid_callsite, kSingle, kError,  kTrace,          \
      "Indicates a callsite in legacy v8 CPU profiling is invalid. This is "   \
      "a sign that the trace is malformed."),                                  \
  F(legacy_v8_cpu_profile_invalid_sample, kSingle,  kError,  kTrace,           \
      "Indicates a sample in legacy v8 CPU profile is invalid. This will "     \
      "cause CPU samples to be missing in the UI. This is a sign that the "    \
      "trace is malformed."),                                                  \
  F(config_write_into_file_no_flush,      kSingle,  kError,  kTrace,           \
      "The trace was collected with the `write_into_file` option set but "     \
      "*without* `flush_period_ms` being set. This will cause the trace to "   \
      "be fully loaded into memory and use significantly more memory than "    \
      "necessary."),                                                           \
  F(config_write_into_file_discard,        kIndexed,  kDataLoss,  kTrace,      \
      "The trace was collected with the `write_into_file` option set but "     \
      "uses a `DISCARD` buffer. This configuration is strongly discouraged "   \
      "and can cause mysterious data loss in the trace. Please use "           \
      "`RING_BUFFER` buffers instead."),                                       \
   F(hprof_string_counter,                 kSingle,  kInfo,   kAnalysis,       \
         "Number of strings encountered."),                                    \
   F(hprof_class_counter,                  kSingle,  kInfo,   kAnalysis,       \
         "Number of classes encountered."),                                    \
   F(hprof_heap_dump_counter,              kSingle,  kInfo,   kAnalysis,       \
         "Number of heap dumps encountered."),                                 \
   F(hprof_instance_counter,               kSingle,  kInfo,   kAnalysis,       \
         "Number of instances encountered."),                                  \
   F(hprof_object_array_counter,           kSingle,  kInfo,   kAnalysis,       \
         "Number of object arrays encountered."),                              \
  F(hprof_primitive_array_counter,         kSingle,  kInfo,   kAnalysis,       \
        "Number of primitive arrays encountered."),                            \
  F(hprof_root_counter,                    kSingle,  kInfo,   kAnalysis,       \
        "Number of roots encountered."),                                       \
  F(hprof_reference_counter,               kSingle,  kInfo,   kAnalysis,       \
        "Number of references encountered."),                                  \
  F(hprof_record_counter,                  kSingle,  kInfo,   kAnalysis,       \
        "Total number of records parsed."),                                    \
  F(hprof_field_value_errors,              kSingle,  kError,   kAnalysis,      \
      "Number of field value parsing errors. This indicates a malformed "      \
      "hprof file. Check if the hprof opens correctly in a tool like "         \
      "AHAT. Missing values could yield incorrect native object sizes."),      \
  F(hprof_class_errors,                    kSingle,  kError,   kAnalysis,      \
      "Number of class parsing errors encountered. This indicates a "          \
      "malformed hprof file. Check if the hprof opens correctly in a tool "    \
      "like AHAT. Missing classes could cause missing references, thus "       \
      "affecting the overall size of the the heap graph."),                    \
  F(hprof_header_errors,                   kSingle,  kError,   kAnalysis,      \
      "Number of header parsing errors. This indicates a malformed hprof "     \
      "file with invalid or missing header information. The file may be "      \
      "corrupted or might not be a valid hprof file. There may not be any "    \
      "heap graph data parsed."),                                              \
  F(hprof_heap_dump_errors,                kSingle,  kError,   kAnalysis,      \
      "Number of heap dump parsing errors. This indicates a malformed "        \
      "hprof file with corrupted heap segments. Check if the hprof opens "     \
      "correctly in a tool like AHAT. Missing heap dump sections can lead to " \
      "huge clusters of the heap graph missing, thus affecting the overall "   \
      "size of the graph"),                                                    \
  F(hprof_primitive_array_parsing_errors,  kSingle,  kError,   kAnalysis,      \
      "Number of primitive array parsing errors. This indicates a "            \
      "malformed hprof file. Check if the hprof opens correctly in a tool "    \
      "like AHAT. Primitive arrays like bytes[] missing can dramatically "     \
      "affect the overall size of the heap graph."),                           \
  F(hprof_reference_errors,                kSingle,  kError,   kAnalysis,      \
      "Number of object reference errors encountered. This indicates a "       \
      "malformed hprof file. Check if the hprof opens correctly in a tool "    \
      "like AHAT. Missing references will affect the overall size of the "     \
      "heap graph."),                                                          \
  F(trace_sorter_negative_timestamp_dropped,       kSingle,  kError,   kTrace, \
      "A negative timestamp was received by the TraceSorter and was dropped. " \
      "Negative timestamps are not supported by trace processor and "          \
      "the presence of one is usually a sign that something went wrong while " \
      "recording a trace. Common causes of this include incorrect "            \
      "incremental timestamps, bad clock synchronization or kernel bugs in "   \
      "drivers emitting timestamps"),                                          \
  F(slice_drop_overlapping_complete_event,        kSingle,  kError,  kTrace,   \
      "A complete slice was dropped because it overlaps with another "         \
      "slice. This can happen e.g. in JSON traces using X events or in other " \
      "cases where a duration is part of the trace. To solve this problem "    \
      "make sure that your X events do not overlap on the same track (e.g. "   \
      "thread/process)"),                                                      \
  F(perf_text_importer_sample_no_frames,        kSingle,  kError,  kTrace,     \
      "A perf sample was encountered that has no frames. This can happen "     \
      "if the kernel is unable to unwind the stack while sampling. Check "     \
<<<<<<< HEAD
      "Linux kernel documentation for causes of this and potential fixes.")
=======
      "Linux kernel documentation for causes of this and potential fixes."),   \
  F(simpleperf_missing_file_mapping,            kSingle,  kDataLoss, kTrace,   \
      "One or more simpleperf samples were dropped because their callchain "   \
      "entries referenced a file_id that has no corresponding File record in " \
      "the simpleperf proto. This typically happens when the simpleperf data " \
      "is incomplete or truncated, or due to a bug in simpleperf. Try "        \
      "re-recording the profile and ensure the file is not truncated. If "     \
      "this occurs consistently, please report it to the simpleperf team.")
>>>>>>> aaad9625
// clang-format on

enum Type {
  kSingle,  // Single-value property, one value per key.
  kIndexed  // Indexed property, multiple value per key (e.g. cpu_stats[1]).
};

enum Severity {
  kInfo,      // Diagnostic counters
  kDataLoss,  // Correct operation that still resulted in data loss
  kError      // If any kError counter is > 0 trace_processor_shell will
              // raise an error. This is also surfaced in the web UI.
};

enum Source {
  // The counter is collected when recording the trace on-device and is just
  // being reflected in the stats table.
  kTrace,

  // The counter is generated when importing / processing the trace in the trace
  // processor.
  kAnalysis
};

#if defined(__GNUC__) || defined(__clang__)
#if defined(__clang__)
#pragma clang diagnostic push
// Fix 'error: #pragma system_header ignored in main file' for clang in Google3.
#pragma clang diagnostic ignored "-Wpragma-system-header-outside-header"
#endif

// Ignore GCC warning about a missing argument for a variadic macro parameter.
#pragma GCC system_header

#if defined(__clang__)
#pragma clang diagnostic pop
#endif
#endif

// Declares an enum of literals (one for each stat). The enum values of each
// literal corresponds to the string index in the arrays below.
#define PERFETTO_TP_STATS_ENUM(name, ...) name
enum KeyIDs : size_t { PERFETTO_TP_STATS(PERFETTO_TP_STATS_ENUM), kNumKeys };

// The code below declares an array for each property (name, type, ...).

#define PERFETTO_TP_STATS_NAME(name, ...) #name
constexpr char const* kNames[] = {PERFETTO_TP_STATS(PERFETTO_TP_STATS_NAME)};

#define PERFETTO_TP_STATS_TYPE(_, type, ...) type
constexpr Type kTypes[] = {PERFETTO_TP_STATS(PERFETTO_TP_STATS_TYPE)};

#define PERFETTO_TP_STATS_SEVERITY(_, __, severity, ...) severity
constexpr Severity kSeverities[] = {
    PERFETTO_TP_STATS(PERFETTO_TP_STATS_SEVERITY)};

#define PERFETTO_TP_STATS_SOURCE(_, __, ___, source, ...) source
constexpr Source kSources[] = {PERFETTO_TP_STATS(PERFETTO_TP_STATS_SOURCE)};

#define PERFETTO_TP_STATS_DESCRIPTION(_, __, ___, ____, descr, ...) descr
constexpr char const* kDescriptions[] = {
    PERFETTO_TP_STATS(PERFETTO_TP_STATS_DESCRIPTION)};

}  // namespace perfetto::trace_processor::stats

#endif  // SRC_TRACE_PROCESSOR_STORAGE_STATS_H_<|MERGE_RESOLUTION|>--- conflicted
+++ resolved
@@ -461,12 +461,9 @@
   F(winscope_protolog_view_config_collision,                                   \
                                           kSingle,  kInfo,     kAnalysis,      \
       "Got a viewer config collision!"),                                       \
-<<<<<<< HEAD
-=======
   F(winscope_protolog_param_mismatch,                                          \
                                           kSingle,  kInfo,     kAnalysis,      \
       "Message had mismatching parameters!"),                                  \
->>>>>>> aaad9625
   F(winscope_viewcapture_parse_errors,                                         \
                                           kSingle,  kError,    kAnalysis,      \
       "ViewCapture packet has unknown fields, which results in some "          \
@@ -575,9 +572,6 @@
   F(perf_text_importer_sample_no_frames,        kSingle,  kError,  kTrace,     \
       "A perf sample was encountered that has no frames. This can happen "     \
       "if the kernel is unable to unwind the stack while sampling. Check "     \
-<<<<<<< HEAD
-      "Linux kernel documentation for causes of this and potential fixes.")
-=======
       "Linux kernel documentation for causes of this and potential fixes."),   \
   F(simpleperf_missing_file_mapping,            kSingle,  kDataLoss, kTrace,   \
       "One or more simpleperf samples were dropped because their callchain "   \
@@ -586,7 +580,6 @@
       "is incomplete or truncated, or due to a bug in simpleperf. Try "        \
       "re-recording the profile and ensure the file is not truncated. If "     \
       "this occurs consistently, please report it to the simpleperf team.")
->>>>>>> aaad9625
 // clang-format on
 
 enum Type {
