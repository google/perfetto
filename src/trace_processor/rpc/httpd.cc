--- conflicted
+++ resolved
@@ -31,12 +31,9 @@
 #include "perfetto/ext/base/lock_free_task_runner.h"
 #include "perfetto/ext/base/string_utils.h"
 #include "perfetto/ext/base/string_view.h"
-<<<<<<< HEAD
 #include "perfetto/ext/base/unix_task_runner.h"
 #include "perfetto/ext/base/uuid.h"
 #include "perfetto/ext/base/version.h"
-=======
->>>>>>> b01df9e0
 #include "perfetto/protozero/scattered_heap_buffer.h"
 #include "perfetto/trace_processor/trace_processor.h"
 #include "src/trace_processor/rpc/httpd.h"
@@ -67,13 +64,9 @@
 
 class Httpd : public base::HttpRequestHandler {
  public:
-<<<<<<< HEAD
   explicit Httpd(std::unique_ptr<TraceProcessor>,
                  bool is_preloaded_eof,
                  size_t timeout_mins);
-=======
-  explicit Httpd(Rpc& rpc);
->>>>>>> b01df9e0
   ~Httpd() override;
   void Run(const std::string& listen_ip,
            int port,
@@ -172,15 +165,10 @@
     std::atomic<uint64_t> last_accessed_ns_;
   };
 
-<<<<<<< HEAD
   // global rpc for older uis that don't have the rpc map and for opening files
   // via trace_processor_shell
   Rpc global_trace_processor_rpc_;
   base::UnixTaskRunner task_runner_;
-=======
-  Rpc& global_trace_processor_rpc_;
-  base::MaybeLockFreeTaskRunner task_runner_;
->>>>>>> b01df9e0
   base::HttpServer http_srv_;
   std::mutex websocket_rpc_mutex_;
   std::unordered_map<std::string, std::unique_ptr<RpcThread>> id_to_tp_map;
@@ -213,17 +201,12 @@
   }
 }
 
-<<<<<<< HEAD
 Httpd::Httpd(std::unique_ptr<TraceProcessor> preloaded_instance,
              bool is_preloaded_eof,
              size_t timeout_mins)
     : global_trace_processor_rpc_(Rpc(std::move(preloaded_instance), is_preloaded_eof)),  // Create empty global RPC
       http_srv_(&task_runner_, this),
       tp_timeout_mins_(timeout_mins) {}
-=======
-Httpd::Httpd(Rpc& rpc)
-    : global_trace_processor_rpc_(rpc), http_srv_(&task_runner_, this) {}
->>>>>>> b01df9e0
 Httpd::~Httpd() = default;
 
 void Httpd::Run(const std::string& listen_ip,
@@ -671,14 +654,9 @@
 void RunHttpRPCServer(Rpc& rpc,
                       const std::string& listen_ip,
                       const std::string& port_number,
-<<<<<<< HEAD
                       const std::vector<std::string>& additional_cors_origins,
                       size_t timeout_mins) {
   Httpd srv(std::move(preloaded_instance), is_preloaded_eof, timeout_mins);
-=======
-                      const std::vector<std::string>& additional_cors_origins) {
-  Httpd srv(rpc);
->>>>>>> b01df9e0
   std::optional<int> port_opt = base::StringToInt32(port_number);
   std::string ip = listen_ip.empty() ? "localhost" : listen_ip;
   int port = port_opt.has_value() ? *port_opt : kBindPort;
