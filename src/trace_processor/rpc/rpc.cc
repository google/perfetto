/*
 * Copyright (C) 2019 The Android Open Source Project
 *
 * Licensed under the Apache License, Version 2.0 (the "License");
 * you may not use this file except in compliance with the License.
 * You may obtain a copy of the License at
 *
 *      http://www.apache.org/licenses/LICENSE-2.0
 *
 * Unless required by applicable law or agreed to in writing, software
 * distributed under the License is distributed on an "AS IS" BASIS,
 * WITHOUT WARRANTIES OR CONDITIONS OF ANY KIND, either express or implied.
 * See the License for the specific language governing permissions and
 * limitations under the License.
 */

#include "src/trace_processor/rpc/rpc.h"

#include <cinttypes>
#include <cstdint>
#include <cstdio>
#include <cstring>
#include <memory>
#include <string>
#include <utility>
#include <vector>

#include "perfetto/base/logging.h"
#include "perfetto/base/status.h"
#include "perfetto/base/time.h"
#include "perfetto/ext/base/version.h"
#include "perfetto/ext/protozero/proto_ring_buffer.h"
#include "perfetto/ext/trace_processor/rpc/query_result_serializer.h"
#include "perfetto/protozero/field.h"
#include "perfetto/protozero/proto_utils.h"
#include "perfetto/protozero/scattered_heap_buffer.h"
#include "perfetto/trace_processor/basic_types.h"
#include "perfetto/trace_processor/metatrace_config.h"
#include "perfetto/trace_processor/trace_processor.h"
#include "src/trace_processor/tp_metatrace.h"
#include "src/trace_processor/util/status_macros.h"

#include "protos/perfetto/trace_processor/metatrace_categories.pbzero.h"
#include "protos/perfetto/trace_processor/trace_processor.pbzero.h"

namespace perfetto::trace_processor {

namespace {
// Writes a "Loading trace ..." update every N bytes.
constexpr size_t kProgressUpdateBytes = 50ul * 1000 * 1000;
using TraceProcessorRpcStream = protos::pbzero::TraceProcessorRpcStream;
using RpcProto = protos::pbzero::TraceProcessorRpc;

// Most RPC messages are either very small or a query results.
// QueryResultSerializer splits rows into batches of approximately 128KB. Try
// avoid extra heap allocations for the nominal case.
constexpr auto kSliceSize =
    QueryResultSerializer::kDefaultBatchSplitThreshold + 4096;

// Holds a trace_processor::TraceProcessorRpc pbzero message. Avoids extra
// copies by doing direct scattered calls from the fragmented heap buffer onto
// the RpcResponseFunction (the receiver is expected to deal with arbitrary
// fragmentation anyways). It also takes care of prefixing each message with
// the proto preamble and varint size.
class Response {
 public:
  Response(int64_t seq, int method);
  Response(const Response&) = delete;
  Response& operator=(const Response&) = delete;
  RpcProto* operator->() { return msg_; }
  void Send(Rpc::RpcResponseFunction);

 private:
  RpcProto* msg_ = nullptr;

  // The reason why we use TraceProcessorRpcStream as root message is because
  // the RPC wire protocol expects each message to be prefixed with a proto
  // preamble and varint size. This happens to be the same serialization of a
  // repeated field (this is really the same trick we use between
  // Trace and TracePacket in trace.proto)
  protozero::HeapBuffered<TraceProcessorRpcStream> buf_;
};

Response::Response(int64_t seq, int method) : buf_(kSliceSize, kSliceSize) {
  msg_ = buf_->add_msg();
  msg_->set_seq(seq);
  msg_->set_response(static_cast<RpcProto::TraceProcessorMethod>(method));
}

void Response::Send(Rpc::RpcResponseFunction send_fn) {
  buf_->Finalize();
  for (const auto& slice : buf_.GetSlices()) {
    auto range = slice.GetUsedRange();
    send_fn(range.begin, static_cast<uint32_t>(range.size()));
  }
}

}  // namespace

Rpc::Rpc(std::unique_ptr<TraceProcessor> preloaded_instance)
    : trace_processor_(std::move(preloaded_instance)) {
  if (!trace_processor_)
    ResetTraceProcessorInternal(Config());
}

Rpc::Rpc() : Rpc(nullptr) {}
Rpc::~Rpc() = default;

void Rpc::ResetTraceProcessorInternal(const Config& config) {
  trace_processor_config_ = config;
  trace_processor_ = TraceProcessor::CreateInstance(config);
  bytes_parsed_ = bytes_last_progress_ = 0;
  t_parse_started_ = base::GetWallTimeNs().count();
  // Deliberately not resetting the RPC channel state (rxbuf_, {tx,rx}_seq_id_).
  // This is invoked from the same client to clear the current trace state
  // before loading a new one. The IPC channel is orthogonal to that and the
  // message numbering continues regardless of the reset.
}

void Rpc::OnRpcRequest(const void* data, size_t len) {
  rxbuf_.Append(data, len);
  for (;;) {
    auto msg = rxbuf_.ReadMessage();
    if (!msg.valid()) {
      if (msg.fatal_framing_error) {
        protozero::HeapBuffered<TraceProcessorRpcStream> err_msg;
        err_msg->add_msg()->set_fatal_error("RPC framing error");
        auto err = err_msg.SerializeAsArray();
        rpc_response_fn_(err.data(), static_cast<uint32_t>(err.size()));
        rpc_response_fn_(nullptr, 0);  // Disconnect.
      }
      break;
    }
    ParseRpcRequest(msg.start, msg.len);
  }
}

namespace {

using ProtoEnum = protos::pbzero::MetatraceCategories;
TraceProcessor::MetatraceCategories MetatraceCategoriesToPublicEnum(
    ProtoEnum categories) {
  TraceProcessor::MetatraceCategories result =
      TraceProcessor::MetatraceCategories::NONE;
  if (categories & ProtoEnum::QUERY_TIMELINE) {
    result = static_cast<TraceProcessor::MetatraceCategories>(
        result | TraceProcessor::MetatraceCategories::QUERY_TIMELINE);
  }
  if (categories & ProtoEnum::QUERY_DETAILED) {
    result = static_cast<TraceProcessor::MetatraceCategories>(
        result | TraceProcessor::MetatraceCategories::QUERY_DETAILED);
  }
  if (categories & ProtoEnum::FUNCTION_CALL) {
    result = static_cast<TraceProcessor::MetatraceCategories>(
        result | TraceProcessor::MetatraceCategories::FUNCTION_CALL);
  }
  if (categories & ProtoEnum::DB) {
    result = static_cast<TraceProcessor::MetatraceCategories>(
        result | TraceProcessor::MetatraceCategories::DB);
  }
  if (categories & ProtoEnum::API_TIMELINE) {
    result = static_cast<TraceProcessor::MetatraceCategories>(
        result | TraceProcessor::MetatraceCategories::API_TIMELINE);
  }
  return result;
}

}  // namespace

// [data, len] here is a tokenized TraceProcessorRpc proto message, without the
// size header.
void Rpc::ParseRpcRequest(const uint8_t* data, size_t len) {
  RpcProto::Decoder req(data, len);

  // We allow restarting the sequence from 0. This happens when refreshing the
  // browser while using the external trace_processor_shell --httpd.
  if (req.seq() != 0 && rx_seq_id_ != 0 && req.seq() != rx_seq_id_ + 1) {
    char err_str[255];
    // "(ERR:rpc_seq)" is intercepted by error_dialog.ts in the UI.
    snprintf(err_str, sizeof(err_str),
             "RPC request out of order. Expected %" PRId64 ", got %" PRId64
             " (ERR:rpc_seq)",
             rx_seq_id_ + 1, req.seq());
    PERFETTO_ELOG("%s", err_str);
    protozero::HeapBuffered<TraceProcessorRpcStream> err_msg;
    err_msg->add_msg()->set_fatal_error(err_str);
    auto err = err_msg.SerializeAsArray();
    rpc_response_fn_(err.data(), static_cast<uint32_t>(err.size()));
    rpc_response_fn_(nullptr, 0);  // Disconnect.
    return;
  }
  rx_seq_id_ = req.seq();

  // The static cast is to prevent that the compiler breaks future proofness.
  const int req_type = static_cast<int>(req.request());
  static const char kErrFieldNotSet[] = "RPC error: request field not set";
  switch (req_type) {
    case RpcProto::TPM_APPEND_TRACE_DATA: {
      Response resp(tx_seq_id_++, req_type);
      auto* result = resp->set_append_result();
      if (!req.has_append_trace_data()) {
        result->set_error(kErrFieldNotSet);
      } else {
        protozero::ConstBytes byte_range = req.append_trace_data();
        base::Status res = Parse(byte_range.data, byte_range.size);
        if (!res.ok()) {
          result->set_error(res.message());
        }
      }
      resp.Send(rpc_response_fn_);
      break;
    }
    case RpcProto::TPM_FINALIZE_TRACE_DATA: {
      Response resp(tx_seq_id_++, req_type);
      auto* result = resp->set_finalize_data_result();
      base::Status res = NotifyEndOfFile();
      if (!res.ok()) {
        result->set_error(res.message());
      }
      resp.Send(rpc_response_fn_);
      break;
    }
    case RpcProto::TPM_QUERY_STREAMING: {
      if (!req.has_query_args()) {
        Response resp(tx_seq_id_++, req_type);
        auto* result = resp->set_query_result();
        result->set_error(kErrFieldNotSet);
        resp.Send(rpc_response_fn_);
      } else {
        protozero::ConstBytes args = req.query_args();
        protos::pbzero::QueryArgs::Decoder query(args.data, args.size);
        std::string sql = query.sql_query().ToStdString();

        PERFETTO_TP_TRACE(metatrace::Category::API_TIMELINE, "RPC_QUERY",
                          [&](metatrace::Record* r) {
                            r->AddArg("SQL", sql);
                            if (query.has_tag()) {
                              r->AddArg("tag", query.tag());
                            }
                          });

        auto it = trace_processor_->ExecuteQuery(sql);
        QueryResultSerializer serializer(std::move(it));
        for (bool has_more = true; has_more;) {
          const auto seq_id = tx_seq_id_++;
          Response resp(seq_id, req_type);
          has_more = serializer.Serialize(resp->set_query_result());
          const uint32_t resp_size = resp->Finalize();
          if (resp_size < protozero::proto_utils::kMaxMessageLength) {
            // This is the nominal case.
            resp.Send(rpc_response_fn_);
            continue;
          }
          // In rare cases a query can end up with a batch which is too big.
          // Normally batches are automatically split before hitting the limit,
          // but one can come up with a query where a single cell is > 256MB.
          // If this happens, just bail out gracefully rather than creating an
          // unparsable proto which will cause a RPC framing error.
          // If we hit this, we have to discard `resp` because it's
          // unavoidably broken (due to have overflown the 4-bytes size) and
          // can't be parsed. Instead create a new response with the error.
          Response err_resp(seq_id, req_type);
          auto* qres = err_resp->set_query_result();
          qres->add_batch()->set_is_last_batch(true);
          qres->set_error(
              "The query ended up with a response that is too big (" +
              std::to_string(resp_size) +
              " bytes). This usually happens when a single row is >= 256 MiB. "
              "See also WRITE_FILE for dealing with large rows.");
          err_resp.Send(rpc_response_fn_);
          break;
        }
      }
      break;
    }
    case RpcProto::TPM_COMPUTE_METRIC: {
      Response resp(tx_seq_id_++, req_type);
      auto* result = resp->set_metric_result();
      if (!req.has_compute_metric_args()) {
        result->set_error(kErrFieldNotSet);
      } else {
        protozero::ConstBytes args = req.compute_metric_args();
        ComputeMetricInternal(args.data, args.size, result);
      }
      resp.Send(rpc_response_fn_);
      break;
    }
    case RpcProto::TPM_GET_METRIC_DESCRIPTORS: {
      Response resp(tx_seq_id_++, req_type);
      auto descriptor_set = trace_processor_->GetMetricDescriptors();
      auto* result = resp->set_metric_descriptors();
      result->AppendRawProtoBytes(descriptor_set.data(), descriptor_set.size());
      resp.Send(rpc_response_fn_);
      break;
    }
    case RpcProto::TPM_RESTORE_INITIAL_TABLES: {
      trace_processor_->RestoreInitialTables();
      Response resp(tx_seq_id_++, req_type);
      resp.Send(rpc_response_fn_);
      break;
    }
    case RpcProto::TPM_ENABLE_METATRACE: {
      using protos::pbzero::MetatraceCategories;
      protozero::ConstBytes args = req.enable_metatrace_args();
      EnableMetatrace(args.data, args.size);

      Response resp(tx_seq_id_++, req_type);
      resp.Send(rpc_response_fn_);
      break;
    }
    case RpcProto::TPM_DISABLE_AND_READ_METATRACE: {
      Response resp(tx_seq_id_++, req_type);
      DisableAndReadMetatraceInternal(resp->set_metatrace());
      resp.Send(rpc_response_fn_);
      break;
    }
    case RpcProto::TPM_GET_STATUS: {
      Response resp(tx_seq_id_++, req_type);
      std::vector<uint8_t> status = GetStatus();
      resp->set_status()->AppendRawProtoBytes(status.data(), status.size());
      resp.Send(rpc_response_fn_);
      break;
    }
    case RpcProto::TPM_RESET_TRACE_PROCESSOR: {
      Response resp(tx_seq_id_++, req_type);
      protozero::ConstBytes args = req.reset_trace_processor_args();
      ResetTraceProcessor(args.data, args.size);
      resp.Send(rpc_response_fn_);
      break;
    }
    case RpcProto::TPM_REGISTER_SQL_PACKAGE: {
      Response resp(tx_seq_id_++, req_type);
      base::Status status = RegisterSqlPackage(req.register_sql_package_args());
      auto* res = resp->set_register_sql_package_result();
      if (!status.ok()) {
        res->set_error(status.message());
      }
      resp.Send(rpc_response_fn_);
      break;
    }
    case RpcProto::TPM_ANALYZE_STRUCTURED_QUERY: {
      Response resp(tx_seq_id_++, req_type);
      protozero::ConstBytes args = req.analyze_structured_query_args();
      protos::pbzero::AnalyzeStructuredQueryArgs::Decoder decoder(args.data,
                                                                  args.size);
      std::vector<StructuredQueryBytes> queries;
      for (auto it = decoder.queries(); it; ++it) {
        StructuredQueryBytes n;
        n.format = StructuredQueryBytes::Format::kBinaryProto;
        n.ptr = it->data();
        n.size = it->size();
        queries.push_back(n);
      }

      std::vector<AnalyzedStructuredQuery> analyzed_queries;
      base::Status status = trace_processor_->AnalyzeStructuredQueries(
          queries, &analyzed_queries);
      auto* analyze_result = resp->set_analyze_structured_query_result();
      if (!status.ok()) {
        analyze_result->set_error(status.message());
      }

      for (const auto& r : analyzed_queries) {
        auto* query_res = analyze_result->add_results();
        query_res->set_sql(r.sql);
<<<<<<< HEAD
=======
        query_res->set_textproto(r.textproto);
>>>>>>> dc046ead
        for (const std::string& m : r.modules) {
          query_res->add_modules(m);
        }
        for (const std::string& p : r.preambles) {
          query_res->add_preambles(p);
        }
      }
      resp.Send(rpc_response_fn_);
      break;
    }
    default: {
      // This can legitimately happen if the client is newer. We reply with a
      // generic "unknown request" response, so the client can do feature
      // detection
      PERFETTO_DLOG("[RPC] Unknown request type (%d), size=%zu", req_type, len);
      Response resp(tx_seq_id_++, req_type);
      resp->set_invalid_request(
          static_cast<RpcProto::TraceProcessorMethod>(req_type));
      resp.Send(rpc_response_fn_);
      break;
    }
  }  // switch(req_type)
}

base::Status Rpc::Parse(const uint8_t* data, size_t len) {
  PERFETTO_TP_TRACE(
      metatrace::Category::API_TIMELINE, "RPC_PARSE",
      [&](metatrace::Record* r) { r->AddArg("length", std::to_string(len)); });
  if (eof_) {
    // Reset the trace processor state if another trace has been previously
    // loaded. Use the same TraceProcessor Config.
    ResetTraceProcessorInternal(trace_processor_config_);
  }

  eof_ = false;
  bytes_parsed_ += len;
  MaybePrintProgress();

  if (len == 0)
    return base::OkStatus();

  // TraceProcessor needs take ownership of the memory chunk.
  std::unique_ptr<uint8_t[]> data_copy(new uint8_t[len]);
  memcpy(data_copy.get(), data, len);
  return trace_processor_->Parse(std::move(data_copy), len);
}

base::Status Rpc::NotifyEndOfFile() {
  PERFETTO_TP_TRACE(metatrace::Category::API_TIMELINE,
                    "RPC_NOTIFY_END_OF_FILE");

  eof_ = true;
  RETURN_IF_ERROR(trace_processor_->NotifyEndOfFile());
  MaybePrintProgress();
  return base::OkStatus();
}

void Rpc::ResetTraceProcessor(const uint8_t* args, size_t len) {
  protos::pbzero::ResetTraceProcessorArgs::Decoder reset_trace_processor_args(
      args, len);
  Config config;
  if (reset_trace_processor_args.has_drop_track_event_data_before()) {
    config.drop_track_event_data_before =
        reset_trace_processor_args.drop_track_event_data_before() ==
                protos::pbzero::ResetTraceProcessorArgs::
                    TRACK_EVENT_RANGE_OF_INTEREST
            ? DropTrackEventDataBefore::kTrackEventRangeOfInterest
            : DropTrackEventDataBefore::kNoDrop;
  }
  if (reset_trace_processor_args.has_ingest_ftrace_in_raw_table()) {
    config.ingest_ftrace_in_raw_table =
        reset_trace_processor_args.ingest_ftrace_in_raw_table();
  }
  if (reset_trace_processor_args.has_analyze_trace_proto_content()) {
    config.analyze_trace_proto_content =
        reset_trace_processor_args.analyze_trace_proto_content();
  }
  if (reset_trace_processor_args.has_ftrace_drop_until_all_cpus_valid()) {
    config.soft_drop_ftrace_data_before =
        reset_trace_processor_args.ftrace_drop_until_all_cpus_valid()
            ? SoftDropFtraceDataBefore::kAllPerCpuBuffersValid
            : SoftDropFtraceDataBefore::kNoDrop;
  }
  using Args = protos::pbzero::ResetTraceProcessorArgs;
  switch (reset_trace_processor_args.parsing_mode()) {
    case Args::ParsingMode::DEFAULT:
      config.parsing_mode = ParsingMode::kDefault;
      break;
    case Args::ParsingMode::TOKENIZE_ONLY:
      config.parsing_mode = ParsingMode::kTokenizeOnly;
      break;
    case Args::ParsingMode::TOKENIZE_AND_SORT:
      config.parsing_mode = ParsingMode::kTokenizeAndSort;
      break;
  }
  ResetTraceProcessorInternal(config);
}

base::Status Rpc::RegisterSqlPackage(protozero::ConstBytes bytes) {
  protos::pbzero::RegisterSqlPackageArgs::Decoder args(bytes);
  SqlPackage package;
  package.name = args.package_name().ToStdString();
  package.allow_override = args.allow_override();
  for (auto it = args.modules(); it; ++it) {
    protos::pbzero::RegisterSqlPackageArgs::Module::Decoder m(*it);
    package.modules.emplace_back(m.name().ToStdString(), m.sql().ToStdString());
  }
  return trace_processor_->RegisterSqlPackage(package);
}

void Rpc::MaybePrintProgress() {
  if (eof_ || bytes_parsed_ - bytes_last_progress_ > kProgressUpdateBytes) {
    bytes_last_progress_ = bytes_parsed_;
    auto t_load_s =
        static_cast<double>(base::GetWallTimeNs().count() - t_parse_started_) /
        1e9;
    fprintf(stderr, "\rLoading trace %.2f MB (%.1f MB/s)%s",
            static_cast<double>(bytes_parsed_) / 1e6,
            static_cast<double>(bytes_parsed_) / 1e6 / t_load_s,
            (eof_ ? "\n" : ""));
    fflush(stderr);
  }
}

void Rpc::Query(const uint8_t* args,
                size_t len,
                const QueryResultBatchCallback& result_callback) {
  protos::pbzero::QueryArgs::Decoder query(args, len);
  std::string sql = query.sql_query().ToStdString();
  PERFETTO_TP_TRACE(metatrace::Category::API_TIMELINE, "RPC_QUERY",
                    [&](metatrace::Record* r) {
                      r->AddArg("SQL", sql);
                      if (query.has_tag()) {
                        r->AddArg("tag", query.tag());
                      }
                    });

  auto it = trace_processor_->ExecuteQuery(sql);

  QueryResultSerializer serializer(std::move(it));

  protozero::HeapBuffered<protos::pbzero::QueryResult> buffered(kSliceSize,
                                                                kSliceSize);
  for (bool has_more = true; has_more;) {
    has_more = serializer.Serialize(buffered.get());
    const auto& res = buffered.GetSlices();
    for (uint32_t i = 0; i < res.size(); ++i) {
      auto used = res[i].GetUsedRange();
      result_callback(used.begin, used.size(), has_more || i < res.size() - 1);
    }
    if (res.size() == 0 && !has_more) {
      result_callback(nullptr, 0, false);
    }
    buffered.Reset();
  }
}

void Rpc::RestoreInitialTables() {
  trace_processor_->RestoreInitialTables();
}

std::vector<uint8_t> Rpc::ComputeMetric(const uint8_t* args, size_t len) {
  protozero::HeapBuffered<protos::pbzero::ComputeMetricResult> result;
  ComputeMetricInternal(args, len, result.get());
  return result.SerializeAsArray();
}

void Rpc::ComputeMetricInternal(const uint8_t* data,
                                size_t len,
                                protos::pbzero::ComputeMetricResult* result) {
  protos::pbzero::ComputeMetricArgs::Decoder args(data, len);
  std::vector<std::string> metric_names;
  for (auto it = args.metric_names(); it; ++it) {
    metric_names.emplace_back(it->as_std_string());
  }

  PERFETTO_TP_TRACE(metatrace::Category::API_TIMELINE, "RPC_COMPUTE_METRIC",
                    [&](metatrace::Record* r) {
                      for (const auto& metric : metric_names) {
                        r->AddArg("Metric", metric);
                        r->AddArg("Format", std::to_string(args.format()));
                      }
                    });

  PERFETTO_DLOG("[RPC] ComputeMetrics(%zu, %s), format=%d", metric_names.size(),
                metric_names.empty() ? "" : metric_names.front().c_str(),
                args.format());
  switch (args.format()) {
    case protos::pbzero::ComputeMetricArgs::BINARY_PROTOBUF: {
      std::vector<uint8_t> metrics_proto;
      base::Status status =
          trace_processor_->ComputeMetric(metric_names, &metrics_proto);
      if (status.ok()) {
        result->set_metrics(metrics_proto.data(), metrics_proto.size());
      } else {
        result->set_error(status.message());
      }
      break;
    }
    case protos::pbzero::ComputeMetricArgs::TEXTPROTO: {
      std::string metrics_string;
      base::Status status = trace_processor_->ComputeMetricText(
          metric_names, TraceProcessor::MetricResultFormat::kProtoText,
          &metrics_string);
      if (status.ok()) {
        result->set_metrics_as_prototext(metrics_string);
      } else {
        result->set_error(status.message());
      }
      break;
    }
    case protos::pbzero::ComputeMetricArgs::JSON: {
      std::string metrics_string;
      base::Status status = trace_processor_->ComputeMetricText(
          metric_names, TraceProcessor::MetricResultFormat::kJson,
          &metrics_string);
      if (status.ok()) {
        result->set_metrics_as_json(metrics_string);
      } else {
        result->set_error(status.message());
      }
      break;
    }
  }
}

void Rpc::EnableMetatrace(const uint8_t* data, size_t len) {
  using protos::pbzero::MetatraceCategories;
  TraceProcessor::MetatraceConfig config;
  protos::pbzero::EnableMetatraceArgs::Decoder args(data, len);
  config.categories = MetatraceCategoriesToPublicEnum(
      static_cast<MetatraceCategories>(args.categories()));
  trace_processor_->EnableMetatrace(config);
}

std::vector<uint8_t> Rpc::DisableAndReadMetatrace() {
  protozero::HeapBuffered<protos::pbzero::DisableAndReadMetatraceResult> result;
  DisableAndReadMetatraceInternal(result.get());
  return result.SerializeAsArray();
}

void Rpc::DisableAndReadMetatraceInternal(
    protos::pbzero::DisableAndReadMetatraceResult* result) {
  std::vector<uint8_t> trace_proto;
  base::Status status = trace_processor_->DisableAndReadMetatrace(&trace_proto);
  if (status.ok()) {
    result->set_metatrace(trace_proto.data(), trace_proto.size());
  } else {
    result->set_error(status.message());
  }
}

std::vector<uint8_t> Rpc::GetStatus() {
  protozero::HeapBuffered<protos::pbzero::StatusResult> status;
  status->set_loaded_trace_name(trace_processor_->GetCurrentTraceName());
  status->set_human_readable_version(base::GetVersionString());
  if (const char* version_code = base::GetVersionCode(); version_code) {
    status->set_version_code(version_code);
  }
  status->set_api_version(protos::pbzero::TRACE_PROCESSOR_CURRENT_API_VERSION);
  return status.SerializeAsArray();
}

}  // namespace perfetto::trace_processor<|MERGE_RESOLUTION|>--- conflicted
+++ resolved
@@ -363,10 +363,7 @@
       for (const auto& r : analyzed_queries) {
         auto* query_res = analyze_result->add_results();
         query_res->set_sql(r.sql);
-<<<<<<< HEAD
-=======
         query_res->set_textproto(r.textproto);
->>>>>>> dc046ead
         for (const std::string& m : r.modules) {
           query_res->add_modules(m);
         }
