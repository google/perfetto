/*
 * Copyright (C) 2019 The Android Open Source Project
 *
 * Licensed under the Apache License, Version 2.0 (the "License");
 * you may not use this file except in compliance with the License.
 * You may obtain a copy of the License at
 *
 *      http://www.apache.org/licenses/LICENSE-2.0
 *
 * Unless required by applicable law or agreed to in writing, software
 * distributed under the License is distributed on an "AS IS" BASIS,
 * WITHOUT WARRANTIES OR CONDITIONS OF ANY KIND, either express or implied.
 * See the License for the specific language governing permissions and
 * limitations under the License.
 */

#include "src/trace_processor/rpc/rpc.h"

#include <cinttypes>
#include <cstdint>
#include <cstdio>
#include <cstring>
#include <memory>
#include <optional>
#include <string>
#include <utility>
#include <vector>

#include "perfetto/base/logging.h"
#include "perfetto/base/status.h"
#include "perfetto/base/time.h"
#include "perfetto/ext/base/status_macros.h"
#include "perfetto/ext/base/version.h"
#include "perfetto/ext/protozero/proto_ring_buffer.h"
#include "perfetto/ext/trace_processor/rpc/query_result_serializer.h"
#include "perfetto/protozero/field.h"
#include "perfetto/protozero/proto_utils.h"
#include "perfetto/protozero/scattered_heap_buffer.h"
#include "perfetto/trace_processor/basic_types.h"
#include "perfetto/trace_processor/metatrace_config.h"
#include "perfetto/trace_processor/trace_processor.h"
#include "src/trace_processor/tp_metatrace.h"

#include "protos/perfetto/trace_processor/metatrace_categories.pbzero.h"
#include "protos/perfetto/trace_processor/trace_processor.pbzero.h"
#include "protos/perfetto/trace_summary/file.pbzero.h"

namespace perfetto::trace_processor {

namespace {
// Writes a "Loading trace ..." update every N bytes.
constexpr size_t kProgressUpdateBytes = 50ul * 1000 * 1000;
using TraceProcessorRpcStream = protos::pbzero::TraceProcessorRpcStream;
using RpcProto = protos::pbzero::TraceProcessorRpc;

// Most RPC messages are either very small or a query results.
// QueryResultSerializer splits rows into batches of approximately 128KB. Try
// avoid extra heap allocations for the nominal case.
constexpr auto kSliceSize =
    QueryResultSerializer::kDefaultBatchSplitThreshold + 4096;

// Holds a trace_processor::TraceProcessorRpc pbzero message. Avoids extra
// copies by doing direct scattered calls from the fragmented heap buffer onto
// the RpcResponseFunction (the receiver is expected to deal with arbitrary
// fragmentation anyways). It also takes care of prefixing each message with
// the proto preamble and varint size.
class Response {
 public:
  Response(int64_t seq, int method);
  Response(const Response&) = delete;
  Response& operator=(const Response&) = delete;
  RpcProto* operator->() { return msg_; }
  void Send(Rpc::RpcResponseFunction);

 private:
  RpcProto* msg_ = nullptr;

  // The reason why we use TraceProcessorRpcStream as root message is because
  // the RPC wire protocol expects each message to be prefixed with a proto
  // preamble and varint size. This happens to be the same serialization of a
  // repeated field (this is really the same trick we use between
  // Trace and TracePacket in trace.proto)
  protozero::HeapBuffered<TraceProcessorRpcStream> buf_;
};

Response::Response(int64_t seq, int method) : buf_(kSliceSize, kSliceSize) {
  msg_ = buf_->add_msg();
  msg_->set_seq(seq);
  msg_->set_response(static_cast<RpcProto::TraceProcessorMethod>(method));
}

void Response::Send(Rpc::RpcResponseFunction send_fn) {
  buf_->Finalize();
  for (const auto& slice : buf_.GetSlices()) {
    auto range = slice.GetUsedRange();
    send_fn(range.begin, static_cast<uint32_t>(range.size()));
  }
}

}  // namespace

Rpc::Rpc(std::unique_ptr<TraceProcessor> preloaded_instance,
         bool has_preloaded_eof)
    : trace_processor_(std::move(preloaded_instance)),
      eof_(trace_processor_ ? has_preloaded_eof : false) {
  if (!trace_processor_) {
    ResetTraceProcessorInternal(Config());
  }
}

Rpc::Rpc() : Rpc(nullptr, false) {}
Rpc::~Rpc() = default;

void Rpc::ResetTraceProcessorInternal(const Config& config) {
  trace_processor_config_ = config;
  trace_processor_ = TraceProcessor::CreateInstance(config);
  bytes_parsed_ = bytes_last_progress_ = 0;
  t_parse_started_ = base::GetWallTimeNs().count();
  // Deliberately not resetting the RPC channel state (rxbuf_, {tx,rx}_seq_id_).
  // This is invoked from the same client to clear the current trace state
  // before loading a new one. The IPC channel is orthogonal to that and the
  // message numbering continues regardless of the reset.
}

void Rpc::OnRpcRequest(const void* data, size_t len) {
  rxbuf_.Append(data, len);
  for (;;) {
    auto msg = rxbuf_.ReadMessage();
    if (!msg.valid()) {
      if (msg.fatal_framing_error) {
        protozero::HeapBuffered<TraceProcessorRpcStream> err_msg;
        err_msg->add_msg()->set_fatal_error("RPC framing error");
        auto err = err_msg.SerializeAsArray();
        rpc_response_fn_(err.data(), static_cast<uint32_t>(err.size()));
        rpc_response_fn_(nullptr, 0);  // Disconnect.
      }
      break;
    }
    ParseRpcRequest(msg.start, msg.len);
  }
}

namespace {
using ProtoEnum = protos::pbzero::MetatraceCategories;
TraceProcessor::MetatraceCategories MetatraceCategoriesToPublicEnum(
    ProtoEnum categories) {
  TraceProcessor::MetatraceCategories result =
      TraceProcessor::MetatraceCategories::NONE;
  if (categories & ProtoEnum::QUERY_TIMELINE) {
    result = static_cast<TraceProcessor::MetatraceCategories>(
        result | TraceProcessor::MetatraceCategories::QUERY_TIMELINE);
  }
  if (categories & ProtoEnum::QUERY_DETAILED) {
    result = static_cast<TraceProcessor::MetatraceCategories>(
        result | TraceProcessor::MetatraceCategories::QUERY_DETAILED);
  }
  if (categories & ProtoEnum::FUNCTION_CALL) {
    result = static_cast<TraceProcessor::MetatraceCategories>(
        result | TraceProcessor::MetatraceCategories::FUNCTION_CALL);
  }
  if (categories & ProtoEnum::DB) {
    result = static_cast<TraceProcessor::MetatraceCategories>(
        result | TraceProcessor::MetatraceCategories::DB);
  }
  if (categories & ProtoEnum::API_TIMELINE) {
    result = static_cast<TraceProcessor::MetatraceCategories>(
        result | TraceProcessor::MetatraceCategories::API_TIMELINE);
  }
  return result;
}

}  // namespace

// [data, len] here is a tokenized TraceProcessorRpc proto message, without the
// size header.
void Rpc::ParseRpcRequest(const uint8_t* data, size_t len) {
  RpcProto::Decoder req(data, len);

  // We allow restarting the sequence from 0. This happens when refreshing the
  // browser while using the external trace_processor_shell --httpd.
  if (req.seq() != 0 && rx_seq_id_ != 0 && req.seq() != rx_seq_id_ + 1) {
    char err_str[255];
    // "(ERR:rpc_seq)" is intercepted by error_dialog.ts in the UI.
    snprintf(err_str, sizeof(err_str),
             "RPC request out of order. Expected %" PRId64 ", got %" PRId64
             " (ERR:rpc_seq)",
             rx_seq_id_ + 1, req.seq());
    PERFETTO_ELOG("%s", err_str);
    protozero::HeapBuffered<TraceProcessorRpcStream> err_msg;
    err_msg->add_msg()->set_fatal_error(err_str);
    auto err = err_msg.SerializeAsArray();
    rpc_response_fn_(err.data(), static_cast<uint32_t>(err.size()));
    rpc_response_fn_(nullptr, 0);  // Disconnect.
    return;
  }
  rx_seq_id_ = req.seq();

  // The static cast is to prevent that the compiler breaks future proofness.
  const int req_type = static_cast<int>(req.request());
  static const char kErrFieldNotSet[] = "RPC error: request field not set";
  switch (req_type) {
    case RpcProto::TPM_APPEND_TRACE_DATA: {
      Response resp(tx_seq_id_++, req_type);
      auto* result = resp->set_append_result();
      if (!req.has_append_trace_data()) {
        result->set_error(kErrFieldNotSet);
      } else {
        protozero::ConstBytes byte_range = req.append_trace_data();
        base::Status res = Parse(byte_range.data, byte_range.size);
        if (!res.ok()) {
          result->set_error(res.message());
        }
      }
      resp.Send(rpc_response_fn_);
      break;
    }
    case RpcProto::TPM_FINALIZE_TRACE_DATA: {
      Response resp(tx_seq_id_++, req_type);
      auto* result = resp->set_finalize_data_result();
      base::Status res = NotifyEndOfFile();
      if (!res.ok()) {
        result->set_error(res.message());
      }
      resp.Send(rpc_response_fn_);
      break;
    }
    case RpcProto::TPM_QUERY_STREAMING: {
      if (!req.has_query_args()) {
        Response resp(tx_seq_id_++, req_type);
        auto* result = resp->set_query_result();
        result->set_error(kErrFieldNotSet);
        resp.Send(rpc_response_fn_);
      } else {
        protozero::ConstBytes args = req.query_args();
        protos::pbzero::QueryArgs::Decoder query(args.data, args.size);
        std::string sql = query.sql_query().ToStdString();

        PERFETTO_TP_TRACE(metatrace::Category::API_TIMELINE, "RPC_QUERY",
                          [&](metatrace::Record* r) {
                            r->AddArg("SQL", sql);
                            if (query.has_tag()) {
                              r->AddArg("tag", query.tag());
                            }
                          });

        auto it = trace_processor_->ExecuteQuery(sql);
        QueryResultSerializer serializer(std::move(it));
        for (bool has_more = true; has_more;) {
          const auto seq_id = tx_seq_id_++;
          Response resp(seq_id, req_type);
          has_more = serializer.Serialize(resp->set_query_result());
          const uint32_t resp_size = resp->Finalize();
          if (resp_size < protozero::proto_utils::kMaxMessageLength) {
            // This is the nominal case.
            resp.Send(rpc_response_fn_);
            continue;
          }
          // In rare cases a query can end up with a batch which is too big.
          // Normally batches are automatically split before hitting the limit,
          // but one can come up with a query where a single cell is > 256MB.
          // If this happens, just bail out gracefully rather than creating an
          // unparsable proto which will cause a RPC framing error.
          // If we hit this, we have to discard `resp` because it's
          // unavoidably broken (due to have overflown the 4-bytes size) and
          // can't be parsed. Instead create a new response with the error.
          Response err_resp(seq_id, req_type);
          auto* qres = err_resp->set_query_result();
          qres->add_batch()->set_is_last_batch(true);
          qres->set_error(
              "The query ended up with a response that is too big (" +
              std::to_string(resp_size) +
              " bytes). This usually happens when a single row is >= 256 MiB. "
              "See also WRITE_FILE for dealing with large rows.");
          err_resp.Send(rpc_response_fn_);
          break;
        }
      }
      break;
    }
    case RpcProto::TPM_COMPUTE_METRIC: {
      Response resp(tx_seq_id_++, req_type);
      auto* result = resp->set_metric_result();
      if (!req.has_compute_metric_args()) {
        result->set_error(kErrFieldNotSet);
      } else {
        protozero::ConstBytes args = req.compute_metric_args();
        ComputeMetricInternal(args.data, args.size, result);
      }
      resp.Send(rpc_response_fn_);
      break;
    }
    case RpcProto::TPM_SUMMARIZE_TRACE: {
      Response resp(tx_seq_id_++, req_type);
      auto* result = resp->set_trace_summary_result();
      if (!req.has_trace_summary_args()) {
        result->set_error(kErrFieldNotSet);
      } else {
        protozero::ConstBytes args = req.trace_summary_args();
        ComputeTraceSummaryInternal(args.data, args.size, result);
      }
      resp.Send(rpc_response_fn_);
      break;
    }
    case RpcProto::TPM_GET_METRIC_DESCRIPTORS: {
      Response resp(tx_seq_id_++, req_type);
      auto descriptor_set = trace_processor_->GetMetricDescriptors();
      auto* result = resp->set_metric_descriptors();
      result->AppendRawProtoBytes(descriptor_set.data(), descriptor_set.size());
      resp.Send(rpc_response_fn_);
      break;
    }
    case RpcProto::TPM_RESTORE_INITIAL_TABLES: {
      trace_processor_->RestoreInitialTables();
      Response resp(tx_seq_id_++, req_type);
      resp.Send(rpc_response_fn_);
      break;
    }
    case RpcProto::TPM_ENABLE_METATRACE: {
      using protos::pbzero::MetatraceCategories;
      protozero::ConstBytes args = req.enable_metatrace_args();
      EnableMetatrace(args.data, args.size);

      Response resp(tx_seq_id_++, req_type);
      resp.Send(rpc_response_fn_);
      break;
    }
    case RpcProto::TPM_DISABLE_AND_READ_METATRACE: {
      Response resp(tx_seq_id_++, req_type);
      DisableAndReadMetatraceInternal(resp->set_metatrace());
      resp.Send(rpc_response_fn_);
      break;
    }
    case RpcProto::TPM_GET_STATUS: {
      Response resp(tx_seq_id_++, req_type);
      std::vector<uint8_t> status = GetStatus();
      resp->set_status()->AppendRawProtoBytes(status.data(), status.size());
      resp.Send(rpc_response_fn_);
      break;
    }
    case RpcProto::TPM_RESET_TRACE_PROCESSOR: {
      Response resp(tx_seq_id_++, req_type);
      protozero::ConstBytes args = req.reset_trace_processor_args();
      ResetTraceProcessor(args.data, args.size);
      resp.Send(rpc_response_fn_);
      break;
    }
    case RpcProto::TPM_REGISTER_SQL_PACKAGE: {
      Response resp(tx_seq_id_++, req_type);
      base::Status status = RegisterSqlPackage(req.register_sql_package_args());
      auto* res = resp->set_register_sql_package_result();
      if (!status.ok()) {
        res->set_error(status.message());
      }
      resp.Send(rpc_response_fn_);
      break;
    }
    case RpcProto::TPM_ANALYZE_STRUCTURED_QUERY: {
      Response resp(tx_seq_id_++, req_type);
      protozero::ConstBytes args = req.analyze_structured_query_args();
      protos::pbzero::AnalyzeStructuredQueryArgs::Decoder decoder(args.data,
                                                                  args.size);
      std::vector<StructuredQueryBytes> queries;
      for (auto it = decoder.queries(); it; ++it) {
        StructuredQueryBytes n;
        n.format = StructuredQueryBytes::Format::kBinaryProto;
        n.ptr = it->data();
        n.size = it->size();
        queries.push_back(n);
      }

      std::vector<AnalyzedStructuredQuery> analyzed_queries;
      base::Status status = trace_processor_->AnalyzeStructuredQueries(
          queries, &analyzed_queries);
      auto* analyze_result = resp->set_analyze_structured_query_result();
      if (!status.ok()) {
        analyze_result->set_error(status.message());
      }

      for (const auto& r : analyzed_queries) {
        auto* query_res = analyze_result->add_results();
        query_res->set_sql(r.sql);
        query_res->set_textproto(r.textproto);
        for (const std::string& m : r.modules) {
          query_res->add_modules(m);
        }
        for (const std::string& p : r.preambles) {
          query_res->add_preambles(p);
        }
        for (const std::string& c : r.columns) {
          query_res->add_columns(c);
        }
      }
      resp.Send(rpc_response_fn_);
      break;
    }
    default: {
      // This can legitimately happen if the client is newer. We reply with a
      // generic "unknown request" response, so the client can do feature
      // detection
      PERFETTO_DLOG("[RPC] Unknown request type (%d), size=%zu", req_type, len);
      Response resp(tx_seq_id_++, req_type);
      resp->set_invalid_request(
          static_cast<RpcProto::TraceProcessorMethod>(req_type));
      resp.Send(rpc_response_fn_);
      break;
    }
  }  // switch(req_type)
}

base::Status Rpc::Parse(const uint8_t* data, size_t len) {
  PERFETTO_TP_TRACE(
      metatrace::Category::API_TIMELINE, "RPC_PARSE",
      [&](metatrace::Record* r) { r->AddArg("length", std::to_string(len)); });
  if (eof_) {
    // Reset the trace processor state if another trace has been previously
    // loaded. Use the same TraceProcessor Config.
    ResetTraceProcessorInternal(trace_processor_config_);
  }

  eof_ = false;
  bytes_parsed_ += len;
  MaybePrintProgress();

  if (len == 0)
    return base::OkStatus();

  // TraceProcessor needs take ownership of the memory chunk.
  std::unique_ptr<uint8_t[]> data_copy(new uint8_t[len]);
  memcpy(data_copy.get(), data, len);
  return trace_processor_->Parse(std::move(data_copy), len);
}

base::Status Rpc::NotifyEndOfFile() {
  PERFETTO_TP_TRACE(metatrace::Category::API_TIMELINE,
                    "RPC_NOTIFY_END_OF_FILE");

  eof_ = true;
  RETURN_IF_ERROR(trace_processor_->NotifyEndOfFile());
  MaybePrintProgress();
  return base::OkStatus();
}

void Rpc::ResetTraceProcessor(const uint8_t* args, size_t len) {
  protos::pbzero::ResetTraceProcessorArgs::Decoder reset_trace_processor_args(
      args, len);
  Config config;
  if (reset_trace_processor_args.has_drop_track_event_data_before()) {
    config.drop_track_event_data_before =
        reset_trace_processor_args.drop_track_event_data_before() ==
                protos::pbzero::ResetTraceProcessorArgs::
                    TRACK_EVENT_RANGE_OF_INTEREST
            ? DropTrackEventDataBefore::kTrackEventRangeOfInterest
            : DropTrackEventDataBefore::kNoDrop;
  }
  if (reset_trace_processor_args.has_ingest_ftrace_in_raw_table()) {
    config.ingest_ftrace_in_raw_table =
        reset_trace_processor_args.ingest_ftrace_in_raw_table();
  }
  if (reset_trace_processor_args.has_analyze_trace_proto_content()) {
    config.analyze_trace_proto_content =
        reset_trace_processor_args.analyze_trace_proto_content();
  }
  if (reset_trace_processor_args.has_ftrace_drop_until_all_cpus_valid()) {
    config.soft_drop_ftrace_data_before =
        reset_trace_processor_args.ftrace_drop_until_all_cpus_valid()
            ? SoftDropFtraceDataBefore::kAllPerCpuBuffersValid
            : SoftDropFtraceDataBefore::kNoDrop;
  }
  using Args = protos::pbzero::ResetTraceProcessorArgs;
  switch (reset_trace_processor_args.parsing_mode()) {
    case Args::ParsingMode::DEFAULT:
      config.parsing_mode = ParsingMode::kDefault;
      break;
    case Args::ParsingMode::TOKENIZE_ONLY:
      config.parsing_mode = ParsingMode::kTokenizeOnly;
      break;
    case Args::ParsingMode::TOKENIZE_AND_SORT:
      config.parsing_mode = ParsingMode::kTokenizeAndSort;
      break;
  }
<<<<<<< HEAD
=======
  switch (reset_trace_processor_args.sorting_mode()) {
    case Args::SortingMode::DEFAULT_HEURISTICS:
      config.sorting_mode = SortingMode::kDefaultHeuristics;
      break;
    case Args::SortingMode::FORCE_FULL_SORT:
      config.sorting_mode = SortingMode::kForceFullSort;
      break;
  }
  for (auto it = reset_trace_processor_args.extra_parsing_descriptors(); it;
       ++it) {
    protozero::ConstBytes bytes = it->as_bytes();
    config.extra_parsing_descriptors.push_back(
        std::string(reinterpret_cast<const char*>(bytes.data), bytes.size));
  }
>>>>>>> aaad9625
  ResetTraceProcessorInternal(config);
}

base::Status Rpc::RegisterSqlPackage(protozero::ConstBytes bytes) {
  protos::pbzero::RegisterSqlPackageArgs::Decoder args(bytes);
  SqlPackage package;
  package.name = args.package_name().ToStdString();
  package.allow_override = args.allow_override();
  for (auto it = args.modules(); it; ++it) {
    protos::pbzero::RegisterSqlPackageArgs::Module::Decoder m(*it);
    package.modules.emplace_back(m.name().ToStdString(), m.sql().ToStdString());
  }
  return trace_processor_->RegisterSqlPackage(package);
}

void Rpc::MaybePrintProgress() {
  if (eof_ || bytes_parsed_ - bytes_last_progress_ > kProgressUpdateBytes) {
    bytes_last_progress_ = bytes_parsed_;
    auto t_load_s =
        static_cast<double>(base::GetWallTimeNs().count() - t_parse_started_) /
        1e9;
    fprintf(stderr, "\rLoading trace %.2f MB (%.1f MB/s)%s",
            static_cast<double>(bytes_parsed_) / 1e6,
            static_cast<double>(bytes_parsed_) / 1e6 / t_load_s,
            (eof_ ? "\n" : ""));
    fflush(stderr);
  }
}

void Rpc::Query(const uint8_t* args,
                size_t len,
                const QueryResultBatchCallback& result_callback) {
  protos::pbzero::QueryArgs::Decoder query(args, len);
  std::string sql = query.sql_query().ToStdString();
  PERFETTO_TP_TRACE(metatrace::Category::API_TIMELINE, "RPC_QUERY",
                    [&](metatrace::Record* r) {
                      r->AddArg("SQL", sql);
                      if (query.has_tag()) {
                        r->AddArg("tag", query.tag());
                      }
                    });

  auto it = trace_processor_->ExecuteQuery(sql);

  QueryResultSerializer serializer(std::move(it));

  protozero::HeapBuffered<protos::pbzero::QueryResult> buffered(kSliceSize,
                                                                kSliceSize);
  for (bool has_more = true; has_more;) {
    has_more = serializer.Serialize(buffered.get());
    const auto& res = buffered.GetSlices();
    for (uint32_t i = 0; i < res.size(); ++i) {
      auto used = res[i].GetUsedRange();
      result_callback(used.begin, used.size(), has_more || i < res.size() - 1);
    }
    if (res.size() == 0 && !has_more) {
      result_callback(nullptr, 0, false);
    }
    buffered.Reset();
  }
}

void Rpc::RestoreInitialTables() {
  trace_processor_->RestoreInitialTables();
}

std::vector<uint8_t> Rpc::ComputeMetric(const uint8_t* args, size_t len) {
  protozero::HeapBuffered<protos::pbzero::ComputeMetricResult> result;
  ComputeMetricInternal(args, len, result.get());
  return result.SerializeAsArray();
}

std::vector<uint8_t> Rpc::ComputeTraceSummary(const uint8_t* args, size_t len) {
  protozero::HeapBuffered<protos::pbzero::TraceSummaryResult> result;
  ComputeTraceSummaryInternal(args, len, result.get());
  return result.SerializeAsArray();
}

void Rpc::ComputeMetricInternal(const uint8_t* data,
                                size_t len,
                                protos::pbzero::ComputeMetricResult* result) {
  protos::pbzero::ComputeMetricArgs::Decoder args(data, len);
  std::vector<std::string> metric_names;
  for (auto it = args.metric_names(); it; ++it) {
    metric_names.emplace_back(it->as_std_string());
  }

  PERFETTO_TP_TRACE(metatrace::Category::API_TIMELINE, "RPC_COMPUTE_METRIC",
                    [&](metatrace::Record* r) {
                      for (const auto& metric : metric_names) {
                        r->AddArg("Metric", metric);
                        r->AddArg("Format", std::to_string(args.format()));
                      }
                    });

  PERFETTO_DLOG("[RPC] ComputeMetrics(%zu, %s), format=%d", metric_names.size(),
                metric_names.empty() ? "" : metric_names.front().c_str(),
                args.format());
  switch (args.format()) {
    case protos::pbzero::ComputeMetricArgs::BINARY_PROTOBUF: {
      std::vector<uint8_t> metrics_proto;
      base::Status status =
          trace_processor_->ComputeMetric(metric_names, &metrics_proto);
      if (status.ok()) {
        result->set_metrics(metrics_proto.data(), metrics_proto.size());
      } else {
        result->set_error(status.message());
      }
      break;
    }
    case protos::pbzero::ComputeMetricArgs::TEXTPROTO: {
      std::string metrics_string;
      base::Status status = trace_processor_->ComputeMetricText(
          metric_names, TraceProcessor::MetricResultFormat::kProtoText,
          &metrics_string);
      if (status.ok()) {
        result->set_metrics_as_prototext(metrics_string);
      } else {
        result->set_error(status.message());
      }
      break;
    }
    case protos::pbzero::ComputeMetricArgs::JSON: {
      std::string metrics_string;
      base::Status status = trace_processor_->ComputeMetricText(
          metric_names, TraceProcessor::MetricResultFormat::kJson,
          &metrics_string);
      if (status.ok()) {
        result->set_metrics_as_json(metrics_string);
      } else {
        result->set_error(status.message());
      }
      break;
    }
  }
}

void Rpc::ComputeTraceSummaryInternal(
    const uint8_t* data,
    size_t len,
    protos::pbzero::TraceSummaryResult* result) {
  protos::pbzero::TraceSummaryArgs::Decoder args(data, len);
  if (!args.has_proto_specs() && !args.has_textproto_specs()) {
    result->set_error("TraceSummary missing trace_summary_spec");
    return;
  }
  if (!args.has_output_format()) {
    result->set_error("TraceSummary missing format");
    return;
  }

  auto comp_spec = args.computation_spec();
  protos::pbzero::TraceSummaryArgs::ComputationSpec::Decoder comp_spec_decoder(
      comp_spec.data, comp_spec.size);

  TraceSummaryComputationSpec computation_spec;

  if (comp_spec_decoder.has_run_all_metrics() &&
      comp_spec_decoder.run_all_metrics() == true) {
    computation_spec.v2_metric_ids = std::nullopt;
  } else {
    computation_spec.v2_metric_ids = std::vector<std::string>();
    for (auto it = comp_spec_decoder.metric_ids(); it; ++it) {
      computation_spec.v2_metric_ids->push_back(it->as_std_string());
    }
  }

  if (comp_spec_decoder.has_metadata_query_id()) {
    computation_spec.metadata_query_id =
        comp_spec_decoder.metadata_query_id().ToStdString();
  }

  std::vector<TraceSummarySpecBytes> summary_specs;
  for (auto it = args.proto_specs(); it; ++it) {
    TraceSummarySpecBytes spec;
    spec.ptr = it->data();
    spec.size = it->size();
    spec.format = TraceSummarySpecBytes::Format::kBinaryProto;
    summary_specs.push_back(spec);
  }
  for (auto it = args.textproto_specs(); it; ++it) {
    TraceSummarySpecBytes spec;
    spec.ptr = it->data();
    spec.size = it->size();
    spec.format = TraceSummarySpecBytes::Format::kTextProto;
    summary_specs.push_back(spec);
  }
  TraceSummaryOutputSpec output_spec;
  switch (args.output_format()) {
    case protos::pbzero::TraceSummaryArgs::BINARY_PROTOBUF:
      output_spec.format = TraceSummaryOutputSpec::Format::kBinaryProto;
      break;
    case protos::pbzero::TraceSummaryArgs::TEXTPROTO:
      output_spec.format = TraceSummaryOutputSpec::Format::kTextProto;
      break;
    default:
      PERFETTO_FATAL("Unknown format");
  }
  std::vector<uint8_t> output;
  base::Status status = trace_processor_->Summarize(
      computation_spec, summary_specs, &output, output_spec);
  if (!status.ok()) {
    result->set_error(status.message());
    return;
  }
  switch (output_spec.format) {
    case TraceSummaryOutputSpec::Format::kBinaryProto: {
      result->set_proto_summary(output.data(), output.size());
      break;
    }
    case TraceSummaryOutputSpec::Format::kTextProto: {
      std::string textproto_output(output.begin(), output.end());
      result->set_textproto_summary(textproto_output);
      break;
    }
  }
}

void Rpc::EnableMetatrace(const uint8_t* data, size_t len) {
  using protos::pbzero::MetatraceCategories;
  TraceProcessor::MetatraceConfig config;
  protos::pbzero::EnableMetatraceArgs::Decoder args(data, len);
  config.categories = MetatraceCategoriesToPublicEnum(
      static_cast<MetatraceCategories>(args.categories()));
  trace_processor_->EnableMetatrace(config);
}

std::vector<uint8_t> Rpc::DisableAndReadMetatrace() {
  protozero::HeapBuffered<protos::pbzero::DisableAndReadMetatraceResult> result;
  DisableAndReadMetatraceInternal(result.get());
  return result.SerializeAsArray();
}

void Rpc::DisableAndReadMetatraceInternal(
    protos::pbzero::DisableAndReadMetatraceResult* result) {
  std::vector<uint8_t> trace_proto;
  base::Status status = trace_processor_->DisableAndReadMetatrace(&trace_proto);
  if (status.ok()) {
    result->set_metatrace(trace_proto.data(), trace_proto.size());
  } else {
    result->set_error(status.message());
  }
}

std::vector<uint8_t> Rpc::GetStatus() {
  protozero::HeapBuffered<protos::pbzero::StatusResult> status;
  status->set_loaded_trace_name(trace_processor_->GetCurrentTraceName());
  status->set_human_readable_version(base::GetVersionString());
  if (const char* version_code = base::GetVersionCode(); version_code) {
    status->set_version_code(version_code);
  }
  status->set_api_version(protos::pbzero::TRACE_PROCESSOR_CURRENT_API_VERSION);
  return status.SerializeAsArray();
}

}  // namespace perfetto::trace_processor<|MERGE_RESOLUTION|>--- conflicted
+++ resolved
@@ -478,8 +478,6 @@
       config.parsing_mode = ParsingMode::kTokenizeAndSort;
       break;
   }
-<<<<<<< HEAD
-=======
   switch (reset_trace_processor_args.sorting_mode()) {
     case Args::SortingMode::DEFAULT_HEURISTICS:
       config.sorting_mode = SortingMode::kDefaultHeuristics;
@@ -494,7 +492,6 @@
     config.extra_parsing_descriptors.push_back(
         std::string(reinterpret_cast<const char*>(bytes.data), bytes.size));
   }
->>>>>>> aaad9625
   ResetTraceProcessorInternal(config);
 }
 
