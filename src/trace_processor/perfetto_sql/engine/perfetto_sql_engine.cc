/*
 * Copyright (C) 2023 The Android Open Source Project
 *
 * Licensed under the Apache License, Version 2.0 (the "License");
 * you may not use this file except in compliance with the License.
 * You may obtain a copy of the License at
 *
 *      http://www.apache.org/licenses/LICENSE-2.0
 *
 * Unless required by applicable law or agreed to in writing, software
 * distributed under the License is distributed on an "AS IS" BASIS,
 * WITHOUT WARRANTIES OR CONDITIONS OF ANY KIND, either express or implied.
 * See the License for the specific language governing permissions and
 * limitations under the License.
 */

#include "src/trace_processor/perfetto_sql/engine/perfetto_sql_engine.h"

#include <sqlite3.h>
#include <algorithm>
#include <array>
#include <cctype>
#include <cstddef>
#include <cstdint>
#include <cstring>
<<<<<<< HEAD
=======
#include <iterator>
>>>>>>> aaad9625
#include <memory>
#include <optional>
#include <string>
#include <string_view>
#include <utility>
#include <variant>
#include <vector>

#include "perfetto/base/logging.h"
#include "perfetto/base/status.h"
#include "perfetto/ext/base/flat_hash_map.h"
#include "perfetto/ext/base/status_macros.h"
#include "perfetto/ext/base/status_or.h"
#include "perfetto/ext/base/string_utils.h"
#include "perfetto/ext/base/string_view.h"
#include "perfetto/ext/base/variant.h"
#include "src/trace_processor/containers/string_pool.h"
#include "src/trace_processor/dataframe/adhoc_dataframe_builder.h"
#include "src/trace_processor/dataframe/dataframe.h"
#include "src/trace_processor/dataframe/runtime_dataframe_builder.h"
#include "src/trace_processor/dataframe/value_fetcher.h"
#include "src/trace_processor/perfetto_sql/engine/created_function.h"
#include "src/trace_processor/perfetto_sql/engine/dataframe_module.h"
#include "src/trace_processor/perfetto_sql/engine/dataframe_shared_storage.h"
#include "src/trace_processor/perfetto_sql/engine/runtime_table_function.h"
<<<<<<< HEAD
=======
#include "src/trace_processor/perfetto_sql/engine/static_table_function_module.h"
>>>>>>> aaad9625
#include "src/trace_processor/perfetto_sql/intrinsics/table_functions/static_table_function.h"
#include "src/trace_processor/perfetto_sql/parser/function_util.h"
#include "src/trace_processor/perfetto_sql/parser/perfetto_sql_parser.h"
#include "src/trace_processor/perfetto_sql/preprocessor/perfetto_sql_preprocessor.h"
#include "src/trace_processor/sqlite/scoped_db.h"
#include "src/trace_processor/sqlite/sql_source.h"
#include "src/trace_processor/sqlite/sqlite_engine.h"
#include "src/trace_processor/tp_metatrace.h"
#include "src/trace_processor/util/sql_argument.h"
#include "src/trace_processor/util/sql_modules.h"

#include "protos/perfetto/trace_processor/metatrace_categories.pbzero.h"  // IWYU pragma: keep

// Implementation details
// ----------------------
//
// The execution of PerfettoSQL statements is the joint responsibility of
// several classes which all are linked together in the following way:
//
//  PerfettoSqlEngine -> PerfettoSqlParser -> PerfettoSqlPreprocessor
//
// The responsibility of each of these classes is as follows:
//
// * PerfettoSqlEngine: this class is responsible for the end-to-end processing
//   of statements. It calls into PerfettoSqlParser to incrementally receive
//   parsed SQL statements and then executes them. If the statement is a
//   PerfettoSQL-only statement, the execution happens entirely in this class.
//   Otherwise, if the statement is a valid SQLite statement, SQLite is called
//   into to perform the execution.
// * PerfettoSqlParser: this class is responsible for taking a chunk of SQL and
//   incrementally converting them into parsed SQL statement. The parser calls
//   into the PerfettoSqlPreprocessor to split the SQL chunk into a statement
//   and perform any macro expansion. It then tries to parse any
//   PerfettoSQL-only statements into their component parts and leaves SQLite
//   statements as-is for execution by SQLite.
// * PerfettoSqlPreprocessor: this class is responsible for taking a chunk of
//   SQL and breaking them into statements, while also expanding any macros
//   which might be present inside.
namespace perfetto::trace_processor {
namespace {

struct SqliteStmtValueFetcher : public dataframe::ValueFetcher {
  using Type = int;
  [[maybe_unused]] static constexpr Type kInt64 = SQLITE_INTEGER;
  [[maybe_unused]] static constexpr Type kDouble = SQLITE_FLOAT;
  [[maybe_unused]] static constexpr Type kString = SQLITE_TEXT;
  [[maybe_unused]] static constexpr Type kNull = SQLITE_NULL;

  [[maybe_unused]] int64_t GetInt64Value(uint32_t i) const {
    return sqlite3_column_int64(stmt_, int(i));
  }
  [[maybe_unused]] double GetDoubleValue(uint32_t i) const {
    return sqlite3_column_double(stmt_, int(i));
  }
  [[maybe_unused]] const char* GetStringValue(uint32_t i) const {
    return reinterpret_cast<const char*>(sqlite3_column_text(stmt_, int(i)));
  }
  [[maybe_unused]] Type GetValueType(uint32_t i) const {
    return static_cast<Type>(sqlite3_column_type(stmt_, int(i)));
  }
  [[maybe_unused]] static bool IteratorInit(uint32_t) {
    PERFETTO_FATAL("Unsupported");
  }
  [[maybe_unused]] static bool IteratorNext(uint32_t) {
    PERFETTO_FATAL("Unsupported");
  }
  sqlite3_stmt* stmt_;
};

// Similar to SqliteStmtValueFetcher but for validating views have the correct
// types. Will ignore blobs and treat them as nulls.
struct SqliteStmtValueViewFetcher : public dataframe::ValueFetcher {
  using Type = int;
  [[maybe_unused]] static constexpr Type kInt64 = SQLITE_INTEGER;
  [[maybe_unused]] static constexpr Type kDouble = SQLITE_FLOAT;
  [[maybe_unused]] static constexpr Type kString = SQLITE_TEXT;
  [[maybe_unused]] static constexpr Type kNull = SQLITE_NULL;

  [[maybe_unused]] int64_t GetInt64Value(uint32_t i) const {
    return sqlite3_column_int64(stmt_, int(i));
  }
  [[maybe_unused]] double GetDoubleValue(uint32_t i) const {
    return sqlite3_column_double(stmt_, int(i));
  }
  [[maybe_unused]] const char* GetStringValue(uint32_t i) const {
    return reinterpret_cast<const char*>(sqlite3_column_text(stmt_, int(i)));
  }
  [[maybe_unused]] Type GetValueType(uint32_t i) const {
    int type = sqlite3_column_type(stmt_, int(i));
    return type == SQLITE_BLOB ? SQLITE_NULL : static_cast<Type>(type);
  }
  [[maybe_unused]] static bool IteratorInit(uint32_t) {
    PERFETTO_FATAL("Unsupported");
  }
  [[maybe_unused]] static bool IteratorNext(uint32_t) {
    PERFETTO_FATAL("Unsupported");
  }
  sqlite3_stmt* stmt_;
};

void IncrementCountForStmt(const SqliteEngine::PreparedStatement& p_stmt,
                           PerfettoSqlEngine::ExecutionStats* res) {
  res->statement_count++;

  // If the stmt is already done, it clearly didn't have any output.
  if (p_stmt.IsDone())
    return;

  sqlite3_stmt* stmt = p_stmt.sqlite_stmt();
  if (sqlite3_column_count(stmt) == 1) {
    sqlite3_value* value = sqlite3_column_value(stmt, 0);

    // If the "VOID" pointer associated to the return value is not null,
    // that means this is a function which is forced to return a value
    // (because all functions in SQLite have to) but doesn't actually
    // wait to (i.e. it wants to be treated like CREATE TABLE or similar).
    // Because of this, ignore the return value of this function.
    // See |WrapSqlFunction| for where this is set.
    if (sqlite3_value_pointer(value, "VOID") != nullptr) {
      return;
    }

    // If the statement only has a single column and that column is named
    // "suppress_query_output", treat it as a statement without output for
    // accounting purposes. This allows an escape hatch for cases where the
    // user explicitly wants to ignore functions as having output.
    if (strcmp(sqlite3_column_name(stmt, 0), "suppress_query_output") == 0) {
      return;
    }
  }

  // Otherwise, the statement has output and so increment the count.
  res->statement_count_with_output++;
}

base::Status AddTracebackIfNeeded(base::Status status,
                                  const SqlSource& source) {
  if (status.ok()) {
    return status;
  }
  if (status.GetPayload("perfetto.dev/has_traceback") == "true") {
    return status;
  }
  // Since the error is with the statement as a whole, just pass zero so the
  // traceback points to the start of the statement.
  std::string traceback = source.AsTraceback(0);
  status = base::ErrStatus("%s%s", traceback.c_str(), status.c_message());
  status.SetPayload("perfetto.dev/has_traceback", "true");
  return status;
}

// This function is used when the PerfettoSQL has been fully executed by the
// PerfettoSqlEngine and a SqlSoruce is needed for SQLite to execute.
SqlSource RewriteToDummySql(const SqlSource& source) {
  return source.RewriteAllIgnoreExisting(
      SqlSource::FromTraceProcessorImplementation("SELECT 0 WHERE 0"));
}

base::StatusOr<std::vector<sql_argument::ArgumentDefinition>>
ValidateAndGetEffectiveSchema(
    const std::vector<std::string>& column_names,
    const std::vector<sql_argument::ArgumentDefinition>& schema,
    const char* tag) {
  std::vector<std::string> duplicate_columns;
  for (auto it = column_names.begin(); it != column_names.end(); ++it) {
    if (std::count(it + 1, column_names.end(), *it) > 0) {
      duplicate_columns.push_back(*it);
    }
  }
  if (!duplicate_columns.empty()) {
    return base::ErrStatus("%s: multiple columns are named: %s", tag,
                           base::Join(duplicate_columns, ", ").c_str());
  }

  // If the user has not provided a schema, we have nothing further to validate.
  if (schema.empty()) {
    return schema;
  }

  std::vector<std::string> columns_missing_from_query;
  std::vector<std::string> columns_missing_from_schema;

  std::vector<sql_argument::ArgumentDefinition> effective_schema;

  for (const std::string& name : column_names) {
    auto it =
        std::find_if(schema.begin(), schema.end(), [&name](const auto& arg) {
          return arg.name() == base::StringView(name);
        });
    bool present = it != schema.end();
    if (present) {
      effective_schema.push_back(*it);
    } else {
      columns_missing_from_schema.push_back(name);
    }
  }

  for (const auto& arg : schema) {
    bool present = std::find_if(column_names.begin(), column_names.end(),
                                [&arg](const std::string& name) {
                                  return arg.name() == base::StringView(name);
                                }) != column_names.end();
    if (!present) {
      columns_missing_from_query.push_back(arg.name().ToStdString());
    }
  }

  if (!columns_missing_from_query.empty() &&
      !columns_missing_from_schema.empty()) {
    return base::ErrStatus(
        "%s: the following columns are declared in the schema, but do not "
        "exist: "
        "%s; and the following columns exist, but are not declared: %s",
        tag, base::Join(columns_missing_from_query, ", ").c_str(),
        base::Join(columns_missing_from_schema, ", ").c_str());
  }

  if (!columns_missing_from_schema.empty()) {
    return base::ErrStatus(
        "%s: the following columns are missing from the schema: %s", tag,
        base::Join(columns_missing_from_schema, ", ").c_str());
  }

  if (!columns_missing_from_query.empty()) {
    return base::ErrStatus(
        "%s: the following columns are declared in the schema, but do not "
        "exist: %s",
        tag, base::Join(columns_missing_from_query, ", ").c_str());
  }

  return effective_schema;
}

base::StatusOr<std::vector<std::string>> GetColumnNamesFromSelectStatement(
    const SqliteEngine::PreparedStatement& stmt,
    const char* tag) {
  auto columns =
      static_cast<uint32_t>(sqlite3_column_count(stmt.sqlite_stmt()));
  std::vector<std::string> column_names;
  for (uint32_t i = 0; i < columns; ++i) {
    std::string col_name =
        sqlite3_column_name(stmt.sqlite_stmt(), static_cast<int>(i));
    if (col_name.empty()) {
      return base::ErrStatus("%s: column %u: name must not be empty", tag, i);
    }
    if (!std::isalpha(col_name.front())) {
      return base::ErrStatus(
          "%s: Column %u: name '%s' has to start with a letter.", tag, i,
          col_name.c_str());
    }
    if (!sql_argument::IsValidName(base::StringView(col_name))) {
      return base::ErrStatus(
          "%s: Column %u: name '%s' has to contain only alphanumeric "
          "characters and underscores.",
          tag, i, col_name.c_str());
    }
    column_names.push_back(col_name);
  }
  return column_names;
}

constexpr std::array<std::string_view, 6> kTokensAllowedInMacro{
<<<<<<< HEAD
    "_ColumnNameList",
    "_ProjectionFragment",
    "_TableNameList",
    "ColumnName",
    "Expr",
    "TableOrSubquery",
=======
    "ColumnNameList", "_ProjectionFragment", "_TableNameList", "ColumnName",
    "Expr",           "TableOrSubquery",
>>>>>>> aaad9625
};

bool IsTokenAllowedInMacro(const std::string& str) {
  base::StringView view = base::StringView{str};
  return std::any_of(kTokensAllowedInMacro.begin(), kTokensAllowedInMacro.end(),
                     [&view](const auto& allowed_token) {
                       return view.CaseInsensitiveEq(base::StringView{
                           allowed_token.data(), allowed_token.size()});
                     });
}

std::string GetTokenNamesAllowedInMacro() {
  std::vector<std::string> result;
  result.reserve(kTokensAllowedInMacro.size());
  for (auto token : kTokensAllowedInMacro) {
    result.emplace_back(token);
  }
  return base::Join(result, ", ");
}

base::StatusOr<dataframe::AdhocDataframeBuilder::ColumnType>
ArgumentTypeToDataframeType(sql_argument::Type type, bool bytes_as_int64) {
  switch (type) {
    case sql_argument::Type::kLong:
    case sql_argument::Type::kBool:
      return dataframe::AdhocDataframeBuilder::ColumnType::kInt64;
    case sql_argument::Type::kDouble:
      return dataframe::AdhocDataframeBuilder::ColumnType::kDouble;
    case sql_argument::Type::kString:
      return dataframe::AdhocDataframeBuilder::ColumnType::kString;
    case sql_argument::Type::kBytes:
      return bytes_as_int64
                 ? base::StatusOr<dataframe::AdhocDataframeBuilder::ColumnType>(
                       dataframe::AdhocDataframeBuilder::ColumnType::kInt64)
                 : base::ErrStatus("Bytes type is not supported");
  }
  PERFETTO_FATAL("For GCC");
}

template <typename ValueFetcherImpl>
base::StatusOr<dataframe::Dataframe> CreateDataframeFromSqliteStatement(
    sqlite3* db,
    StringPool* pool,
    std::vector<std::string> column_names,
    std::vector<dataframe::AdhocDataframeBuilder::ColumnType> types,
    sqlite3_stmt* sqlite_stmt,
    const std::string& name,
    ValueFetcherImpl* fetcher,
    const char* tag) {
  dataframe::RuntimeDataframeBuilder builder(std::move(column_names), pool,
                                             types);
  int res;
  for (res = sqlite3_step(sqlite_stmt); res == SQLITE_ROW;
       res = sqlite3_step(sqlite_stmt)) {
    if (!builder.AddRow(fetcher)) {
      PERFETTO_CHECK(!builder.status().ok());
      return base::ErrStatus("%s(%s): %s", tag, name.c_str(),
                             builder.status().c_message());
    }
  }
  if (res != SQLITE_DONE) {
    return base::ErrStatus(
        "CREATE PERFETTO TABLE(%s): SQLite error while creating body: %s",
        name.c_str(), sqlite3_errmsg(db));
  }
  return std::move(builder).Build();
}

base::StatusOr<std::vector<dataframe::AdhocDataframeBuilder::ColumnType>>
GetTypesFromSelectStatement(
    bool bytes_as_int64,
    const std::vector<sql_argument::ArgumentDefinition>& schema,
    const std::vector<std::string>& column_names,
    const std::string& name,
    const char* tag) {
  // Should have been checked in ValidateAndGetEffectiveSchema.
  PERFETTO_DCHECK(schema.empty() || schema.size() == column_names.size());
  std::vector<dataframe::AdhocDataframeBuilder::ColumnType> types;
  for (const auto& col : schema) {
    auto type_or = ArgumentTypeToDataframeType(col.type(), bytes_as_int64);
    if (!type_or.ok()) {
      return base::ErrStatus("%s(%s): %s", tag, name.c_str(),
                             type_or.status().c_message());
    }
    types.push_back(*type_or);
  }
  return types;
}

}  // namespace

PerfettoSqlEngine::PerfettoSqlEngine(StringPool* pool,
                                     DataframeSharedStorage* storage,
                                     bool enable_extra_checks)
    : pool_(pool),
      dataframe_shared_storage_(storage),
      enable_extra_checks_(enable_extra_checks),
      engine_(new SqliteEngine()) {
  // Initialize `perfetto_tables` table, which will contain the names of all of
  // the registered tables.
  char* errmsg_raw = nullptr;
  int err =
      sqlite3_exec(engine_->db(), "CREATE TABLE perfetto_tables(name STRING);",
                   nullptr, nullptr, &errmsg_raw);
  ScopedSqliteString errmsg(errmsg_raw);
  if (err != SQLITE_OK) {
    PERFETTO_FATAL("Failed to initialize perfetto_tables: %s", errmsg_raw);
  }

  // Register callbacks for transaction management.
  engine_->SetCommitCallback(
      [](void* ctx) {
        return static_cast<PerfettoSqlEngine*>(ctx)->OnCommit();
      },
      this);
  engine_->SetRollbackCallback(
      [](void* ctx) { static_cast<PerfettoSqlEngine*>(ctx)->OnRollback(); },
      this);

  {
    auto ctx = std::make_unique<RuntimeTableFunctionModule::Context>();
    runtime_table_fn_context_ = ctx.get();
    RegisterVirtualTableModule<RuntimeTableFunctionModule>(
        "runtime_table_function", std::move(ctx));
  }
  {
    auto ctx = std::make_unique<StaticTableFunctionModule::Context>();
    static_table_fn_context_ = ctx.get();
    RegisterVirtualTableModule<StaticTableFunctionModule>(
        "__intrinsic_static_table_function", std::move(ctx));
  }
  {
    auto ctx = std::make_unique<DataframeModule::Context>();
    dataframe_context_ = ctx.get();
    RegisterVirtualTableModule<DataframeModule>("__intrinsic_dataframe",
                                                std::move(ctx));
  }
}

base::StatusOr<SqliteEngine::PreparedStatement>
PerfettoSqlEngine::PrepareSqliteStatement(SqlSource sql_source) {
  PerfettoSqlParser parser(std::move(sql_source), macros_);
  if (!parser.Next()) {
    return base::ErrStatus("No statement found to prepare");
  }
  const auto* sqlite =
      std::get_if<PerfettoSqlParser::SqliteSql>(&parser.statement());
  if (!sqlite) {
    return base::ErrStatus("Statement was not a valid SQLite statement");
  }
  SqliteEngine::PreparedStatement stmt =
      engine_->PrepareStatement(parser.statement_sql());
  if (parser.Next()) {
    return base::ErrStatus("Too many statements found to prepare");
  }
  return std::move(stmt);
}

base::Status PerfettoSqlEngine::InitializeStaticTablesAndFunctions(
    const std::vector<UnfinalizedStaticTable>& unfinalized_tables,
    std::vector<FinalizedStaticTable> finalized_tables,
    std::vector<std::unique_ptr<StaticTableFunction>> functions) {
  for (const auto& info : unfinalized_tables) {
    RegisterStaticTable(info.dataframe, info.name);
  }
  for (auto& info : finalized_tables) {
    RegisterStaticTable(std::move(info.handle), info.name);
  }
  for (auto& info : functions) {
    RegisterStaticTableFunction(std::move(info));
  }
  return base::OkStatus();
}

void PerfettoSqlEngine::FinalizeAndShareAllStaticTables() {
  // TODO(lalitm): the below code only works because DataframeModule does *not*
  // cache the dataframe inside the vtab. If it did, we would actually need to
  // drop/recreate the dataframe here to ensure that we didn't have a vtab
  // lying around pointing to a dataframe we will destroy. We should do that
  // anyway to be more resilient to future changes.
  for (const auto& [name, state] : dataframe_context_->GetAllStates()) {
    if (state->handle) {
      continue;
    }
    state->dataframe->Finalize();
    state->handle = dataframe_shared_storage_->Insert(
        DataframeSharedStorage::MakeKeyForStaticTable(name),
        state->dataframe->CopyFinalized());
    state->dataframe = &**state->handle;
  }
}

void PerfettoSqlEngine::RegisterStaticTable(
    UnfinalizedOrFinalizedStaticTable df,
    const std::string& table_name) {
  PERFETTO_CHECK(!dataframe_context_->temporary_create_state);
  if (std::holds_alternative<DataframeSharedStorage::DataframeHandle>(df)) {
    dataframe_context_->temporary_create_state =
        std::make_unique<DataframeModule::State>(std::move(
            base::unchecked_get<DataframeSharedStorage::DataframeHandle>(df)));
  } else {
    dataframe_context_->temporary_create_state =
        std::make_unique<DataframeModule::State>(
            base::unchecked_get<dataframe::Dataframe*>(df));
  }
  base::StackString<1024> sql(
      R"(
        SAVEPOINT static_table;
        CREATE VIRTUAL TABLE %s USING __intrinsic_dataframe;
        INSERT INTO perfetto_tables(name) VALUES('%s');
        RELEASE SAVEPOINT static_table;
      )",
      table_name.c_str(), table_name.c_str());
  auto status =
      Execute(SqlSource::FromTraceProcessorImplementation(sql.ToStdString()));
  if (!status.ok()) {
    PERFETTO_FATAL("%s", status.status().c_message());
  }
  PERFETTO_CHECK(!dataframe_context_->temporary_create_state);
}

void PerfettoSqlEngine::RegisterStaticTableFunction(
    std::unique_ptr<StaticTableFunction> fn) {
  std::string name = fn->TableName();

  // Make sure we didn't accidentally leak a state from a previous table
  // creation.
  PERFETTO_CHECK(!static_table_fn_context_->temporary_create_state);
  static_table_fn_context_->temporary_create_state =
      std::make_unique<StaticTableFunctionModule::State>(std::move(fn));

  base::StackString<1024> sql(
      "CREATE VIRTUAL TABLE %s USING __intrinsic_static_table_function;",
      name.c_str());
  auto status =
      Execute(SqlSource::FromTraceProcessorImplementation(sql.ToStdString()));
  if (!status.ok()) {
    PERFETTO_FATAL("%s", status.status().c_message());
  }
  PERFETTO_CHECK(!static_table_fn_context_->temporary_create_state);
}

base::StatusOr<PerfettoSqlEngine::ExecutionStats> PerfettoSqlEngine::Execute(
    SqlSource sql) {
  auto res = ExecuteUntilLastStatement(std::move(sql));
  RETURN_IF_ERROR(res.status());
  if (res->stmt.IsDone()) {
    return res->stats;
  }
  while (res->stmt.Step()) {
  }
  RETURN_IF_ERROR(res->stmt.status());
  return res->stats;
}

base::StatusOr<PerfettoSqlEngine::ExecutionResult>
PerfettoSqlEngine::ExecuteUntilLastStatement(SqlSource sql_source) {
  // A SQL string can contain several statements. Some of them might be
  // comment only, e.g. "SELECT 1; /* comment */; SELECT 2;". Some statements
  // can also be PerfettoSQL statements which we need to transpile before
  // execution or execute without delegating to SQLite.
  //
  // The logic here is the following:
  //  - We parse the statement as a PerfettoSQL statement.
  //  - If the statement is something we can execute, execute it instantly and
  //    prepare a dummy SQLite statement so the rest of the code continues to
  //    work correctly.
  //  - If the statement is actually an SQLite statement, we invoke
  //  PrepareStmt.
  //  - We step once to make sure side effects take effect (e.g. for CREATE
  //    TABLE statements, tables are created).
  //  - If we encounter a valid statement afterwards, we step internally
  //  through
  //    all rows of the previous one. This ensures that any further side
  //    effects take hold *before* we step into the next statement.
  //  - Once no further statements are encountered, we return the prepared
  //    statement for the last valid statement.
  std::optional<SqliteEngine::PreparedStatement> res;
  ExecutionStats stats;
  PerfettoSqlParser parser(std::move(sql_source), macros_);
  while (parser.Next()) {
    std::optional<SqlSource> source;
    if (const auto* cf = std::get_if<PerfettoSqlParser::CreateFunction>(
            &parser.statement())) {
      RETURN_IF_ERROR(AddTracebackIfNeeded(ExecuteCreateFunction(*cf),
                                           parser.statement_sql()));
      source = RewriteToDummySql(parser.statement_sql());
    } else if (const auto* cst = std::get_if<PerfettoSqlParser::CreateTable>(
                   &parser.statement())) {
      RETURN_IF_ERROR(AddTracebackIfNeeded(ExecuteCreateTable(*cst),
                                           parser.statement_sql()));
      source = RewriteToDummySql(parser.statement_sql());
    } else if (const auto* create_view =
                   std::get_if<PerfettoSqlParser::CreateView>(
                       &parser.statement())) {
      RETURN_IF_ERROR(AddTracebackIfNeeded(ExecuteCreateView(*create_view),
                                           parser.statement_sql()));
      source = RewriteToDummySql(parser.statement_sql());
    } else if (const auto* include = std::get_if<PerfettoSqlParser::Include>(
                   &parser.statement())) {
      RETURN_IF_ERROR(ExecuteInclude(*include, parser));
      source = RewriteToDummySql(parser.statement_sql());
    } else if (const auto* macro = std::get_if<PerfettoSqlParser::CreateMacro>(
                   &parser.statement())) {
      auto sql = macro->sql;
      RETURN_IF_ERROR(ExecuteCreateMacro(*macro));
      source = RewriteToDummySql(sql);
    } else if (const auto* create_index =
                   std::get_if<PerfettoSqlParser::CreateIndex>(
                       &parser.statement())) {
      RETURN_IF_ERROR(ExecuteCreateIndex(*create_index));
      source = RewriteToDummySql(parser.statement_sql());
    } else if (const auto* drop_index =
                   std::get_if<PerfettoSqlParser::DropIndex>(
                       &parser.statement())) {
      RETURN_IF_ERROR(ExecuteDropIndex(*drop_index));
      source = RewriteToDummySql(parser.statement_sql());
    } else {
      // If none of the above matched, this must just be an SQL statement
      // directly executable by SQLite.
      const auto* sql =
          std::get_if<PerfettoSqlParser::SqliteSql>(&parser.statement());
      PERFETTO_CHECK(sql);
      source = parser.statement_sql();
    }

    // Try to get SQLite to prepare the statement.
    std::optional<SqliteEngine::PreparedStatement> cur_stmt;
    {
      PERFETTO_TP_TRACE(metatrace::Category::QUERY_TIMELINE, "QUERY_PREPARE");
      auto stmt = engine_->PrepareStatement(std::move(*source));
      RETURN_IF_ERROR(stmt.status());
      cur_stmt = std::move(stmt);
    }

    // The only situation where we'd have an ok status but also no prepared
    // statement is if the SQL was a pure comment. However, the PerfettoSQL
    // parser should filter out such statements so this should never happen.
    PERFETTO_DCHECK(cur_stmt->sqlite_stmt());

    // Before stepping into |cur_stmt|, we need to finish iterating through
    // the previous statement so we don't have two clashing statements (e.g.
    // SELECT * FROM v and DROP VIEW v) partially stepped into.
    if (res && !res->IsDone()) {
      PERFETTO_TP_TRACE(metatrace::Category::QUERY_TIMELINE,
                        "STMT_STEP_UNTIL_DONE",
                        [&res](metatrace::Record* record) {
                          record->AddArg("Original SQL", res->original_sql());
                          record->AddArg("Executed SQL", res->sql());
                        });
      while (res->Step()) {
      }
      RETURN_IF_ERROR(res->status());
    }

    // Propagate the current statement to the next iteration.
    res = std::move(cur_stmt);

    // Step the newly prepared statement once. This is considered to be
    // "executing" the statement.
    {
      PERFETTO_TP_TRACE(metatrace::Category::QUERY_TIMELINE, "STMT_FIRST_STEP",
                        [&res](metatrace::Record* record) {
                          record->AddArg("Original SQL", res->original_sql());
                          record->AddArg("Executed SQL", res->sql());
                        });
      res->Step();
      RETURN_IF_ERROR(res->status());
    }

    // Increment the neecessary counts for the statement.
    IncrementCountForStmt(*res, &stats);
  }
  RETURN_IF_ERROR(parser.status());

  // If we didn't manage to prepare a single statement, that means everything
  // in the SQL was treated as a comment.
  if (!res)
    return base::ErrStatus("No valid SQL to run");

  // Update the output statement and column count.
  stats.column_count =
      static_cast<uint32_t>(sqlite3_column_count(res->sqlite_stmt()));
  return ExecutionResult{std::move(*res), stats};
}

const dataframe::Dataframe* PerfettoSqlEngine::GetDataframeOrNull(
    const std::string& name) const {
  auto* state = dataframe_context_->GetStateByName(name);
  return state ? state->dataframe : nullptr;
}

<<<<<<< HEAD
base::Status PerfettoSqlEngine::RegisterRuntimeFunction(
=======
base::Status PerfettoSqlEngine::RegisterLegacyRuntimeFunction(
>>>>>>> aaad9625
    bool replace,
    const FunctionPrototype& prototype,
    sql_argument::Type return_type,
    SqlSource sql) {
  int created_argc = static_cast<int>(prototype.arguments.size());
  auto* ctx = static_cast<CreatedFunction::UserData*>(
      sqlite_engine()->GetFunctionContext(prototype.function_name,
                                          created_argc));
  if (ctx) {
    if (CreatedFunction::IsValid(ctx) && !replace) {
      return base::ErrStatus(
          "CREATE PERFETTO FUNCTION[prototype=%s]: function already exists",
          prototype.ToString().c_str());
    }
    CreatedFunction::Reset(ctx, this);
  } else {
    // We register the function with SQLite before we prepare the statement so
    // the statement can reference the function itself, enabling recursive
    // calls.
    std::unique_ptr<CreatedFunction::UserData> created_fn_ctx =
        CreatedFunction::MakeContext(this);
    ctx = created_fn_ctx.get();
<<<<<<< HEAD
    RETURN_IF_ERROR(RegisterFunctionWithSqlite<CreatedFunction>(
        prototype.function_name.c_str(), created_argc,
        std::move(created_fn_ctx)));
    runtime_function_count_++;
  }
  return CreatedFunction::Prepare(ctx, prototype, return_type, std::move(sql));
}

base::Status PerfettoSqlEngine::ExecuteCreateTable(
    const PerfettoSqlParser::CreateTable& create_table) {
  PERFETTO_TP_TRACE(metatrace::Category::QUERY_TIMELINE,
                    "CREATE PERFETTO TABLE",
                    [&create_table](metatrace::Record* record) {
                      record->AddArg("table_name", create_table.name);
                    });
  auto make_key = [&]() {
    if (module_include_stack_.empty()) {
      return DataframeSharedStorage::MakeUniqueKey();
    }
    return DataframeSharedStorage::MakeKeyForSqlModuleTable(
        module_include_stack_.back(), create_table.name);
  };
  std::string key = make_key();
  auto df = dataframe_shared_storage_->Find(key);
  if (!df) {
    auto stmt_or = engine_->PrepareStatement(create_table.sql);
    RETURN_IF_ERROR(stmt_or.status());
    SqliteEngine::PreparedStatement stmt = std::move(stmt_or);
    ASSIGN_OR_RETURN(auto column_names, GetColumnNamesFromSelectStatement(
                                            stmt, "CREATE PERFETTO TABLE"));
    ASSIGN_OR_RETURN(auto schema, ValidateAndGetEffectiveSchema(
                                      column_names, create_table.schema,
                                      "CREATE PERFETTO TABLE"));
    ASSIGN_OR_RETURN(auto types,
                     GetTypesFromSelectStatement(false, schema, column_names,
                                                 create_table.name,
                                                 "CREATE PERFETTO TABLE"));
    auto* sqlite_stmt = stmt.sqlite_stmt();
    SqliteStmtValueFetcher fetcher{{}, sqlite_stmt};
    ASSIGN_OR_RETURN(
        auto table,
        CreateDataframeFromSqliteStatement(
            engine_->db(), pool_, std::move(column_names), std::move(types),
            sqlite_stmt, create_table.name, &fetcher, "CREATE PERFETTO TABLE"));
    df = dataframe_shared_storage_->Insert(key, std::move(table));
  }
  base::StackString<1024> drop("DROP TABLE IF EXISTS %s;",
                               create_table.name.c_str());
  base::StackString<1024> sql_str(
      R"(
      SAVEPOINT create_table_using_dataframe;
      %s
      CREATE VIRTUAL TABLE %s USING __intrinsic_dataframe;
      RELEASE SAVEPOINT create_table_using_dataframe;
      )",
      create_table.replace ? drop.c_str() : "", create_table.name.c_str());

  // Make sure we didn't accidentally leak a state from a previous function
  // creation.
  PERFETTO_CHECK(!dataframe_context_->temporary_create_state);
  dataframe_context_->temporary_create_state =
      std::make_unique<DataframeModule::State>(*std::move(df));

  auto exec_res = Execute(
      SqlSource::FromTraceProcessorImplementation(sql_str.ToStdString()));
  if (exec_res.ok()) {
    PERFETTO_CHECK(!dataframe_context_->temporary_create_state);
  } else {
    dataframe_context_->temporary_create_state.reset();

    auto rollback_res = Execute(SqlSource::FromTraceProcessorImplementation(
        "ROLLBACK TO create_table_using_dataframe; "
        "RELEASE create_table_using_dataframe;"));
    // Failing a rollback/release is pretty catastrophic as we have no idea
    // what state the database is in anymore.
    // TODO(lalitm): turn this into a fatal error once we understand why
    // this is happening in Google3.
    if (!rollback_res.ok()) {
      PERFETTO_LOG(
          "Failed to rollback after CREATE PERFETTO TABLE(%s): %s. Original "
          "error: %s",
          create_table.name.c_str(), rollback_res.status().c_message(),
          exec_res.status().c_message());
    }
  }
=======
    RETURN_IF_ERROR(RegisterFunction<CreatedFunction>(
        std::move(created_fn_ctx),
        RegisterFunctionArgs(prototype.function_name.c_str(), true,
                             static_cast<int>(prototype.arguments.size()))));
  }
  return CreatedFunction::Prepare(ctx, prototype, return_type, std::move(sql));
}

base::Status PerfettoSqlEngine::ExecuteCreateTable(
    const PerfettoSqlParser::CreateTable& create_table) {
  PERFETTO_TP_TRACE(metatrace::Category::QUERY_TIMELINE,
                    "CREATE PERFETTO TABLE",
                    [&create_table](metatrace::Record* record) {
                      record->AddArg("table_name", create_table.name);
                    });
  auto make_key = [&]() {
    if (module_include_stack_.empty()) {
      return DataframeSharedStorage::MakeUniqueKey();
    }
    return DataframeSharedStorage::MakeKeyForSqlModuleTable(
        module_include_stack_.back(), create_table.name);
  };
  std::string key = make_key();
  auto df = dataframe_shared_storage_->Find(key);
  if (!df) {
    auto stmt_or = engine_->PrepareStatement(create_table.sql);
    RETURN_IF_ERROR(stmt_or.status());
    SqliteEngine::PreparedStatement stmt = std::move(stmt_or);
    ASSIGN_OR_RETURN(auto column_names, GetColumnNamesFromSelectStatement(
                                            stmt, "CREATE PERFETTO TABLE"));
    ASSIGN_OR_RETURN(auto schema, ValidateAndGetEffectiveSchema(
                                      column_names, create_table.schema,
                                      "CREATE PERFETTO TABLE"));
    ASSIGN_OR_RETURN(auto types,
                     GetTypesFromSelectStatement(false, schema, column_names,
                                                 create_table.name,
                                                 "CREATE PERFETTO TABLE"));
    auto* sqlite_stmt = stmt.sqlite_stmt();
    SqliteStmtValueFetcher fetcher{{}, sqlite_stmt};
    ASSIGN_OR_RETURN(
        auto table,
        CreateDataframeFromSqliteStatement(
            engine_->db(), pool_, std::move(column_names), std::move(types),
            sqlite_stmt, create_table.name, &fetcher, "CREATE PERFETTO TABLE"));
    df = dataframe_shared_storage_->Insert(key, std::move(table));
  }
  base::StackString<1024> drop("DROP TABLE IF EXISTS %s;",
                               create_table.name.c_str());
  base::StackString<1024> sql_str(
      R"(
      SAVEPOINT create_table_using_dataframe;
      %s
      CREATE VIRTUAL TABLE %s USING __intrinsic_dataframe;
      RELEASE SAVEPOINT create_table_using_dataframe;
      )",
      create_table.replace ? drop.c_str() : "", create_table.name.c_str());

  // Make sure we didn't accidentally leak a state from a previous function
  // creation.
  PERFETTO_CHECK(!dataframe_context_->temporary_create_state);
  dataframe_context_->temporary_create_state =
      std::make_unique<DataframeModule::State>(*std::move(df));

  auto exec_res = Execute(
      SqlSource::FromTraceProcessorImplementation(sql_str.ToStdString()));
  if (exec_res.ok()) {
    PERFETTO_CHECK(!dataframe_context_->temporary_create_state);
  } else {
    dataframe_context_->temporary_create_state.reset();

    auto rollback_res = Execute(SqlSource::FromTraceProcessorImplementation(
        "ROLLBACK TO create_table_using_dataframe; "
        "RELEASE create_table_using_dataframe;"));
    // Failing a rollback/release is pretty catastrophic as we have no idea
    // what state the database is in anymore.
    // TODO(lalitm): turn this into a fatal error once we understand why
    // this is happening in Google3.
    if (!rollback_res.ok()) {
      PERFETTO_LOG(
          "Failed to rollback after CREATE PERFETTO TABLE(%s): %s. Original "
          "error: %s",
          create_table.name.c_str(), rollback_res.status().c_message(),
          exec_res.status().c_message());
    }
  }
>>>>>>> aaad9625
  return exec_res.status();
}

base::Status PerfettoSqlEngine::ExecuteCreateView(
    const PerfettoSqlParser::CreateView& create_view) {
  PERFETTO_TP_TRACE(metatrace::Category::QUERY_TIMELINE, "CREATE PERFETTO VIEW",
                    [&create_view](metatrace::Record* record) {
                      record->AddArg("view_name", create_view.name);
                    });

  // Verify that the underlying SQL statement is valid.
  auto stmt = sqlite_engine()->PrepareStatement(create_view.sql);
  RETURN_IF_ERROR(stmt.status());

  if (create_view.replace) {
    base::StackString<1024> drop_if_exists("DROP VIEW IF EXISTS %s",
                                           create_view.name.c_str());
    RETURN_IF_ERROR(Execute(SqlSource::FromTraceProcessorImplementation(
                                drop_if_exists.ToStdString()))
                        .status());
  }

  // If the schema is specified, verify that the column names match it.
  if (!create_view.schema.empty()) {
    base::StatusOr<std::vector<std::string>> maybe_column_names =
        GetColumnNamesFromSelectStatement(stmt, "CREATE PERFETTO VIEW");
    RETURN_IF_ERROR(maybe_column_names.status());
    const std::vector<std::string>& column_names = *maybe_column_names;

    ASSIGN_OR_RETURN(
        auto effective_schema,
        ValidateAndGetEffectiveSchema(column_names, create_view.schema,
                                      "CREATE PERFETTO VIEW"));
    if (enable_extra_checks_) {
      // If extra checks are enabled, materialize the view to ensure that its
      // values are correct.
      SqliteStmtValueViewFetcher fetcher{{}, stmt.sqlite_stmt()};
      ASSIGN_OR_RETURN(auto types,
                       GetTypesFromSelectStatement(
                           true, effective_schema, column_names,
                           create_view.name, "CREATE PERFETTO VIEW"));
      base::StatusOr<dataframe::Dataframe> materialized =
          CreateDataframeFromSqliteStatement(
              engine_->db(), pool_, std::move(column_names), std::move(types),
              stmt.sqlite_stmt(), create_view.name, &fetcher,
              "CREATE PERFETTO VIEW");
      RETURN_IF_ERROR(materialized.status());
    }
  }
  RETURN_IF_ERROR(Execute(create_view.create_view_sql).status());
  return base::OkStatus();
}

base::Status PerfettoSqlEngine::EnableSqlFunctionMemoization(
    const std::string& name) {
  constexpr size_t kSupportedArgCount = 1;
<<<<<<< HEAD
  auto* ctx = static_cast<CreatedFunction::Context*>(
=======
  auto* ctx = static_cast<CreatedFunction::UserData*>(
>>>>>>> aaad9625
      sqlite_engine()->GetFunctionContext(name, kSupportedArgCount));
  if (!ctx) {
    return base::ErrStatus(
        "EXPERIMENTAL_MEMOIZE: Function '%s'(INT) does not exist",
        name.c_str());
  }
  return CreatedFunction::EnableMemoization(ctx);
}

base::Status PerfettoSqlEngine::ExecuteInclude(
    const PerfettoSqlParser::Include& include,
    const PerfettoSqlParser& parser) {
  PERFETTO_TP_TRACE(
      metatrace::Category::QUERY_TIMELINE, "INCLUDE PERFETTO MODULE",
      [&](metatrace::Record* r) { r->AddArg("include", include.key); });

  const std::string& key = include.key;
  if (key == "*") {
    for (auto package = packages_.GetIterator(); package; ++package) {
      RETURN_IF_ERROR(IncludePackageImpl(package.value(), key, parser));
    }
    return base::OkStatus();
  }

  std::string package_name = sql_modules::GetPackageName(key);

  auto* package = FindPackage(package_name);
  if (!package) {
    if (package_name == "common") {
      return base::ErrStatus(
          "INCLUDE: Package `common` has been removed and most of the "
          "functionality has been moved to other packages. Check "
          "`slices.with_context` for replacement for `common.slices` and "
          "`time.conversion` for replacement for `common.timestamps`. The "
          "documentation for Perfetto standard library can be found at "
          "https://perfetto.dev/docs/analysis/stdlib-docs.");
    }
    return base::ErrStatus("INCLUDE: Package '%s' not found", key.c_str());
  }
  return IncludePackageImpl(*package, key, parser);
}

base::Status PerfettoSqlEngine::ExecuteCreateIndex(
    const PerfettoSqlParser::CreateIndex& create_index) {
  PERFETTO_TP_TRACE(
      metatrace::Category::QUERY_TIMELINE, "CREATE PERFETTO INDEX",
      [&create_index](metatrace::Record* record) {
        record->AddArg("index_name", create_index.name);
        record->AddArg("table_name", create_index.table_name);
        record->AddArg("cols", base::Join(create_index.col_names, ", "));
      });
  DataframeModule::State* state =
      dataframe_context_->GetStateByName(create_index.table_name);
  if (!state) {
    return base::ErrStatus("CREATE PERFETTO INDEX: table '%s' does not exist",
                           create_index.table_name.c_str());
  }
  if (!state->handle) {
    return base::ErrStatus(
        "CREATE PERFETTO INDEX: unable to add index on table '%s' before "
        "parsing is complete",
        create_index.table_name.c_str());
  }
  RETURN_IF_ERROR(DropIndexBeforeCreate(create_index));

  // TODO(lalitm): the below code only works because DataframeModule does *not*
  // cache the dataframe inside the vtab. If it did, we would actually need to
  // drop/recreate the dataframe here to ensure that we didn't have a vtab
  // lying around pointing to a dataframe we will destroy. We should do that
  // anyway to be more resilient to future changes.
  const auto& df = *state->dataframe;
  std::vector<uint32_t> col_idxs;
  for (const std::string& col_name : create_index.col_names) {
    auto it =
        std::find(df.column_names().begin(), df.column_names().end(), col_name);
    if (it == df.column_names().end()) {
      return base::ErrStatus(
          "CREATE PERFETTO INDEX: Column '%s' not found in table '%s'",
          col_name.c_str(), create_index.table_name.c_str());
    }
    col_idxs.push_back(
        static_cast<uint32_t>(std::distance(df.column_names().begin(), it)));
  }
  auto index_key = DataframeSharedStorage::MakeIndexKey(
      state->handle->key(), col_idxs.data(), col_idxs.data() + col_idxs.size());
  auto handle = dataframe_shared_storage_->FindIndex(index_key);
  if (!handle) {
    ASSIGN_OR_RETURN(auto index,
                     state->dataframe->BuildIndex(
                         col_idxs.data(), col_idxs.data() + col_idxs.size()));
    handle =
        dataframe_shared_storage_->InsertIndex(index_key, std::move(index));
  }
  state->dataframe->AddIndex(handle->value().Copy());
  state->named_indexes.push_back(DataframeModule::State::NamedIndex{
      create_index.name,
      *std::move(handle),
  });
  return base::OkStatus();
}

base::Status PerfettoSqlEngine::DropIndexBeforeCreate(
    const PerfettoSqlParser::CreateIndex& create_index) {
  for (const auto& [name, state] : dataframe_context_->GetAllStates()) {
    for (uint32_t i = 0; i < state->named_indexes.size(); ++i) {
      if (state->named_indexes[i].name == create_index.name) {
        if (!create_index.replace) {
          return base::ErrStatus(
              "CREATE PERFETTO INDEX: Index '%s' already exists",
              create_index.name.c_str());
        }
        state->dataframe->RemoveIndexAt(i);
        state->named_indexes.erase(state->named_indexes.begin() +
                                   static_cast<std::ptrdiff_t>(i));
        return base::OkStatus();
      }
    }
  }
  return base::OkStatus();
}

base::Status PerfettoSqlEngine::ExecuteDropIndex(
    const PerfettoSqlParser::DropIndex& index) {
  PERFETTO_TP_TRACE(metatrace::Category::QUERY_TIMELINE, "DROP PERFETTO INDEX",
                    [&index](metatrace::Record* record) {
                      record->AddArg("index_name", index.name);
                      record->AddArg("table_name", index.table_name);
                    });
  for (const auto& [name, state] : dataframe_context_->GetAllStates()) {
    PERFETTO_CHECK(state->named_indexes.empty() ||
                   state->dataframe->finalized());
    for (uint32_t i = 0; i < state->named_indexes.size(); ++i) {
      if (state->named_indexes[i].name == index.name) {
        state->dataframe->RemoveIndexAt(i);
        state->named_indexes.erase(state->named_indexes.begin() +
                                   static_cast<std::ptrdiff_t>(i));
        return base::OkStatus();
      }
    }
  }
  return base::ErrStatus("DROP PERFETTO INDEX: Index '%s' not found",
                         index.name.c_str());
}

base::Status PerfettoSqlEngine::IncludePackageImpl(
    sql_modules::RegisteredPackage& package,
    const std::string& include_key,
    const PerfettoSqlParser& parser) {
  if (!include_key.empty() && include_key.back() == '*') {
    // If the key ends with a wildcard, iterate through all the keys in the
    // module and include matching ones.
    std::string prefix = include_key.substr(0, include_key.size() - 1);
    for (auto module = package.modules.GetIterator(); module; ++module) {
      if (!base::StartsWith(module.key(), prefix))
        continue;
      PERFETTO_TP_TRACE(
          metatrace::Category::QUERY_TIMELINE,
          "Include (expanded from wildcard)",
          [&](metatrace::Record* r) { r->AddArg("Module", module.key()); });
      RETURN_IF_ERROR(IncludeModuleImpl(module.value(), module.key(), parser));
    }
    return base::OkStatus();
  }
  auto* module_file = package.modules.Find(include_key);
  if (!module_file) {
    return base::ErrStatus("INCLUDE: unknown module '%s'", include_key.c_str());
  }
  return IncludeModuleImpl(*module_file, include_key, parser);
}

base::Status PerfettoSqlEngine::IncludeModuleImpl(
    sql_modules::RegisteredPackage::ModuleFile& file,
    const std::string& key,
    const PerfettoSqlParser& parser) {
  // INCLUDE is noop for already included files.
  if (file.included) {
    return base::OkStatus();
  }

  module_include_stack_.push_back(key);
  auto it = Execute(SqlSource::FromModuleInclude(file.sql, key));
  PERFETTO_CHECK(module_include_stack_.size() > 0);
  PERFETTO_CHECK(module_include_stack_.back() == key);
  module_include_stack_.pop_back();
  if (!it.status().ok()) {
    return base::ErrStatus("%s%s",
                           parser.statement_sql().AsTraceback(0).c_str(),
                           it.status().c_message());
  }
  if (it->statement_count_with_output > 0)
    return base::ErrStatus("INCLUDE: Included module returning values.");
  file.included = true;
  return base::OkStatus();
}

base::Status PerfettoSqlEngine::ExecuteCreateFunction(
    const PerfettoSqlParser::CreateFunction& cf) {
  PERFETTO_TP_TRACE(metatrace::Category::QUERY_TIMELINE,
                    "CREATE PERFETTO FUNCTION",
                    [&cf](metatrace::Record* record) {
                      record->AddArg("name", cf.prototype.function_name);
                      record->AddArg("prototype", cf.prototype.ToString());
                    });

<<<<<<< HEAD
  if (!cf.returns.is_table) {
    return RegisterRuntimeFunction(cf.replace, cf.prototype,
                                   cf.returns.scalar_type, cf.sql);
=======
  // Handle delegating function creation
  if (cf.target_function.has_value()) {
    return RegisterDelegatingFunction(cf);
  }

  if (!cf.returns.is_table) {
    return RegisterLegacyRuntimeFunction(cf.replace, cf.prototype,
                                         cf.returns.scalar_type, cf.sql);
>>>>>>> aaad9625
  }

  auto state = std::make_unique<RuntimeTableFunctionModule::State>(
      RuntimeTableFunctionModule::State{
          this,
          cf.sql,
          cf.prototype,
          cf.returns.table_columns,
          std::nullopt,
      });

  // Verify that the provided SQL prepares to a statement correctly.
  auto stmt = sqlite_engine()->PrepareStatement(cf.sql);
  RETURN_IF_ERROR(stmt.status());

  // Verify that every argument name in the function appears in the
  // argument list.
  //
  // We intentionally loop from 1 to |used_param_count| because SQL
  // parameters are 1-indexed *not* 0-indexed.
  int used_param_count = sqlite3_bind_parameter_count(stmt.sqlite_stmt());
  for (int i = 1; i <= used_param_count; ++i) {
    const char* name = sqlite3_bind_parameter_name(stmt.sqlite_stmt(), i);

    if (!name) {
      return base::ErrStatus(
          "%s: \"Nameless\" SQL parameters cannot be used in the SQL "
          "statements of view functions.",
          state->prototype.function_name.c_str());
    }

    if (!base::StringView(name).StartsWith("$")) {
      return base::ErrStatus(
          "%s: invalid parameter name %s used in the SQL definition of "
          "the view function: all parameters must be prefixed with '$' not "
          "':' or '@'.",
          state->prototype.function_name.c_str(), name);
    }

    auto it = std::find_if(state->prototype.arguments.begin(),
                           state->prototype.arguments.end(),
                           [name](const sql_argument::ArgumentDefinition& arg) {
                             return arg.dollar_name() == name;
                           });
    if (it == state->prototype.arguments.end()) {
      return base::ErrStatus(
          "%s: parameter %s does not appear in the list of arguments in the "
          "prototype of the view function.",
          state->prototype.function_name.c_str(), name);
    }
  }

  // Verify that the prepared statement column count matches the return
  // count.
  auto col_count =
      static_cast<uint32_t>(sqlite3_column_count(stmt.sqlite_stmt()));
  if (col_count != state->return_values.size()) {
    return base::ErrStatus(
        "%s: number of return values %u does not match SQL statement column "
        "count %zu.",
        state->prototype.function_name.c_str(), col_count,
        state->return_values.size());
  }

  // Verify that the return names matches the prepared statement column names.
  for (uint32_t i = 0; i < col_count; ++i) {
    const char* name =
        sqlite3_column_name(stmt.sqlite_stmt(), static_cast<int>(i));
    if (name != state->return_values[i].name()) {
      return base::ErrStatus(
          "%s: column %s at index %u does not match return value name %s.",
          state->prototype.function_name.c_str(), name, i,
          state->return_values[i].name().c_str());
    }
  }
  state->temporary_create_stmt = std::move(stmt);

  // TODO(lalitm): this suffers the same non-atomic DROP/CREATE problem as
  // CREATE PERFETTO TABLE implementation above: see the comment there for
  // more info on this.
  if (cf.replace) {
    base::StackString<1024> drop("DROP TABLE IF EXISTS %s",
                                 state->prototype.function_name.c_str());
    auto res = Execute(
        SqlSource::FromTraceProcessorImplementation(drop.ToStdString()));
    RETURN_IF_ERROR(res.status());
  }

  base::StackString<1024> create(
      "CREATE VIRTUAL TABLE %s USING runtime_table_function",
      state->prototype.function_name.c_str());

  // Make sure we didn't accidentally leak a state from a previous function
  // creation.
  PERFETTO_CHECK(!runtime_table_fn_context_->temporary_create_state);

  // Move the state into the context so that it will be picked up in xCreate
  // of RuntimeTableFunctionModule.
  runtime_table_fn_context_->temporary_create_state = std::move(state);
  auto status = Execute(cf.sql.RewriteAllIgnoreExisting(
                            SqlSource::FromTraceProcessorImplementation(
                                create.ToStdString())))
                    .status();

  // If an error happened, it's possible that the state was not picked up.
  // Therefore, always reset the state just in case. OTOH if the creation
  // succeeded, the state should always have been captured.
  if (status.ok()) {
    PERFETTO_CHECK(!runtime_table_fn_context_->temporary_create_state);
  } else {
    runtime_table_fn_context_->temporary_create_state.reset();
  }
  return status;
}

<<<<<<< HEAD
=======
base::Status PerfettoSqlEngine::RegisterDelegatingFunction(
    const PerfettoSqlParser::CreateFunction& cf) {
  PERFETTO_DCHECK(cf.target_function.has_value());

  const std::string& target_function_name = *cf.target_function;
  const std::string& new_name = cf.prototype.function_name;

  // Look up the target function in our registry
  IntrinsicFunctionInfo* info_ptr =
      intrinsic_function_registry_.Find(target_function_name);
  if (info_ptr == nullptr) {
    return base::ErrStatus(
        "Target function '%s' not found in registry. "
        "Make sure it has been registered as an available function for "
        "delegation.",
        target_function_name.c_str());
  }

  const IntrinsicFunctionInfo& info = *info_ptr;

  // Check if function already exists and handle replace logic
  int argc = static_cast<int>(cf.prototype.arguments.size());
  auto* existing_ctx = sqlite_engine()->GetFunctionContext(new_name, argc);
  if (existing_ctx) {
    if (!cf.replace) {
      return base::ErrStatus(
          "CREATE PERFETTO FUNCTION[prototype=%s]: function already exists. "
          "Use CREATE OR REPLACE to overwrite.",
          cf.prototype.ToString().c_str());
    }
    // SQLite will overwrite the existing function when we register with the
    // same name - no explicit deletion needed
  }

  // Register the function with SQLite using the new alias name
  RETURN_IF_ERROR(RegisterFunctionAndAddToRegistry(
      new_name.c_str(), info.argc, info.func, info.ctx,
      nullptr,  // no destructor needed for aliased functions
      info.deterministic));

  return base::OkStatus();
}

base::Status PerfettoSqlEngine::RegisterFunctionAndAddToRegistry(
    const char* name,
    int argc,
    SqliteEngine::Fn* func,
    void* ctx,
    SqliteEngine::FnCtxDestructor* ctx_destructor,
    bool deterministic) {
  // Register with SQLite
  RETURN_IF_ERROR(engine_->RegisterFunction(name, argc, func, ctx,
                                            ctx_destructor, deterministic));

  // Also add to intrinsic registry for potential aliasing
  IntrinsicFunctionInfo info;
  info.func = func;
  info.argc = argc;
  info.ctx = ctx;
  info.deterministic = deterministic;
  intrinsic_function_registry_[name] = info;

  return base::OkStatus();
}

>>>>>>> aaad9625
base::Status PerfettoSqlEngine::ExecuteCreateMacro(
    const PerfettoSqlParser::CreateMacro& create_macro) {
  PERFETTO_TP_TRACE(metatrace::Category::QUERY_TIMELINE,
                    "CREATE PERFETTO MACRO",
                    [&create_macro](metatrace::Record* record) {
                      record->AddArg("name", create_macro.name.sql());
                    });

  // Check that the argument types is one of the allowed types.
  for (const auto& [name, type] : create_macro.args) {
    if (!IsTokenAllowedInMacro(type.sql())) {
      // TODO(lalitm): add a link to create macro documentation.
      return base::ErrStatus(
          "%sMacro '%s' argument '%s' is unknown type '%s'. Allowed types: "
          "%s",
          type.AsTraceback(0).c_str(), create_macro.name.sql().c_str(),
          name.sql().c_str(), type.sql().c_str(),
          GetTokenNamesAllowedInMacro().c_str());
    }
  }
  if (!IsTokenAllowedInMacro(create_macro.returns.sql())) {
    // TODO(lalitm): add a link to create macro documentation.
    return base::ErrStatus(
        "%sMacro %s return type %s is unknown. Allowed types: %s",
        create_macro.returns.AsTraceback(0).c_str(),
        create_macro.name.sql().c_str(), create_macro.returns.sql().c_str(),
        GetTokenNamesAllowedInMacro().c_str());
  }

  std::vector<std::string> args;
  args.reserve(create_macro.args.size());
  for (const auto& arg : create_macro.args) {
    args.push_back(arg.first.sql());
  }
  PerfettoSqlPreprocessor::Macro macro{
      create_macro.replace,
      create_macro.name.sql(),
      std::move(args),
      create_macro.sql,
  };
  if (auto* it = macros_.Find(create_macro.name.sql()); it) {
    if (!create_macro.replace) {
      // TODO(lalitm): add a link to create macro documentation.
      return base::ErrStatus("%sMacro already exists",
                             create_macro.name.AsTraceback(0).c_str());
    }
    *it = std::move(macro);
    return base::OkStatus();
  }
  std::string name = macro.name;
  auto it_and_inserted = macros_.Insert(std::move(name), std::move(macro));
  PERFETTO_CHECK(it_and_inserted.second);
  return base::OkStatus();
}

int PerfettoSqlEngine::OnCommit() {
  for (auto* ctx : virtual_module_state_managers_) {
    ctx->OnCommit();
  }
  return 0;
}

void PerfettoSqlEngine::OnRollback() {
  for (auto* ctx : virtual_module_state_managers_) {
    ctx->OnRollback();
  }
}

}  // namespace perfetto::trace_processor<|MERGE_RESOLUTION|>--- conflicted
+++ resolved
@@ -23,10 +23,7 @@
 #include <cstddef>
 #include <cstdint>
 #include <cstring>
-<<<<<<< HEAD
-=======
 #include <iterator>
->>>>>>> aaad9625
 #include <memory>
 #include <optional>
 #include <string>
@@ -52,10 +49,7 @@
 #include "src/trace_processor/perfetto_sql/engine/dataframe_module.h"
 #include "src/trace_processor/perfetto_sql/engine/dataframe_shared_storage.h"
 #include "src/trace_processor/perfetto_sql/engine/runtime_table_function.h"
-<<<<<<< HEAD
-=======
 #include "src/trace_processor/perfetto_sql/engine/static_table_function_module.h"
->>>>>>> aaad9625
 #include "src/trace_processor/perfetto_sql/intrinsics/table_functions/static_table_function.h"
 #include "src/trace_processor/perfetto_sql/parser/function_util.h"
 #include "src/trace_processor/perfetto_sql/parser/perfetto_sql_parser.h"
@@ -318,17 +312,8 @@
 }
 
 constexpr std::array<std::string_view, 6> kTokensAllowedInMacro{
-<<<<<<< HEAD
-    "_ColumnNameList",
-    "_ProjectionFragment",
-    "_TableNameList",
-    "ColumnName",
-    "Expr",
-    "TableOrSubquery",
-=======
     "ColumnNameList", "_ProjectionFragment", "_TableNameList", "ColumnName",
     "Expr",           "TableOrSubquery",
->>>>>>> aaad9625
 };
 
 bool IsTokenAllowedInMacro(const std::string& str) {
@@ -721,11 +706,7 @@
   return state ? state->dataframe : nullptr;
 }
 
-<<<<<<< HEAD
-base::Status PerfettoSqlEngine::RegisterRuntimeFunction(
-=======
 base::Status PerfettoSqlEngine::RegisterLegacyRuntimeFunction(
->>>>>>> aaad9625
     bool replace,
     const FunctionPrototype& prototype,
     sql_argument::Type return_type,
@@ -748,11 +729,10 @@
     std::unique_ptr<CreatedFunction::UserData> created_fn_ctx =
         CreatedFunction::MakeContext(this);
     ctx = created_fn_ctx.get();
-<<<<<<< HEAD
-    RETURN_IF_ERROR(RegisterFunctionWithSqlite<CreatedFunction>(
-        prototype.function_name.c_str(), created_argc,
-        std::move(created_fn_ctx)));
-    runtime_function_count_++;
+    RETURN_IF_ERROR(RegisterFunction<CreatedFunction>(
+        std::move(created_fn_ctx),
+        RegisterFunctionArgs(prototype.function_name.c_str(), true,
+                             static_cast<int>(prototype.arguments.size()))));
   }
   return CreatedFunction::Prepare(ctx, prototype, return_type, std::move(sql));
 }
@@ -834,93 +814,6 @@
           exec_res.status().c_message());
     }
   }
-=======
-    RETURN_IF_ERROR(RegisterFunction<CreatedFunction>(
-        std::move(created_fn_ctx),
-        RegisterFunctionArgs(prototype.function_name.c_str(), true,
-                             static_cast<int>(prototype.arguments.size()))));
-  }
-  return CreatedFunction::Prepare(ctx, prototype, return_type, std::move(sql));
-}
-
-base::Status PerfettoSqlEngine::ExecuteCreateTable(
-    const PerfettoSqlParser::CreateTable& create_table) {
-  PERFETTO_TP_TRACE(metatrace::Category::QUERY_TIMELINE,
-                    "CREATE PERFETTO TABLE",
-                    [&create_table](metatrace::Record* record) {
-                      record->AddArg("table_name", create_table.name);
-                    });
-  auto make_key = [&]() {
-    if (module_include_stack_.empty()) {
-      return DataframeSharedStorage::MakeUniqueKey();
-    }
-    return DataframeSharedStorage::MakeKeyForSqlModuleTable(
-        module_include_stack_.back(), create_table.name);
-  };
-  std::string key = make_key();
-  auto df = dataframe_shared_storage_->Find(key);
-  if (!df) {
-    auto stmt_or = engine_->PrepareStatement(create_table.sql);
-    RETURN_IF_ERROR(stmt_or.status());
-    SqliteEngine::PreparedStatement stmt = std::move(stmt_or);
-    ASSIGN_OR_RETURN(auto column_names, GetColumnNamesFromSelectStatement(
-                                            stmt, "CREATE PERFETTO TABLE"));
-    ASSIGN_OR_RETURN(auto schema, ValidateAndGetEffectiveSchema(
-                                      column_names, create_table.schema,
-                                      "CREATE PERFETTO TABLE"));
-    ASSIGN_OR_RETURN(auto types,
-                     GetTypesFromSelectStatement(false, schema, column_names,
-                                                 create_table.name,
-                                                 "CREATE PERFETTO TABLE"));
-    auto* sqlite_stmt = stmt.sqlite_stmt();
-    SqliteStmtValueFetcher fetcher{{}, sqlite_stmt};
-    ASSIGN_OR_RETURN(
-        auto table,
-        CreateDataframeFromSqliteStatement(
-            engine_->db(), pool_, std::move(column_names), std::move(types),
-            sqlite_stmt, create_table.name, &fetcher, "CREATE PERFETTO TABLE"));
-    df = dataframe_shared_storage_->Insert(key, std::move(table));
-  }
-  base::StackString<1024> drop("DROP TABLE IF EXISTS %s;",
-                               create_table.name.c_str());
-  base::StackString<1024> sql_str(
-      R"(
-      SAVEPOINT create_table_using_dataframe;
-      %s
-      CREATE VIRTUAL TABLE %s USING __intrinsic_dataframe;
-      RELEASE SAVEPOINT create_table_using_dataframe;
-      )",
-      create_table.replace ? drop.c_str() : "", create_table.name.c_str());
-
-  // Make sure we didn't accidentally leak a state from a previous function
-  // creation.
-  PERFETTO_CHECK(!dataframe_context_->temporary_create_state);
-  dataframe_context_->temporary_create_state =
-      std::make_unique<DataframeModule::State>(*std::move(df));
-
-  auto exec_res = Execute(
-      SqlSource::FromTraceProcessorImplementation(sql_str.ToStdString()));
-  if (exec_res.ok()) {
-    PERFETTO_CHECK(!dataframe_context_->temporary_create_state);
-  } else {
-    dataframe_context_->temporary_create_state.reset();
-
-    auto rollback_res = Execute(SqlSource::FromTraceProcessorImplementation(
-        "ROLLBACK TO create_table_using_dataframe; "
-        "RELEASE create_table_using_dataframe;"));
-    // Failing a rollback/release is pretty catastrophic as we have no idea
-    // what state the database is in anymore.
-    // TODO(lalitm): turn this into a fatal error once we understand why
-    // this is happening in Google3.
-    if (!rollback_res.ok()) {
-      PERFETTO_LOG(
-          "Failed to rollback after CREATE PERFETTO TABLE(%s): %s. Original "
-          "error: %s",
-          create_table.name.c_str(), rollback_res.status().c_message(),
-          exec_res.status().c_message());
-    }
-  }
->>>>>>> aaad9625
   return exec_res.status();
 }
 
@@ -977,11 +870,7 @@
 base::Status PerfettoSqlEngine::EnableSqlFunctionMemoization(
     const std::string& name) {
   constexpr size_t kSupportedArgCount = 1;
-<<<<<<< HEAD
-  auto* ctx = static_cast<CreatedFunction::Context*>(
-=======
   auto* ctx = static_cast<CreatedFunction::UserData*>(
->>>>>>> aaad9625
       sqlite_engine()->GetFunctionContext(name, kSupportedArgCount));
   if (!ctx) {
     return base::ErrStatus(
@@ -1186,11 +1075,6 @@
                       record->AddArg("prototype", cf.prototype.ToString());
                     });
 
-<<<<<<< HEAD
-  if (!cf.returns.is_table) {
-    return RegisterRuntimeFunction(cf.replace, cf.prototype,
-                                   cf.returns.scalar_type, cf.sql);
-=======
   // Handle delegating function creation
   if (cf.target_function.has_value()) {
     return RegisterDelegatingFunction(cf);
@@ -1199,7 +1083,6 @@
   if (!cf.returns.is_table) {
     return RegisterLegacyRuntimeFunction(cf.replace, cf.prototype,
                                          cf.returns.scalar_type, cf.sql);
->>>>>>> aaad9625
   }
 
   auto state = std::make_unique<RuntimeTableFunctionModule::State>(
@@ -1315,8 +1198,6 @@
   return status;
 }
 
-<<<<<<< HEAD
-=======
 base::Status PerfettoSqlEngine::RegisterDelegatingFunction(
     const PerfettoSqlParser::CreateFunction& cf) {
   PERFETTO_DCHECK(cf.target_function.has_value());
@@ -1382,7 +1263,6 @@
   return base::OkStatus();
 }
 
->>>>>>> aaad9625
 base::Status PerfettoSqlEngine::ExecuteCreateMacro(
     const PerfettoSqlParser::CreateMacro& create_macro) {
   PERFETTO_TP_TRACE(metatrace::Category::QUERY_TIMELINE,
