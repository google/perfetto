--- conflicted
+++ resolved
@@ -30,10 +30,6 @@
 #include <variant>
 #include <vector>
 
-<<<<<<< HEAD
-#include "perfetto/base/compiler.h"
-=======
->>>>>>> 883878f1
 #include "perfetto/base/logging.h"
 #include "perfetto/base/status.h"
 #include "perfetto/ext/base/flat_hash_map.h"
@@ -41,20 +37,11 @@
 #include "perfetto/ext/base/string_utils.h"
 #include "perfetto/ext/base/string_view.h"
 #include "perfetto/trace_processor/basic_types.h"
-<<<<<<< HEAD
-#include "src/trace_processor/containers/row_map.h"
-#include "src/trace_processor/containers/string_pool.h"
-#include "src/trace_processor/db/column/types.h"
-#include "src/trace_processor/db/runtime_table.h"
-#include "src/trace_processor/db/table.h"
-#include "src/trace_processor/perfetto_sql/engine/created_function.h"
-=======
 #include "src/trace_processor/containers/string_pool.h"
 #include "src/trace_processor/db/runtime_table.h"
 #include "src/trace_processor/db/table.h"
 #include "src/trace_processor/perfetto_sql/engine/created_function.h"
 #include "src/trace_processor/perfetto_sql/engine/dataframe_module.h"
->>>>>>> 883878f1
 #include "src/trace_processor/perfetto_sql/engine/runtime_table_function.h"
 #include "src/trace_processor/perfetto_sql/intrinsics/table_functions/static_table_function.h"
 #include "src/trace_processor/perfetto_sql/parser/function_util.h"
@@ -158,9 +145,6 @@
       SqlSource::FromTraceProcessorImplementation("SELECT 0 WHERE 0"));
 }
 
-<<<<<<< HEAD
-constexpr std::array<const char*, 6> kTokensAllowedInMacro({
-=======
 base::StatusOr<std::vector<sql_argument::ArgumentDefinition>>
 ValidateAndGetEffectiveSchema(
     const std::vector<std::string>& column_names,
@@ -265,22 +249,12 @@
 }
 
 constexpr std::array<std::string_view, 6> kTokensAllowedInMacro{
->>>>>>> 883878f1
     "_ColumnNameList",
     "_ProjectionFragment",
     "_TableNameList",
     "ColumnName",
     "Expr",
     "TableOrSubquery",
-<<<<<<< HEAD
-});
-
-bool IsTokenAllowedInMacro(const std::string& view) {
-  std::string lower = base::ToLower(view);
-  return std::any_of(kTokensAllowedInMacro.begin(), kTokensAllowedInMacro.end(),
-                     [&lower](const std::string& allowed_token) {
-                       return lower == base::ToLower(allowed_token);
-=======
 };
 
 bool IsTokenAllowedInMacro(const std::string& str) {
@@ -289,18 +263,13 @@
                      [&view](const auto& allowed_token) {
                        return view.CaseInsensitiveEq(base::StringView{
                            allowed_token.data(), allowed_token.size()});
->>>>>>> 883878f1
                      });
 }
 
 std::string GetTokenNamesAllowedInMacro() {
   std::vector<std::string> result;
   result.reserve(kTokensAllowedInMacro.size());
-<<<<<<< HEAD
-  for (const char* token : kTokensAllowedInMacro) {
-=======
   for (auto token : kTokensAllowedInMacro) {
->>>>>>> 883878f1
     result.emplace_back(token);
   }
   return base::Join(result, ", ");
@@ -323,12 +292,6 @@
     PERFETTO_FATAL("Failed to initialize perfetto_tables: %s", errmsg_raw);
   }
 
-<<<<<<< HEAD
-  {
-    auto ctx = std::make_unique<RuntimeTableFunctionModule::Context>();
-    runtime_table_fn_context_ = ctx.get();
-    engine_->RegisterVirtualTableModule<RuntimeTableFunctionModule>(
-=======
   // Register callbacks for transaction management.
   engine_->SetCommitCallback(
       [](void* ctx) {
@@ -343,26 +306,16 @@
     auto ctx = std::make_unique<RuntimeTableFunctionModule::Context>();
     runtime_table_fn_context_ = ctx.get();
     RegisterVirtualTableModule<RuntimeTableFunctionModule>(
->>>>>>> 883878f1
         "runtime_table_function", std::move(ctx));
   }
   {
     auto ctx = std::make_unique<DbSqliteModule::Context>();
     runtime_table_context_ = ctx.get();
-<<<<<<< HEAD
-    engine_->RegisterVirtualTableModule<DbSqliteModule>("runtime_table",
-                                                        std::move(ctx));
-=======
     RegisterVirtualTableModule<DbSqliteModule>("runtime_table", std::move(ctx));
->>>>>>> 883878f1
   }
   {
     auto ctx = std::make_unique<DbSqliteModule::Context>();
     static_table_context_ = ctx.get();
-<<<<<<< HEAD
-    engine_->RegisterVirtualTableModule<DbSqliteModule>("static_table",
-                                                        std::move(ctx));
-=======
     RegisterVirtualTableModule<DbSqliteModule>("static_table", std::move(ctx));
   }
   {
@@ -374,13 +327,6 @@
   {
     RegisterVirtualTableModule<DataframeModule>("__intrinsic_dataframe",
                                                 nullptr);
->>>>>>> 883878f1
-  }
-  {
-    auto ctx = std::make_unique<DbSqliteModule::Context>();
-    static_table_fn_context_ = ctx.get();
-    engine_->RegisterVirtualTableModule<DbSqliteModule>("static_table_function",
-                                                        std::move(ctx));
   }
 }
 
@@ -390,7 +336,8 @@
   if (!parser.Next()) {
     return base::ErrStatus("No statement found to prepare");
   }
-  auto* sqlite = std::get_if<PerfettoSqlParser::SqliteSql>(&parser.statement());
+  const auto* sqlite =
+      std::get_if<PerfettoSqlParser::SqliteSql>(&parser.statement());
   if (!sqlite) {
     return base::ErrStatus("Statement was not a valid SQLite statement");
   }
@@ -426,52 +373,6 @@
   PERFETTO_CHECK(!static_table_context_->temporary_create_state);
 }
 
-<<<<<<< HEAD
-=======
-base::StatusOr<SqliteEngine::PreparedStatement>
-PerfettoSqlEngine::PrepareSqliteStatement(SqlSource sql_source) {
-  PerfettoSqlParser parser(std::move(sql_source), macros_);
-  if (!parser.Next()) {
-    return base::ErrStatus("No statement found to prepare");
-  }
-  const auto* sqlite =
-      std::get_if<PerfettoSqlParser::SqliteSql>(&parser.statement());
-  if (!sqlite) {
-    return base::ErrStatus("Statement was not a valid SQLite statement");
-  }
-  SqliteEngine::PreparedStatement stmt =
-      engine_->PrepareStatement(parser.statement_sql());
-  if (parser.Next()) {
-    return base::ErrStatus("Too many statements found to prepare");
-  }
-  return std::move(stmt);
-}
-
-void PerfettoSqlEngine::RegisterStaticTable(Table* table,
-                                            const std::string& table_name,
-                                            Table::Schema schema) {
-  // Make sure we didn't accidentally leak a state from a previous table
-  // creation.
-  PERFETTO_CHECK(!static_table_context_->temporary_create_state);
-  static_table_context_->temporary_create_state =
-      std::make_unique<DbSqliteModule::State>(table, std::move(schema));
-
-  base::StackString<1024> sql(
-      R"(
-        CREATE VIRTUAL TABLE %s USING static_table;
-        INSERT INTO perfetto_tables(name) VALUES('%s');
-      )",
-      table_name.c_str(), table_name.c_str());
-  auto status =
-      Execute(SqlSource::FromTraceProcessorImplementation(sql.ToStdString()));
-  if (!status.ok()) {
-    PERFETTO_FATAL("%s", status.status().c_message());
-  }
-
-  PERFETTO_CHECK(!static_table_context_->temporary_create_state);
-}
-
->>>>>>> 883878f1
 void PerfettoSqlEngine::RegisterStaticTableFunction(
     std::unique_ptr<StaticTableFunction> fn) {
   std::string name = fn->TableName();
@@ -536,27 +437,11 @@
       RETURN_IF_ERROR(AddTracebackIfNeeded(ExecuteCreateFunction(*cf),
                                            parser.statement_sql()));
       source = RewriteToDummySql(parser.statement_sql());
-<<<<<<< HEAD
-    } else if (auto* cst = std::get_if<PerfettoSqlParser::CreateTable>(
-=======
     } else if (const auto* cst = std::get_if<PerfettoSqlParser::CreateTable>(
->>>>>>> 883878f1
                    &parser.statement())) {
       RETURN_IF_ERROR(AddTracebackIfNeeded(ExecuteCreateTable(*cst),
                                            parser.statement_sql()));
       source = RewriteToDummySql(parser.statement_sql());
-<<<<<<< HEAD
-    } else if (auto* create_view = std::get_if<PerfettoSqlParser::CreateView>(
-                   &parser.statement())) {
-      RETURN_IF_ERROR(AddTracebackIfNeeded(ExecuteCreateView(*create_view),
-                                           parser.statement_sql()));
-      source = RewriteToDummySql(parser.statement_sql());
-    } else if (auto* include = std::get_if<PerfettoSqlParser::Include>(
-                   &parser.statement())) {
-      RETURN_IF_ERROR(ExecuteInclude(*include, parser));
-      source = RewriteToDummySql(parser.statement_sql());
-    } else if (auto* macro = std::get_if<PerfettoSqlParser::CreateMacro>(
-=======
     } else if (const auto* create_view =
                    std::get_if<PerfettoSqlParser::CreateView>(
                        &parser.statement())) {
@@ -568,19 +453,10 @@
       RETURN_IF_ERROR(ExecuteInclude(*include, parser));
       source = RewriteToDummySql(parser.statement_sql());
     } else if (const auto* macro = std::get_if<PerfettoSqlParser::CreateMacro>(
->>>>>>> 883878f1
                    &parser.statement())) {
       auto sql = macro->sql;
       RETURN_IF_ERROR(ExecuteCreateMacro(*macro));
       source = RewriteToDummySql(sql);
-<<<<<<< HEAD
-    } else if (auto* create_index = std::get_if<PerfettoSqlParser::CreateIndex>(
-                   &parser.statement())) {
-      RETURN_IF_ERROR(ExecuteCreateIndex(*create_index));
-      source = RewriteToDummySql(parser.statement_sql());
-    } else if (auto* drop_index = std::get_if<PerfettoSqlParser::DropIndex>(
-                   &parser.statement())) {
-=======
     } else if (const auto* create_index =
                    std::get_if<PerfettoSqlParser::CreateIndex>(
                        &parser.statement())) {
@@ -589,7 +465,6 @@
     } else if (const auto* drop_index =
                    std::get_if<PerfettoSqlParser::DropIndex>(
                        &parser.statement())) {
->>>>>>> 883878f1
       RETURN_IF_ERROR(ExecuteDropIndex(*drop_index));
       source = RewriteToDummySql(parser.statement_sql());
     } else {
@@ -664,23 +539,8 @@
 base::Status PerfettoSqlEngine::RegisterRuntimeFunction(
     bool replace,
     const FunctionPrototype& prototype,
-<<<<<<< HEAD
-    const std::string& return_type_str,
-    SqlSource sql) {
-  // Parse the return type into a enum format.
-  auto opt_return_type =
-      sql_argument::ParseType(base::StringView(return_type_str));
-  if (!opt_return_type) {
-    return base::ErrStatus(
-        "CREATE PERFETTO FUNCTION[prototype=%s, return=%s]: unknown return "
-        "type specified",
-        prototype.ToString().c_str(), return_type_str.c_str());
-  }
-
-=======
     sql_argument::Type return_type,
     SqlSource sql) {
->>>>>>> 883878f1
   int created_argc = static_cast<int>(prototype.arguments.size());
   auto* ctx = static_cast<CreatedFunction::Context*>(
       sqlite_engine()->GetFunctionContext(prototype.function_name,
@@ -703,14 +563,12 @@
         prototype.function_name.c_str(), created_argc,
         std::move(created_fn_ctx)));
     runtime_function_count_++;
-<<<<<<< HEAD
-  }
-  return CreatedFunction::Prepare(ctx, prototype, *opt_return_type,
-                                  std::move(sql));
+  }
+  return CreatedFunction::Prepare(ctx, prototype, return_type, std::move(sql));
 }
 
 base::StatusOr<std::unique_ptr<RuntimeTable>>
-PerfettoSqlEngine::CreateTableImpl(
+PerfettoSqlEngine::CreateTableUsingRuntimeTableImpl(
     const char* tag,
     const std::string& name,
     SqliteEngine::PreparedStatement source,
@@ -765,92 +623,6 @@
   }
 
   ASSIGN_OR_RETURN(auto table, std::move(builder).Build(rows));
-
-  std::vector<std::string> errors;
-
-  // Validate the column types.
-  if (!schema.empty()) {
-    auto actual_schema = table->schema();
-    for (size_t i = 0; i < column_count; ++i) {
-      SqlValue::Type type = actual_schema.columns[i].type;
-      sql_argument::Type declared_type = schema[i].type();
-      SqlValue::Type effective_declared_type =
-          sql_argument::TypeToSqlValueType(declared_type);
-      if (type != SqlValue::kNull && type != effective_declared_type) {
-        errors.push_back(
-            base::StackString<1024>(
-                "column '%s' declared as %s (%s) in the "
-                "schema, but %s found",
-                column_names[i].c_str(),
-                sql_argument::TypeToHumanFriendlyString(declared_type),
-                sqlite::utils::SqlValueTypeToString(effective_declared_type),
-                sqlite::utils::SqlValueTypeToString(type))
-                .ToStdString());
-      }
-    }
-  }
-
-=======
-  }
-  return CreatedFunction::Prepare(ctx, prototype, return_type, std::move(sql));
-}
-
-base::StatusOr<std::unique_ptr<RuntimeTable>>
-PerfettoSqlEngine::CreateTableUsingRuntimeTableImpl(
-    const char* tag,
-    const std::string& name,
-    SqliteEngine::PreparedStatement source,
-    const std::vector<std::string>& column_names,
-    const std::vector<sql_argument::ArgumentDefinition>& schema,
-    CreateTableType create_table_type) {
-  size_t column_count = column_names.size();
-  RuntimeTable::Builder builder(pool_, column_names);
-  uint32_t rows = 0;
-
-  int res;
-  for (res = sqlite3_step(source.sqlite_stmt()); res == SQLITE_ROW;
-       ++rows, res = sqlite3_step(source.sqlite_stmt())) {
-    for (uint32_t i = 0; i < column_count; ++i) {
-      int int_i = static_cast<int>(i);
-      switch (sqlite3_column_type(source.sqlite_stmt(), int_i)) {
-        case SQLITE_NULL:
-          RETURN_IF_ERROR(builder.AddNull(i));
-          break;
-        case SQLITE_INTEGER:
-          RETURN_IF_ERROR(builder.AddInteger(
-              i, sqlite3_column_int64(source.sqlite_stmt(), int_i)));
-          break;
-        case SQLITE_FLOAT:
-          RETURN_IF_ERROR(builder.AddFloat(
-              i, sqlite3_column_double(source.sqlite_stmt(), int_i)));
-          break;
-        case SQLITE_TEXT: {
-          RETURN_IF_ERROR(builder.AddText(
-              i, reinterpret_cast<const char*>(
-                     sqlite3_column_text(source.sqlite_stmt(), int_i))));
-          break;
-        }
-        case SQLITE_BLOB:
-          if (create_table_type == CreateTableType::kValidateOnly) {
-            RETURN_IF_ERROR(builder.AddNull(i));
-            break;
-          } else {
-            return base::ErrStatus(
-                "%s on column '%s' in table '%s': bytes "
-                "columns are not supported",
-                tag, sqlite3_column_name(source.sqlite_stmt(), int_i),
-                name.c_str());
-          }
-      }
-    }
-  }
-  if (res != SQLITE_DONE) {
-    return base::ErrStatus(
-        "%s: SQLite error while creating body for table '%s': %s", tag,
-        name.c_str(), sqlite3_errmsg(engine_->db()));
-  }
-
-  ASSIGN_OR_RETURN(auto table, std::move(builder).Build(rows));
   if (schema.empty()) {
     return std::move(table);
   }
@@ -875,28 +647,16 @@
             sqlite::utils::SqlValueTypeToString(type))
             .ToStdString());
   }
->>>>>>> 883878f1
   // It's really annoying to have errors one-by-one when multiple columns have
   // incorrect types, so we emit all errors together here.
   if (!errors.empty()) {
     if (errors.size() == 1) {
       return base::ErrStatus("%s(%s): %s", tag, name.c_str(),
-<<<<<<< HEAD
-                             errors.front().c_str());
-    }
-    for (std::string& error : errors) {
-      error = "  " + error;
-=======
                              base::TrimWhitespace(errors.front()).c_str());
->>>>>>> 883878f1
     }
     return base::ErrStatus("%s(%s): %zu errors\n%s", tag, name.c_str(),
                            errors.size(), base::Join(errors, "\n").c_str());
   }
-<<<<<<< HEAD
-
-=======
->>>>>>> 883878f1
   return std::move(table);
 }
 
@@ -907,28 +667,6 @@
                     [&create_table](metatrace::Record* record) {
                       record->AddArg("table_name", create_table.name);
                     });
-<<<<<<< HEAD
-
-  auto stmt_or = engine_->PrepareStatement(create_table.sql);
-  RETURN_IF_ERROR(stmt_or.status());
-  SqliteEngine::PreparedStatement stmt = std::move(stmt_or);
-
-  base::StatusOr<std::vector<std::string>> maybe_column_names =
-      GetColumnNamesFromSelectStatement(stmt, "CREATE PERFETTO TABLE");
-  RETURN_IF_ERROR(maybe_column_names.status());
-  std::vector<std::string> column_names = *maybe_column_names;
-
-  base::StatusOr<std::vector<sql_argument::ArgumentDefinition>>
-      effective_schema = ValidateAndGetEffectiveSchema(
-          column_names, create_table.schema, "CREATE PERFETTO TABLE");
-  RETURN_IF_ERROR(effective_schema.status());
-
-  ASSIGN_OR_RETURN(
-      auto table,
-      CreateTableImpl("CREATE PERFETTO TABLE", create_table.name,
-                      std::move(stmt), column_names, *effective_schema,
-                      CreateTableType::kCreateTable));
-=======
   auto stmt_or = engine_->PrepareStatement(create_table.sql);
   RETURN_IF_ERROR(stmt_or.status());
   SqliteEngine::PreparedStatement stmt = std::move(stmt_or);
@@ -951,7 +689,6 @@
       CreateTableUsingRuntimeTableImpl(
           "CREATE PERFETTO TABLE", create_table.name, std::move(stmt),
           column_names, effective_schema, CreateTableType::kCreateTable));
->>>>>>> 883878f1
 
   // TODO(lalitm): unfortunately, in the (very unlikely) event that there is a
   // sqlite3_interrupt call between the DROP and CREATE, we can end up with the
@@ -968,12 +705,6 @@
     RETURN_IF_ERROR(drop_res.status());
   }
 
-<<<<<<< HEAD
-  base::StackString<1024> create("CREATE VIRTUAL TABLE %s USING runtime_table",
-                                 create_table.name.c_str());
-
-=======
->>>>>>> 883878f1
   // Make sure we didn't accidentally leak a state from a previous function
   // creation.
   PERFETTO_CHECK(!runtime_table_context_->temporary_create_state);
@@ -982,35 +713,21 @@
   // of RuntimeTableFunctionModule.
   runtime_table_context_->temporary_create_state =
       std::make_unique<DbSqliteModule::State>(std::move(table));
-<<<<<<< HEAD
-  auto status =
-      Execute(SqlSource::FromTraceProcessorImplementation(create.ToStdString()))
-          .status();
-=======
 
   base::StackString<1024> create("CREATE VIRTUAL TABLE %s USING runtime_table",
                                  create_table.name.c_str());
   auto res = Execute(
       SqlSource::FromTraceProcessorImplementation(create.ToStdString()));
->>>>>>> 883878f1
 
   // If an error happened, it's possible that the state was not picked up.
   // Therefore, always reset the state just in case. OTOH if the creation
   // succeeded, the state should always have been captured.
-<<<<<<< HEAD
-  if (status.ok()) {
-=======
   if (res.status().ok()) {
->>>>>>> 883878f1
     PERFETTO_CHECK(!runtime_table_context_->temporary_create_state);
   } else {
     runtime_table_context_->temporary_create_state.reset();
   }
-<<<<<<< HEAD
-  return status;
-=======
   return res.status();
->>>>>>> 883878f1
 }
 
 base::Status PerfettoSqlEngine::ExecuteCreateView(
@@ -1021,11 +738,7 @@
                     });
 
   // Verify that the underlying SQL statement is valid.
-<<<<<<< HEAD
-  auto stmt = sqlite_engine()->PrepareStatement(create_view.select_sql);
-=======
   auto stmt = sqlite_engine()->PrepareStatement(create_view.sql);
->>>>>>> 883878f1
   RETURN_IF_ERROR(stmt.status());
 
   if (create_view.replace) {
@@ -1041,40 +754,22 @@
     base::StatusOr<std::vector<std::string>> maybe_column_names =
         GetColumnNamesFromSelectStatement(stmt, "CREATE PERFETTO VIEW");
     RETURN_IF_ERROR(maybe_column_names.status());
-<<<<<<< HEAD
-    std::vector<std::string> column_names = *maybe_column_names;
-=======
     const std::vector<std::string>& column_names = *maybe_column_names;
->>>>>>> 883878f1
 
     base::StatusOr<std::vector<sql_argument::ArgumentDefinition>>
         effective_schema = ValidateAndGetEffectiveSchema(
             column_names, create_view.schema, "CREATE PERFETTO VIEW");
     RETURN_IF_ERROR(effective_schema.status());
-<<<<<<< HEAD
-
-=======
->>>>>>> 883878f1
     if (enable_extra_checks_) {
       // If extra checks are enabled, materialize the view to ensure that its
       // values are correct.
       base::StatusOr<std::unique_ptr<RuntimeTable>> materialized =
-<<<<<<< HEAD
-          CreateTableImpl("CREATE PERFETTO VIEW", create_view.name,
-                          std::move(stmt), column_names, *effective_schema,
-                          CreateTableType::kValidateOnly);
-      RETURN_IF_ERROR(materialized.status());
-    }
-  }
-
-=======
           CreateTableUsingRuntimeTableImpl(
               "CREATE PERFETTO VIEW", create_view.name, std::move(stmt),
               column_names, *effective_schema, CreateTableType::kValidateOnly);
       RETURN_IF_ERROR(materialized.status());
     }
   }
->>>>>>> 883878f1
   RETURN_IF_ERROR(Execute(create_view.create_view_sql).status());
   return base::OkStatus();
 }
@@ -1097,15 +792,9 @@
     const PerfettoSqlParser& parser) {
   PERFETTO_TP_TRACE(
       metatrace::Category::QUERY_TIMELINE, "INCLUDE PERFETTO MODULE",
-<<<<<<< HEAD
-      [&include](metatrace::Record* r) { r->AddArg("include", include.key); });
-
-  std::string key = include.key;
-=======
       [&](metatrace::Record* r) { r->AddArg("include", include.key); });
 
   const std::string& key = include.key;
->>>>>>> 883878f1
   if (key == "*") {
     for (auto package = packages_.GetIterator(); package; ++package) {
       RETURN_IF_ERROR(IncludePackageImpl(package.value(), key, parser));
@@ -1141,11 +830,7 @@
                       record->AddArg("cols", base::Join(index.col_names, ", "));
                     });
 
-<<<<<<< HEAD
-  Table* t = GetTableOrNull(index.table_name);
-=======
   Table* t = GetTableOrNullSlow(index.table_name);
->>>>>>> 883878f1
   if (!t) {
     return base::ErrStatus("CREATE PERFETTO INDEX: Table '%s' not found",
                            index.table_name.c_str());
@@ -1173,11 +858,7 @@
                       record->AddArg("table_name", index.table_name);
                     });
 
-<<<<<<< HEAD
-  Table* t = GetTableOrNull(index.table_name);
-=======
   Table* t = GetTableOrNullSlow(index.table_name);
->>>>>>> 883878f1
   if (!t) {
     return base::ErrStatus("DROP PERFETTO INDEX: Table '%s' not found",
                            index.table_name.c_str());
@@ -1240,46 +921,21 @@
                     [&cf](metatrace::Record* record) {
                       record->AddArg("name", cf.prototype.function_name);
                       record->AddArg("prototype", cf.prototype.ToString());
-<<<<<<< HEAD
-                      record->AddArg("returns", cf.returns);
-                    });
-
-  if (!cf.is_table) {
-    return RegisterRuntimeFunction(cf.replace, cf.prototype, cf.returns,
-                                   cf.sql);
-=======
                     });
 
   if (!cf.returns.is_table) {
     return RegisterRuntimeFunction(cf.replace, cf.prototype,
                                    cf.returns.scalar_type, cf.sql);
->>>>>>> 883878f1
   }
 
   auto state = std::make_unique<RuntimeTableFunctionModule::State>(
       RuntimeTableFunctionModule::State{
-<<<<<<< HEAD
-          this, cf.sql, cf.prototype, {}, std::nullopt});
-
-  // Parse the return type into a enum format.
-  {
-    base::Status status = sql_argument::ParseArgumentDefinitions(
-        cf.returns, state->return_values);
-    if (!status.ok()) {
-      return base::ErrStatus(
-          "CREATE PERFETTO FUNCTION[prototype=%s, return=%s]: unknown return "
-          "type specified",
-          state->prototype.ToString().c_str(), cf.returns.c_str());
-    }
-  }
-=======
           this,
           cf.sql,
           cf.prototype,
           cf.returns.table_columns,
           std::nullopt,
       });
->>>>>>> 883878f1
 
   // Verify that the provided SQL prepares to a statement correctly.
   auto stmt = sqlite_engine()->PrepareStatement(cf.sql);
@@ -1334,11 +990,7 @@
         state->return_values.size());
   }
 
-<<<<<<< HEAD
-  // Verify that the return names matches the prepared statment column names.
-=======
   // Verify that the return names matches the prepared statement column names.
->>>>>>> 883878f1
   for (uint32_t i = 0; i < col_count; ++i) {
     const char* name =
         sqlite3_column_name(stmt.sqlite_stmt(), static_cast<int>(i));
@@ -1443,131 +1095,6 @@
   return base::OkStatus();
 }
 
-<<<<<<< HEAD
-base::StatusOr<std::vector<std::string>>
-PerfettoSqlEngine::GetColumnNamesFromSelectStatement(
-    const SqliteEngine::PreparedStatement& stmt,
-    const char* tag) const {
-  auto columns =
-      static_cast<uint32_t>(sqlite3_column_count(stmt.sqlite_stmt()));
-  std::vector<std::string> column_names;
-  for (uint32_t i = 0; i < columns; ++i) {
-    std::string col_name =
-        sqlite3_column_name(stmt.sqlite_stmt(), static_cast<int>(i));
-    if (col_name.empty()) {
-      return base::ErrStatus("%s: column %u: name must not be empty", tag, i);
-    }
-    if (!std::isalpha(col_name.front())) {
-      return base::ErrStatus(
-          "%s: Column %u: name '%s' has to start with a letter.", tag, i,
-          col_name.c_str());
-    }
-    if (!sql_argument::IsValidName(base::StringView(col_name))) {
-      return base::ErrStatus(
-          "%s: Column %u: name '%s' has to contain only alphanumeric "
-          "characters and underscores.",
-          tag, i, col_name.c_str());
-    }
-    column_names.push_back(col_name);
-  }
-  return column_names;
-}
-
-base::StatusOr<std::vector<sql_argument::ArgumentDefinition>>
-PerfettoSqlEngine::ValidateAndGetEffectiveSchema(
-    const std::vector<std::string>& column_names,
-    const std::vector<sql_argument::ArgumentDefinition>& schema,
-    const char* tag) const {
-  std::vector<std::string> duplicate_columns;
-  for (auto it = column_names.begin(); it != column_names.end(); ++it) {
-    if (std::count(it + 1, column_names.end(), *it) > 0) {
-      duplicate_columns.push_back(*it);
-    }
-  }
-  if (!duplicate_columns.empty()) {
-    return base::ErrStatus("%s: multiple columns are named: %s", tag,
-                           base::Join(duplicate_columns, ", ").c_str());
-  }
-
-  // If the user has not provided a schema, we have nothing further to validate.
-  if (schema.empty()) {
-    return schema;
-  }
-
-  std::vector<std::string> columns_missing_from_query;
-  std::vector<std::string> columns_missing_from_schema;
-
-  std::vector<sql_argument::ArgumentDefinition> effective_schema;
-
-  for (const std::string& name : column_names) {
-    auto it =
-        std::find_if(schema.begin(), schema.end(), [&name](const auto& arg) {
-          return arg.name() == base::StringView(name);
-        });
-    bool present = it != schema.end();
-    if (present) {
-      effective_schema.push_back(*it);
-    } else {
-      columns_missing_from_schema.push_back(name);
-    }
-  }
-
-  for (const auto& arg : schema) {
-    bool present = std::find_if(column_names.begin(), column_names.end(),
-                                [&arg](const std::string& name) {
-                                  return arg.name() == base::StringView(name);
-                                }) != column_names.end();
-    if (!present) {
-      columns_missing_from_query.push_back(arg.name().ToStdString());
-    }
-  }
-
-  if (!columns_missing_from_query.empty() &&
-      !columns_missing_from_schema.empty()) {
-    return base::ErrStatus(
-        "%s: the following columns are declared in the schema, but do not "
-        "exist: "
-        "%s; and the folowing columns exist, but are not declared: %s",
-        tag, base::Join(columns_missing_from_query, ", ").c_str(),
-        base::Join(columns_missing_from_schema, ", ").c_str());
-  }
-
-  if (!columns_missing_from_schema.empty()) {
-    return base::ErrStatus(
-        "%s: the following columns are missing from the schema: %s", tag,
-        base::Join(columns_missing_from_schema, ", ").c_str());
-  }
-
-  if (!columns_missing_from_query.empty()) {
-    return base::ErrStatus(
-        "%s: the following columns are declared in the schema, but do not "
-        "exist: %s",
-        tag, base::Join(columns_missing_from_query, ", ").c_str());
-  }
-
-  return effective_schema;
-}
-
-const RuntimeTable* PerfettoSqlEngine::GetRuntimeTableOrNull(
-    std::string_view name) const {
-  auto* state = runtime_table_context_->manager.FindStateByName(name);
-  return state ? state->runtime_table.get() : nullptr;
-}
-
-RuntimeTable* PerfettoSqlEngine::GetRuntimeTableOrNull(std::string_view name) {
-  auto* state = runtime_table_context_->manager.FindStateByName(name);
-  return state ? state->runtime_table.get() : nullptr;
-}
-
-const Table* PerfettoSqlEngine::GetStaticTableOrNull(
-    std::string_view name) const {
-  auto* state = static_table_context_->manager.FindStateByName(name);
-  return state ? state->static_table : nullptr;
-}
-
-Table* PerfettoSqlEngine::GetStaticTableOrNull(std::string_view name) {
-  auto* state = static_table_context_->manager.FindStateByName(name);
-=======
 int PerfettoSqlEngine::OnCommit() {
   for (auto* ctx : virtual_module_state_managers_) {
     ctx->OnCommit();
@@ -1601,7 +1128,6 @@
 
 Table* PerfettoSqlEngine::GetStaticTableOrNullSlow(std::string_view name) {
   auto* state = static_table_context_->FindStateByNameSlow(name);
->>>>>>> 883878f1
   return state ? state->static_table : nullptr;
 }
 
