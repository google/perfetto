/*
 * Copyright (C) 2023 The Android Open Source Project
 *
 * Licensed under the Apache License, Version 2.0 (the "License");
 * you may not use this file except in compliance with the License.
 * You may obtain a copy of the License at
 *
 *      http://www.apache.org/licenses/LICENSE-2.0
 *
 * Unless required by applicable law or agreed to in writing, software
 * distributed under the License is distributed on an "AS IS" BASIS,
 * WITHOUT WARRANTIES OR CONDITIONS OF ANY KIND, either express or implied.
 * See the License for the specific language governing permissions and
 * limitations under the License.
 */

#include "src/trace_processor/perfetto_sql/engine/perfetto_sql_engine.h"

#include <algorithm>
#include <array>
#include <cctype>
#include <cstddef>
#include <cstdint>
#include <cstring>
#include <memory>
#include <optional>
#include <string>
#include <string_view>
#include <utility>
#include <variant>
#include <vector>

#include "perfetto/base/logging.h"
#include "perfetto/base/status.h"
#include "perfetto/ext/base/flat_hash_map.h"
#include "perfetto/ext/base/status_or.h"
#include "perfetto/ext/base/string_utils.h"
#include "perfetto/ext/base/string_view.h"
#include "perfetto/trace_processor/basic_types.h"
#include "src/trace_processor/containers/string_pool.h"
#include "src/trace_processor/db/runtime_table.h"
#include "src/trace_processor/db/table.h"
#include "src/trace_processor/perfetto_sql/engine/created_function.h"
<<<<<<< HEAD
=======
#include "src/trace_processor/perfetto_sql/engine/dataframe_module.h"
>>>>>>> dc046ead
#include "src/trace_processor/perfetto_sql/engine/runtime_table_function.h"
#include "src/trace_processor/perfetto_sql/intrinsics/table_functions/static_table_function.h"
#include "src/trace_processor/perfetto_sql/parser/function_util.h"
#include "src/trace_processor/perfetto_sql/parser/perfetto_sql_parser.h"
#include "src/trace_processor/perfetto_sql/preprocessor/perfetto_sql_preprocessor.h"
#include "src/trace_processor/sqlite/db_sqlite_table.h"
#include "src/trace_processor/sqlite/scoped_db.h"
#include "src/trace_processor/sqlite/sql_source.h"
#include "src/trace_processor/sqlite/sqlite_engine.h"
#include "src/trace_processor/sqlite/sqlite_utils.h"
#include "src/trace_processor/tp_metatrace.h"
#include "src/trace_processor/util/sql_argument.h"
#include "src/trace_processor/util/sql_modules.h"
#include "src/trace_processor/util/status_macros.h"

#include "protos/perfetto/trace_processor/metatrace_categories.pbzero.h"

// Implementation details
// ----------------------
//
// The execution of PerfettoSQL statements is the joint responsibility of
// several classes which all are linked together in the following way:
//
//  PerfettoSqlEngine -> PerfettoSqlParser -> PerfettoSqlPreprocessor
//
// The responsibility of each of these classes is as follows:
//
// * PerfettoSqlEngine: this class is responsible for the end-to-end processing
//   of statements. It calls into PerfettoSqlParser to incrementally receive
//   parsed SQL statements and then executes them. If the statement is a
//   PerfettoSQL-only statement, the execution happens entirely in this class.
//   Otherwise, if the statement is a valid SQLite statement, SQLite is called
//   into to perform the execution.
// * PerfettoSqlParser: this class is responsible for taking a chunk of SQL and
//   incrementally converting them into parsed SQL statement. The parser calls
//   into the PerfettoSqlPreprocessor to split the SQL chunk into a statement
//   and perform any macro expansion. It then tries to parse any
//   PerfettoSQL-only statements into their component parts and leaves SQLite
//   statements as-is for execution by SQLite.
// * PerfettoSqlPreprocessor: this class is responsible for taking a chunk of
//   SQL and breaking them into statements, while also expanding any macros
//   which might be present inside.
namespace perfetto::trace_processor {
namespace {

void IncrementCountForStmt(const SqliteEngine::PreparedStatement& p_stmt,
                           PerfettoSqlEngine::ExecutionStats* res) {
  res->statement_count++;

  // If the stmt is already done, it clearly didn't have any output.
  if (p_stmt.IsDone())
    return;

  sqlite3_stmt* stmt = p_stmt.sqlite_stmt();
  if (sqlite3_column_count(stmt) == 1) {
    sqlite3_value* value = sqlite3_column_value(stmt, 0);

    // If the "VOID" pointer associated to the return value is not null,
    // that means this is a function which is forced to return a value
    // (because all functions in SQLite have to) but doesn't actually
    // wait to (i.e. it wants to be treated like CREATE TABLE or similar).
    // Because of this, ignore the return value of this function.
    // See |WrapSqlFunction| for where this is set.
    if (sqlite3_value_pointer(value, "VOID") != nullptr) {
      return;
    }

    // If the statement only has a single column and that column is named
    // "suppress_query_output", treat it as a statement without output for
    // accounting purposes. This allows an escape hatch for cases where the
    // user explicitly wants to ignore functions as having output.
    if (strcmp(sqlite3_column_name(stmt, 0), "suppress_query_output") == 0) {
      return;
    }
  }

  // Otherwise, the statement has output and so increment the count.
  res->statement_count_with_output++;
}

base::Status AddTracebackIfNeeded(base::Status status,
                                  const SqlSource& source) {
  if (status.ok()) {
    return status;
  }
  if (status.GetPayload("perfetto.dev/has_traceback") == "true") {
    return status;
  }
  // Since the error is with the statement as a whole, just pass zero so the
  // traceback points to the start of the statement.
  std::string traceback = source.AsTraceback(0);
  status = base::ErrStatus("%s%s", traceback.c_str(), status.c_message());
  status.SetPayload("perfetto.dev/has_traceback", "true");
  return status;
}

// This function is used when the PerfettoSQL has been fully executed by the
// PerfettoSqlEngine and a SqlSoruce is needed for SQLite to execute.
SqlSource RewriteToDummySql(const SqlSource& source) {
  return source.RewriteAllIgnoreExisting(
      SqlSource::FromTraceProcessorImplementation("SELECT 0 WHERE 0"));
}

base::StatusOr<std::vector<sql_argument::ArgumentDefinition>>
ValidateAndGetEffectiveSchema(
    const std::vector<std::string>& column_names,
    const std::vector<sql_argument::ArgumentDefinition>& schema,
    const char* tag) {
  std::vector<std::string> duplicate_columns;
  for (auto it = column_names.begin(); it != column_names.end(); ++it) {
    if (std::count(it + 1, column_names.end(), *it) > 0) {
      duplicate_columns.push_back(*it);
    }
  }
  if (!duplicate_columns.empty()) {
    return base::ErrStatus("%s: multiple columns are named: %s", tag,
                           base::Join(duplicate_columns, ", ").c_str());
  }

  // If the user has not provided a schema, we have nothing further to validate.
  if (schema.empty()) {
    return schema;
  }

  std::vector<std::string> columns_missing_from_query;
  std::vector<std::string> columns_missing_from_schema;

  std::vector<sql_argument::ArgumentDefinition> effective_schema;

  for (const std::string& name : column_names) {
    auto it =
        std::find_if(schema.begin(), schema.end(), [&name](const auto& arg) {
          return arg.name() == base::StringView(name);
        });
    bool present = it != schema.end();
    if (present) {
      effective_schema.push_back(*it);
    } else {
      columns_missing_from_schema.push_back(name);
    }
  }

  for (const auto& arg : schema) {
    bool present = std::find_if(column_names.begin(), column_names.end(),
                                [&arg](const std::string& name) {
                                  return arg.name() == base::StringView(name);
                                }) != column_names.end();
    if (!present) {
      columns_missing_from_query.push_back(arg.name().ToStdString());
    }
  }

  if (!columns_missing_from_query.empty() &&
      !columns_missing_from_schema.empty()) {
    return base::ErrStatus(
        "%s: the following columns are declared in the schema, but do not "
        "exist: "
<<<<<<< HEAD
        "%s; and the folowing columns exist, but are not declared: %s",
=======
        "%s; and the following columns exist, but are not declared: %s",
>>>>>>> dc046ead
        tag, base::Join(columns_missing_from_query, ", ").c_str(),
        base::Join(columns_missing_from_schema, ", ").c_str());
  }

  if (!columns_missing_from_schema.empty()) {
    return base::ErrStatus(
        "%s: the following columns are missing from the schema: %s", tag,
        base::Join(columns_missing_from_schema, ", ").c_str());
  }

  if (!columns_missing_from_query.empty()) {
    return base::ErrStatus(
        "%s: the following columns are declared in the schema, but do not "
        "exist: %s",
        tag, base::Join(columns_missing_from_query, ", ").c_str());
  }

  return effective_schema;
}

base::StatusOr<std::vector<std::string>> GetColumnNamesFromSelectStatement(
    const SqliteEngine::PreparedStatement& stmt,
    const char* tag) {
  auto columns =
      static_cast<uint32_t>(sqlite3_column_count(stmt.sqlite_stmt()));
  std::vector<std::string> column_names;
  for (uint32_t i = 0; i < columns; ++i) {
    std::string col_name =
        sqlite3_column_name(stmt.sqlite_stmt(), static_cast<int>(i));
    if (col_name.empty()) {
      return base::ErrStatus("%s: column %u: name must not be empty", tag, i);
    }
    if (!std::isalpha(col_name.front())) {
      return base::ErrStatus(
          "%s: Column %u: name '%s' has to start with a letter.", tag, i,
          col_name.c_str());
    }
    if (!sql_argument::IsValidName(base::StringView(col_name))) {
      return base::ErrStatus(
          "%s: Column %u: name '%s' has to contain only alphanumeric "
          "characters and underscores.",
          tag, i, col_name.c_str());
    }
    column_names.push_back(col_name);
  }
  return column_names;
}

<<<<<<< HEAD
constexpr std::array<const char*, 8> kTokensAllowedInMacro({
=======
constexpr std::array<std::string_view, 6> kTokensAllowedInMacro{
>>>>>>> dc046ead
    "_ColumnNameList",
    "_ProjectionFragment",
    "_TableNameList",
    "ColumnName",
    "Expr",
    "TableOrSubquery",
<<<<<<< HEAD
});

bool IsTokenAllowedInMacro(const std::string& view) {
  std::string lower = base::ToLower(view);
  return std::any_of(kTokensAllowedInMacro.begin(), kTokensAllowedInMacro.end(),
                     [&lower](const std::string& allowed_token) {
                       return lower == base::ToLower(allowed_token);
=======
};

bool IsTokenAllowedInMacro(const std::string& str) {
  base::StringView view = base::StringView{str};
  return std::any_of(kTokensAllowedInMacro.begin(), kTokensAllowedInMacro.end(),
                     [&view](const auto& allowed_token) {
                       return view.CaseInsensitiveEq(base::StringView{
                           allowed_token.data(), allowed_token.size()});
>>>>>>> dc046ead
                     });
}

std::string GetTokenNamesAllowedInMacro() {
  std::vector<std::string> result;
  result.reserve(kTokensAllowedInMacro.size());
<<<<<<< HEAD
  for (const char* token : kTokensAllowedInMacro) {
=======
  for (auto token : kTokensAllowedInMacro) {
>>>>>>> dc046ead
    result.emplace_back(token);
  }
  return base::Join(result, ", ");
}

}  // namespace

PerfettoSqlEngine::PerfettoSqlEngine(StringPool* pool, bool enable_extra_checks)
    : pool_(pool),
      enable_extra_checks_(enable_extra_checks),
      engine_(new SqliteEngine()) {
  // Initialize `perfetto_tables` table, which will contain the names of all of
  // the registered tables.
  char* errmsg_raw = nullptr;
  int err =
      sqlite3_exec(engine_->db(), "CREATE TABLE perfetto_tables(name STRING);",
                   nullptr, nullptr, &errmsg_raw);
  ScopedSqliteString errmsg(errmsg_raw);
  if (err != SQLITE_OK) {
    PERFETTO_FATAL("Failed to initialize perfetto_tables: %s", errmsg_raw);
  }

<<<<<<< HEAD
  {
    auto ctx = std::make_unique<RuntimeTableFunctionModule::Context>();
    runtime_table_fn_context_ = ctx.get();
    engine_->RegisterVirtualTableModule<RuntimeTableFunctionModule>(
=======
  // Register callbacks for transaction management.
  engine_->SetCommitCallback(
      [](void* ctx) {
        return static_cast<PerfettoSqlEngine*>(ctx)->OnCommit();
      },
      this);
  engine_->SetRollbackCallback(
      [](void* ctx) { static_cast<PerfettoSqlEngine*>(ctx)->OnRollback(); },
      this);

  {
    auto ctx = std::make_unique<RuntimeTableFunctionModule::Context>();
    runtime_table_fn_context_ = ctx.get();
    RegisterVirtualTableModule<RuntimeTableFunctionModule>(
>>>>>>> dc046ead
        "runtime_table_function", std::move(ctx));
  }
  {
    auto ctx = std::make_unique<DbSqliteModule::Context>();
    runtime_table_context_ = ctx.get();
<<<<<<< HEAD
    engine_->RegisterVirtualTableModule<DbSqliteModule>("runtime_table",
                                                        std::move(ctx));
=======
    RegisterVirtualTableModule<DbSqliteModule>("runtime_table", std::move(ctx));
>>>>>>> dc046ead
  }
  {
    auto ctx = std::make_unique<DbSqliteModule::Context>();
    static_table_context_ = ctx.get();
<<<<<<< HEAD
    engine_->RegisterVirtualTableModule<DbSqliteModule>("static_table",
                                                        std::move(ctx));
=======
    RegisterVirtualTableModule<DbSqliteModule>("static_table", std::move(ctx));
>>>>>>> dc046ead
  }
  {
    auto ctx = std::make_unique<DbSqliteModule::Context>();
    static_table_fn_context_ = ctx.get();
<<<<<<< HEAD
    engine_->RegisterVirtualTableModule<DbSqliteModule>("static_table_function",
                                                        std::move(ctx));
=======
    RegisterVirtualTableModule<DbSqliteModule>("static_table_function",
                                               std::move(ctx));
  }
  {
    RegisterVirtualTableModule<DataframeModule>("__intrinsic_dataframe",
                                                nullptr);
>>>>>>> dc046ead
  }
}

base::StatusOr<SqliteEngine::PreparedStatement>
PerfettoSqlEngine::PrepareSqliteStatement(SqlSource sql_source) {
  PerfettoSqlParser parser(std::move(sql_source), macros_);
  if (!parser.Next()) {
    return base::ErrStatus("No statement found to prepare");
  }
  const auto* sqlite =
      std::get_if<PerfettoSqlParser::SqliteSql>(&parser.statement());
  if (!sqlite) {
    return base::ErrStatus("Statement was not a valid SQLite statement");
  }
  SqliteEngine::PreparedStatement stmt =
      engine_->PrepareStatement(parser.statement_sql());
  if (parser.Next()) {
    return base::ErrStatus("Too many statements found to prepare");
  }
  return std::move(stmt);
}

void PerfettoSqlEngine::RegisterStaticTable(Table* table,
                                            const std::string& table_name,
                                            Table::Schema schema) {
  // Make sure we didn't accidentally leak a state from a previous table
  // creation.
  PERFETTO_CHECK(!static_table_context_->temporary_create_state);
  static_table_context_->temporary_create_state =
      std::make_unique<DbSqliteModule::State>(table, std::move(schema));

  base::StackString<1024> sql(
      R"(
        CREATE VIRTUAL TABLE %s USING static_table;
        INSERT INTO perfetto_tables(name) VALUES('%s');
      )",
      table_name.c_str(), table_name.c_str());
  auto status =
      Execute(SqlSource::FromTraceProcessorImplementation(sql.ToStdString()));
  if (!status.ok()) {
    PERFETTO_FATAL("%s", status.status().c_message());
  }

  PERFETTO_CHECK(!static_table_context_->temporary_create_state);
}

void PerfettoSqlEngine::RegisterStaticTableFunction(
    std::unique_ptr<StaticTableFunction> fn) {
  std::string name = fn->TableName();

  // Make sure we didn't accidentally leak a state from a previous table
  // creation.
  PERFETTO_CHECK(!static_table_fn_context_->temporary_create_state);
  static_table_fn_context_->temporary_create_state =
      std::make_unique<DbSqliteModule::State>(std::move(fn));

  base::StackString<1024> sql(
      "CREATE VIRTUAL TABLE %s USING static_table_function;", name.c_str());
  auto status =
      Execute(SqlSource::FromTraceProcessorImplementation(sql.ToStdString()));
  if (!status.ok()) {
    PERFETTO_FATAL("%s", status.status().c_message());
  }

  PERFETTO_CHECK(!static_table_fn_context_->temporary_create_state);
}

base::StatusOr<PerfettoSqlEngine::ExecutionStats> PerfettoSqlEngine::Execute(
    SqlSource sql) {
  auto res = ExecuteUntilLastStatement(std::move(sql));
  RETURN_IF_ERROR(res.status());
  if (res->stmt.IsDone()) {
    return res->stats;
  }
  while (res->stmt.Step()) {
  }
  RETURN_IF_ERROR(res->stmt.status());
  return res->stats;
}

base::StatusOr<PerfettoSqlEngine::ExecutionResult>
PerfettoSqlEngine::ExecuteUntilLastStatement(SqlSource sql_source) {
  // A SQL string can contain several statements. Some of them might be comment
  // only, e.g. "SELECT 1; /* comment */; SELECT 2;". Some statements can also
  // be PerfettoSQL statements which we need to transpile before execution or
  // execute without delegating to SQLite.
  //
  // The logic here is the following:
  //  - We parse the statement as a PerfettoSQL statement.
  //  - If the statement is something we can execute, execute it instantly and
  //    prepare a dummy SQLite statement so the rest of the code continues to
  //    work correctly.
  //  - If the statement is actually an SQLite statement, we invoke PrepareStmt.
  //  - We step once to make sure side effects take effect (e.g. for CREATE
  //    TABLE statements, tables are created).
  //  - If we encounter a valid statement afterwards, we step internally through
  //    all rows of the previous one. This ensures that any further side effects
  //    take hold *before* we step into the next statement.
  //  - Once no further statements are encountered, we return the prepared
  //    statement for the last valid statement.
  std::optional<SqliteEngine::PreparedStatement> res;
  ExecutionStats stats;
  PerfettoSqlParser parser(std::move(sql_source), macros_);
  while (parser.Next()) {
    std::optional<SqlSource> source;
    if (const auto* cf = std::get_if<PerfettoSqlParser::CreateFunction>(
            &parser.statement())) {
      RETURN_IF_ERROR(AddTracebackIfNeeded(ExecuteCreateFunction(*cf),
                                           parser.statement_sql()));
      source = RewriteToDummySql(parser.statement_sql());
    } else if (const auto* cst = std::get_if<PerfettoSqlParser::CreateTable>(
                   &parser.statement())) {
      RETURN_IF_ERROR(AddTracebackIfNeeded(ExecuteCreateTable(*cst),
                                           parser.statement_sql()));
      source = RewriteToDummySql(parser.statement_sql());
    } else if (const auto* create_view =
                   std::get_if<PerfettoSqlParser::CreateView>(
                       &parser.statement())) {
      RETURN_IF_ERROR(AddTracebackIfNeeded(ExecuteCreateView(*create_view),
                                           parser.statement_sql()));
      source = RewriteToDummySql(parser.statement_sql());
    } else if (const auto* include = std::get_if<PerfettoSqlParser::Include>(
                   &parser.statement())) {
      RETURN_IF_ERROR(ExecuteInclude(*include, parser));
      source = RewriteToDummySql(parser.statement_sql());
    } else if (const auto* macro = std::get_if<PerfettoSqlParser::CreateMacro>(
                   &parser.statement())) {
      auto sql = macro->sql;
      RETURN_IF_ERROR(ExecuteCreateMacro(*macro));
      source = RewriteToDummySql(sql);
    } else if (const auto* create_index =
                   std::get_if<PerfettoSqlParser::CreateIndex>(
                       &parser.statement())) {
      RETURN_IF_ERROR(ExecuteCreateIndex(*create_index));
      source = RewriteToDummySql(parser.statement_sql());
    } else if (const auto* drop_index =
                   std::get_if<PerfettoSqlParser::DropIndex>(
                       &parser.statement())) {
      RETURN_IF_ERROR(ExecuteDropIndex(*drop_index));
      source = RewriteToDummySql(parser.statement_sql());
    } else {
      // If none of the above matched, this must just be an SQL statement
      // directly executable by SQLite.
      const auto* sql =
          std::get_if<PerfettoSqlParser::SqliteSql>(&parser.statement());
      PERFETTO_CHECK(sql);
      source = parser.statement_sql();
    }

    // Try to get SQLite to prepare the statement.
    std::optional<SqliteEngine::PreparedStatement> cur_stmt;
    {
      PERFETTO_TP_TRACE(metatrace::Category::QUERY_TIMELINE, "QUERY_PREPARE");
      auto stmt = engine_->PrepareStatement(std::move(*source));
      RETURN_IF_ERROR(stmt.status());
      cur_stmt = std::move(stmt);
    }

    // The only situation where we'd have an ok status but also no prepared
    // statement is if the SQL was a pure comment. However, the PerfettoSQL
    // parser should filter out such statements so this should never happen.
    PERFETTO_DCHECK(cur_stmt->sqlite_stmt());

    // Before stepping into |cur_stmt|, we need to finish iterating through
    // the previous statement so we don't have two clashing statements (e.g.
    // SELECT * FROM v and DROP VIEW v) partially stepped into.
    if (res && !res->IsDone()) {
      PERFETTO_TP_TRACE(metatrace::Category::QUERY_TIMELINE,
                        "STMT_STEP_UNTIL_DONE",
                        [&res](metatrace::Record* record) {
                          record->AddArg("Original SQL", res->original_sql());
                          record->AddArg("Executed SQL", res->sql());
                        });
      while (res->Step()) {
      }
      RETURN_IF_ERROR(res->status());
    }

    // Propagate the current statement to the next iteration.
    res = std::move(cur_stmt);

    // Step the newly prepared statement once. This is considered to be
    // "executing" the statement.
    {
      PERFETTO_TP_TRACE(metatrace::Category::QUERY_TIMELINE, "STMT_FIRST_STEP",
                        [&res](metatrace::Record* record) {
                          record->AddArg("Original SQL", res->original_sql());
                          record->AddArg("Executed SQL", res->sql());
                        });
      res->Step();
      RETURN_IF_ERROR(res->status());
    }

    // Increment the neecessary counts for the statement.
    IncrementCountForStmt(*res, &stats);
  }
  RETURN_IF_ERROR(parser.status());

  // If we didn't manage to prepare a single statement, that means everything
  // in the SQL was treated as a comment.
  if (!res)
    return base::ErrStatus("No valid SQL to run");

  // Update the output statement and column count.
  stats.column_count =
      static_cast<uint32_t>(sqlite3_column_count(res->sqlite_stmt()));
  return ExecutionResult{std::move(*res), stats};
}

base::Status PerfettoSqlEngine::RegisterRuntimeFunction(
    bool replace,
    const FunctionPrototype& prototype,
    sql_argument::Type return_type,
    SqlSource sql) {
  int created_argc = static_cast<int>(prototype.arguments.size());
  auto* ctx = static_cast<CreatedFunction::Context*>(
      sqlite_engine()->GetFunctionContext(prototype.function_name,
                                          created_argc));
  if (ctx) {
    if (CreatedFunction::IsValid(ctx) && !replace) {
      return base::ErrStatus(
          "CREATE PERFETTO FUNCTION[prototype=%s]: function already exists",
          prototype.ToString().c_str());
    }
    CreatedFunction::Reset(ctx, this);
  } else {
    // We register the function with SQLite before we prepare the statement so
    // the statement can reference the function itself, enabling recursive
    // calls.
    std::unique_ptr<CreatedFunction::Context> created_fn_ctx =
        CreatedFunction::MakeContext(this);
    ctx = created_fn_ctx.get();
    RETURN_IF_ERROR(RegisterFunctionWithSqlite<CreatedFunction>(
        prototype.function_name.c_str(), created_argc,
        std::move(created_fn_ctx)));
    runtime_function_count_++;
<<<<<<< HEAD
  }
  return CreatedFunction::Prepare(ctx, prototype, return_type, std::move(sql));
}

base::StatusOr<std::unique_ptr<RuntimeTable>>
PerfettoSqlEngine::CreateTableImpl(
    const char* tag,
    const std::string& name,
    SqliteEngine::PreparedStatement source,
    const std::vector<std::string>& column_names,
    const std::vector<sql_argument::ArgumentDefinition>& schema,
    CreateTableType create_table_type) {
  size_t column_count = column_names.size();
  RuntimeTable::Builder builder(pool_, column_names);
  uint32_t rows = 0;

  int res;
  for (res = sqlite3_step(source.sqlite_stmt()); res == SQLITE_ROW;
       ++rows, res = sqlite3_step(source.sqlite_stmt())) {
    for (uint32_t i = 0; i < column_count; ++i) {
      int int_i = static_cast<int>(i);
      switch (sqlite3_column_type(source.sqlite_stmt(), int_i)) {
        case SQLITE_NULL:
          RETURN_IF_ERROR(builder.AddNull(i));
          break;
        case SQLITE_INTEGER:
          RETURN_IF_ERROR(builder.AddInteger(
              i, sqlite3_column_int64(source.sqlite_stmt(), int_i)));
          break;
        case SQLITE_FLOAT:
          RETURN_IF_ERROR(builder.AddFloat(
              i, sqlite3_column_double(source.sqlite_stmt(), int_i)));
          break;
        case SQLITE_TEXT: {
          RETURN_IF_ERROR(builder.AddText(
              i, reinterpret_cast<const char*>(
                     sqlite3_column_text(source.sqlite_stmt(), int_i))));
          break;
        }
        case SQLITE_BLOB:
          if (create_table_type == CreateTableType::kValidateOnly) {
            RETURN_IF_ERROR(builder.AddNull(i));
            break;
          } else {
            return base::ErrStatus(
                "%s on column '%s' in table '%s': bytes "
                "columns are not supported",
                tag, sqlite3_column_name(source.sqlite_stmt(), int_i),
                name.c_str());
          }
      }
    }
  }
  if (res != SQLITE_DONE) {
    return base::ErrStatus(
        "%s: SQLite error while creating body for table '%s': %s", tag,
        name.c_str(), sqlite3_errmsg(engine_->db()));
  }

  ASSIGN_OR_RETURN(auto table, std::move(builder).Build(rows));

  std::vector<std::string> errors;

  // Validate the column types.
  if (!schema.empty()) {
    auto actual_schema = table->schema();
    for (size_t i = 0; i < column_count; ++i) {
      SqlValue::Type type = actual_schema.columns[i].type;
      sql_argument::Type declared_type = schema[i].type();
      SqlValue::Type effective_declared_type =
          sql_argument::TypeToSqlValueType(declared_type);
      if (type != SqlValue::kNull && type != effective_declared_type) {
        errors.push_back(
            base::StackString<1024>(
                "column '%s' declared as %s (%s) in the "
                "schema, but %s found",
                column_names[i].c_str(),
                sql_argument::TypeToHumanFriendlyString(declared_type),
                sqlite::utils::SqlValueTypeToString(effective_declared_type),
                sqlite::utils::SqlValueTypeToString(type))
                .ToStdString());
      }
    }
  }

=======
  }
  return CreatedFunction::Prepare(ctx, prototype, return_type, std::move(sql));
}

base::StatusOr<std::unique_ptr<RuntimeTable>>
PerfettoSqlEngine::CreateTableUsingRuntimeTableImpl(
    const char* tag,
    const std::string& name,
    SqliteEngine::PreparedStatement source,
    const std::vector<std::string>& column_names,
    const std::vector<sql_argument::ArgumentDefinition>& schema,
    CreateTableType create_table_type) {
  size_t column_count = column_names.size();
  RuntimeTable::Builder builder(pool_, column_names);
  uint32_t rows = 0;

  int res;
  for (res = sqlite3_step(source.sqlite_stmt()); res == SQLITE_ROW;
       ++rows, res = sqlite3_step(source.sqlite_stmt())) {
    for (uint32_t i = 0; i < column_count; ++i) {
      int int_i = static_cast<int>(i);
      switch (sqlite3_column_type(source.sqlite_stmt(), int_i)) {
        case SQLITE_NULL:
          RETURN_IF_ERROR(builder.AddNull(i));
          break;
        case SQLITE_INTEGER:
          RETURN_IF_ERROR(builder.AddInteger(
              i, sqlite3_column_int64(source.sqlite_stmt(), int_i)));
          break;
        case SQLITE_FLOAT:
          RETURN_IF_ERROR(builder.AddFloat(
              i, sqlite3_column_double(source.sqlite_stmt(), int_i)));
          break;
        case SQLITE_TEXT: {
          RETURN_IF_ERROR(builder.AddText(
              i, reinterpret_cast<const char*>(
                     sqlite3_column_text(source.sqlite_stmt(), int_i))));
          break;
        }
        case SQLITE_BLOB:
          if (create_table_type == CreateTableType::kValidateOnly) {
            RETURN_IF_ERROR(builder.AddNull(i));
            break;
          } else {
            return base::ErrStatus(
                "%s on column '%s' in table '%s': bytes "
                "columns are not supported",
                tag, sqlite3_column_name(source.sqlite_stmt(), int_i),
                name.c_str());
          }
      }
    }
  }
  if (res != SQLITE_DONE) {
    return base::ErrStatus(
        "%s: SQLite error while creating body for table '%s': %s", tag,
        name.c_str(), sqlite3_errmsg(engine_->db()));
  }

  ASSIGN_OR_RETURN(auto table, std::move(builder).Build(rows));
  if (schema.empty()) {
    return std::move(table);
  }

  // Validate the column types.
  std::vector<std::string> errors;
  const auto& actual_schema = table->schema();
  for (size_t i = 0; i < column_count; ++i) {
    SqlValue::Type type = actual_schema.columns[i].type;
    sql_argument::Type declared_type = schema[i].type();
    SqlValue::Type effective_declared_type =
        sql_argument::TypeToSqlValueType(declared_type);
    if (type == SqlValue::kNull || type == effective_declared_type) {
      continue;
    }
    errors.push_back(
        base::StackString<1024>(
            " column '%s' declared as %s (%s) in the schema, but %s found",
            column_names[i].c_str(),
            sql_argument::TypeToHumanFriendlyString(declared_type),
            sqlite::utils::SqlValueTypeToString(effective_declared_type),
            sqlite::utils::SqlValueTypeToString(type))
            .ToStdString());
  }
>>>>>>> dc046ead
  // It's really annoying to have errors one-by-one when multiple columns have
  // incorrect types, so we emit all errors together here.
  if (!errors.empty()) {
    if (errors.size() == 1) {
      return base::ErrStatus("%s(%s): %s", tag, name.c_str(),
<<<<<<< HEAD
                             errors.front().c_str());
    }
    for (std::string& error : errors) {
      error = "  " + error;
=======
                             base::TrimWhitespace(errors.front()).c_str());
>>>>>>> dc046ead
    }
    return base::ErrStatus("%s(%s): %zu errors\n%s", tag, name.c_str(),
                           errors.size(), base::Join(errors, "\n").c_str());
  }
<<<<<<< HEAD

=======
>>>>>>> dc046ead
  return std::move(table);
}

base::Status PerfettoSqlEngine::ExecuteCreateTable(
    const PerfettoSqlParser::CreateTable& create_table) {
  PERFETTO_TP_TRACE(metatrace::Category::QUERY_TIMELINE,
                    "CREATE PERFETTO TABLE",
                    [&create_table](metatrace::Record* record) {
                      record->AddArg("table_name", create_table.name);
                    });
<<<<<<< HEAD

  auto stmt_or = engine_->PrepareStatement(create_table.sql);
  RETURN_IF_ERROR(stmt_or.status());
  SqliteEngine::PreparedStatement stmt = std::move(stmt_or);

  base::StatusOr<std::vector<std::string>> maybe_column_names =
      GetColumnNamesFromSelectStatement(stmt, "CREATE PERFETTO TABLE");
  RETURN_IF_ERROR(maybe_column_names.status());
  std::vector<std::string> column_names = *maybe_column_names;

  base::StatusOr<std::vector<sql_argument::ArgumentDefinition>>
      effective_schema = ValidateAndGetEffectiveSchema(
          column_names, create_table.schema, "CREATE PERFETTO TABLE");
  RETURN_IF_ERROR(effective_schema.status());

  ASSIGN_OR_RETURN(
      auto table,
      CreateTableImpl("CREATE PERFETTO TABLE", create_table.name,
                      std::move(stmt), column_names, *effective_schema,
                      CreateTableType::kCreateTable));
=======
  auto stmt_or = engine_->PrepareStatement(create_table.sql);
  RETURN_IF_ERROR(stmt_or.status());
  SqliteEngine::PreparedStatement stmt = std::move(stmt_or);
  ASSIGN_OR_RETURN(auto column_names, GetColumnNamesFromSelectStatement(
                                          stmt, "CREATE PERFETTO TABLE"));
  ASSIGN_OR_RETURN(auto effective_schema, ValidateAndGetEffectiveSchema(
                                              column_names, create_table.schema,
                                              "CREATE PERFETTO TABLE"));
  return ExecuteCreateTableUsingRuntimeTable(create_table, std::move(stmt),
                                             column_names, effective_schema);
}

base::Status PerfettoSqlEngine::ExecuteCreateTableUsingRuntimeTable(
    const PerfettoSqlParser::CreateTable& create_table,
    SqliteEngine::PreparedStatement stmt,
    const std::vector<std::string>& column_names,
    const std::vector<sql_argument::ArgumentDefinition>& effective_schema) {
  ASSIGN_OR_RETURN(
      auto table,
      CreateTableUsingRuntimeTableImpl(
          "CREATE PERFETTO TABLE", create_table.name, std::move(stmt),
          column_names, effective_schema, CreateTableType::kCreateTable));
>>>>>>> dc046ead

  // TODO(lalitm): unfortunately, in the (very unlikely) event that there is a
  // sqlite3_interrupt call between the DROP and CREATE, we can end up with the
  // non-atomic query execution. Fixing this is extremely difficult as it
  // involves telling SQLite that we want the drop/create to be atomic.
  //
  // We would need to do with the transaction API but given we have no usage of
  // this until now, investigating that needs some proper work.
  if (create_table.replace) {
    base::StackString<1024> drop("DROP TABLE IF EXISTS %s",
                                 create_table.name.c_str());
    auto drop_res = Execute(
        SqlSource::FromTraceProcessorImplementation(drop.ToStdString()));
    RETURN_IF_ERROR(drop_res.status());
  }

<<<<<<< HEAD
  base::StackString<1024> create("CREATE VIRTUAL TABLE %s USING runtime_table",
                                 create_table.name.c_str());

=======
>>>>>>> dc046ead
  // Make sure we didn't accidentally leak a state from a previous function
  // creation.
  PERFETTO_CHECK(!runtime_table_context_->temporary_create_state);

  // Move the state into the context so that it will be picked up in xCreate
  // of RuntimeTableFunctionModule.
  runtime_table_context_->temporary_create_state =
      std::make_unique<DbSqliteModule::State>(std::move(table));
<<<<<<< HEAD
  auto status =
      Execute(SqlSource::FromTraceProcessorImplementation(create.ToStdString()))
          .status();
=======

  base::StackString<1024> create("CREATE VIRTUAL TABLE %s USING runtime_table",
                                 create_table.name.c_str());
  auto res = Execute(
      SqlSource::FromTraceProcessorImplementation(create.ToStdString()));
>>>>>>> dc046ead

  // If an error happened, it's possible that the state was not picked up.
  // Therefore, always reset the state just in case. OTOH if the creation
  // succeeded, the state should always have been captured.
<<<<<<< HEAD
  if (status.ok()) {
=======
  if (res.status().ok()) {
>>>>>>> dc046ead
    PERFETTO_CHECK(!runtime_table_context_->temporary_create_state);
  } else {
    runtime_table_context_->temporary_create_state.reset();
  }
<<<<<<< HEAD
  return status;
=======
  return res.status();
>>>>>>> dc046ead
}

base::Status PerfettoSqlEngine::ExecuteCreateView(
    const PerfettoSqlParser::CreateView& create_view) {
  PERFETTO_TP_TRACE(metatrace::Category::QUERY_TIMELINE, "CREATE PERFETTO VIEW",
                    [&create_view](metatrace::Record* record) {
                      record->AddArg("view_name", create_view.name);
                    });

  // Verify that the underlying SQL statement is valid.
  auto stmt = sqlite_engine()->PrepareStatement(create_view.sql);
  RETURN_IF_ERROR(stmt.status());

  if (create_view.replace) {
    base::StackString<1024> drop_if_exists("DROP VIEW IF EXISTS %s",
                                           create_view.name.c_str());
    RETURN_IF_ERROR(Execute(SqlSource::FromTraceProcessorImplementation(
                                drop_if_exists.ToStdString()))
                        .status());
  }

  // If the schema is specified, verify that the column names match it.
  if (!create_view.schema.empty()) {
    base::StatusOr<std::vector<std::string>> maybe_column_names =
        GetColumnNamesFromSelectStatement(stmt, "CREATE PERFETTO VIEW");
    RETURN_IF_ERROR(maybe_column_names.status());
<<<<<<< HEAD
    std::vector<std::string> column_names = *maybe_column_names;
=======
    const std::vector<std::string>& column_names = *maybe_column_names;
>>>>>>> dc046ead

    base::StatusOr<std::vector<sql_argument::ArgumentDefinition>>
        effective_schema = ValidateAndGetEffectiveSchema(
            column_names, create_view.schema, "CREATE PERFETTO VIEW");
    RETURN_IF_ERROR(effective_schema.status());
<<<<<<< HEAD

=======
>>>>>>> dc046ead
    if (enable_extra_checks_) {
      // If extra checks are enabled, materialize the view to ensure that its
      // values are correct.
      base::StatusOr<std::unique_ptr<RuntimeTable>> materialized =
<<<<<<< HEAD
          CreateTableImpl("CREATE PERFETTO VIEW", create_view.name,
                          std::move(stmt), column_names, *effective_schema,
                          CreateTableType::kValidateOnly);
      RETURN_IF_ERROR(materialized.status());
    }
  }

=======
          CreateTableUsingRuntimeTableImpl(
              "CREATE PERFETTO VIEW", create_view.name, std::move(stmt),
              column_names, *effective_schema, CreateTableType::kValidateOnly);
      RETURN_IF_ERROR(materialized.status());
    }
  }
>>>>>>> dc046ead
  RETURN_IF_ERROR(Execute(create_view.create_view_sql).status());
  return base::OkStatus();
}

base::Status PerfettoSqlEngine::EnableSqlFunctionMemoization(
    const std::string& name) {
  constexpr size_t kSupportedArgCount = 1;
  auto* ctx = static_cast<CreatedFunction::Context*>(
      sqlite_engine()->GetFunctionContext(name, kSupportedArgCount));
  if (!ctx) {
    return base::ErrStatus(
        "EXPERIMENTAL_MEMOIZE: Function '%s'(INT) does not exist",
        name.c_str());
  }
  return CreatedFunction::EnableMemoization(ctx);
}

base::Status PerfettoSqlEngine::ExecuteInclude(
    const PerfettoSqlParser::Include& include,
    const PerfettoSqlParser& parser) {
  PERFETTO_TP_TRACE(
      metatrace::Category::QUERY_TIMELINE, "INCLUDE PERFETTO MODULE",
      [&](metatrace::Record* r) { r->AddArg("include", include.key); });

  const std::string& key = include.key;
  if (key == "*") {
    for (auto package = packages_.GetIterator(); package; ++package) {
      RETURN_IF_ERROR(IncludePackageImpl(package.value(), key, parser));
    }
    return base::OkStatus();
  }

  std::string package_name = sql_modules::GetPackageName(key);

  auto* package = FindPackage(package_name);
  if (!package) {
    if (package_name == "common") {
      return base::ErrStatus(
          "INCLUDE: Package `common` has been removed and most of the "
          "functionality has been moved to other packages. Check "
          "`slices.with_context` for replacement for `common.slices` and "
          "`time.conversion` for replacement for `common.timestamps`. The "
          "documentation for Perfetto standard library can be found at "
          "https://perfetto.dev/docs/analysis/stdlib-docs.");
    }
    return base::ErrStatus("INCLUDE: Package '%s' not found", key.c_str());
  }
  return IncludePackageImpl(*package, key, parser);
}

base::Status PerfettoSqlEngine::ExecuteCreateIndex(
    const PerfettoSqlParser::CreateIndex& index) {
  PERFETTO_TP_TRACE(metatrace::Category::QUERY_TIMELINE,
                    "CREATE PERFETTO INDEX",
                    [&index](metatrace::Record* record) {
                      record->AddArg("index_name", index.name);
                      record->AddArg("table_name", index.table_name);
                      record->AddArg("cols", base::Join(index.col_names, ", "));
                    });

<<<<<<< HEAD
  Table* t = GetTableOrNull(index.table_name);
=======
  Table* t = GetTableOrNullSlow(index.table_name);
>>>>>>> dc046ead
  if (!t) {
    return base::ErrStatus("CREATE PERFETTO INDEX: Table '%s' not found",
                           index.table_name.c_str());
  }
  std::vector<uint32_t> col_idxs;
  for (const std::string& col_name : index.col_names) {
    const std::optional<uint32_t> opt_col = t->ColumnIdxFromName(col_name);
    if (!opt_col) {
      return base::ErrStatus(
          "CREATE PERFETTO INDEX: Column '%s' not found in table '%s'",
          col_name.c_str(), index.table_name.c_str());
    }
    col_idxs.push_back(*opt_col);
  }
  RETURN_IF_ERROR(
      t->CreateIndex(index.name, std::move(col_idxs), index.replace));
  return base::OkStatus();
}

base::Status PerfettoSqlEngine::ExecuteDropIndex(
    const PerfettoSqlParser::DropIndex& index) {
  PERFETTO_TP_TRACE(metatrace::Category::QUERY_TIMELINE, "DROP PERFETTO INDEX",
                    [&index](metatrace::Record* record) {
                      record->AddArg("index_name", index.name);
                      record->AddArg("table_name", index.table_name);
                    });

<<<<<<< HEAD
  Table* t = GetTableOrNull(index.table_name);
=======
  Table* t = GetTableOrNullSlow(index.table_name);
>>>>>>> dc046ead
  if (!t) {
    return base::ErrStatus("DROP PERFETTO INDEX: Table '%s' not found",
                           index.table_name.c_str());
  }
  RETURN_IF_ERROR(t->DropIndex(index.name));
  return base::OkStatus();
}

base::Status PerfettoSqlEngine::IncludePackageImpl(
    sql_modules::RegisteredPackage& package,
    const std::string& include_key,
    const PerfettoSqlParser& parser) {
  if (!include_key.empty() && include_key.back() == '*') {
    // If the key ends with a wildcard, iterate through all the keys in the
    // module and include matching ones.
    std::string prefix = include_key.substr(0, include_key.size() - 1);
    for (auto module = package.modules.GetIterator(); module; ++module) {
      if (!base::StartsWith(module.key(), prefix))
        continue;
      PERFETTO_TP_TRACE(
          metatrace::Category::QUERY_TIMELINE,
          "Include (expanded from wildcard)",
          [&](metatrace::Record* r) { r->AddArg("Module", module.key()); });
      RETURN_IF_ERROR(IncludeModuleImpl(module.value(), module.key(), parser));
    }
    return base::OkStatus();
  }
  auto* module_file = package.modules.Find(include_key);
  if (!module_file) {
    return base::ErrStatus("INCLUDE: unknown module '%s'", include_key.c_str());
  }
  return IncludeModuleImpl(*module_file, include_key, parser);
}

base::Status PerfettoSqlEngine::IncludeModuleImpl(
    sql_modules::RegisteredPackage::ModuleFile& file,
    const std::string& key,
    const PerfettoSqlParser& parser) {
  // INCLUDE is noop for already included files.
  if (file.included) {
    return base::OkStatus();
  }

  auto it = Execute(SqlSource::FromModuleInclude(file.sql, key));
  if (!it.status().ok()) {
    return base::ErrStatus("%s%s",
                           parser.statement_sql().AsTraceback(0).c_str(),
                           it.status().c_message());
  }
  if (it->statement_count_with_output > 0)
    return base::ErrStatus("INCLUDE: Included module returning values.");
  file.included = true;
  return base::OkStatus();
}

base::Status PerfettoSqlEngine::ExecuteCreateFunction(
    const PerfettoSqlParser::CreateFunction& cf) {
  PERFETTO_TP_TRACE(metatrace::Category::QUERY_TIMELINE,
                    "CREATE PERFETTO FUNCTION",
                    [&cf](metatrace::Record* record) {
                      record->AddArg("name", cf.prototype.function_name);
                      record->AddArg("prototype", cf.prototype.ToString());
                    });

  if (!cf.returns.is_table) {
    return RegisterRuntimeFunction(cf.replace, cf.prototype,
                                   cf.returns.scalar_type, cf.sql);
  }

  auto state = std::make_unique<RuntimeTableFunctionModule::State>(
      RuntimeTableFunctionModule::State{
          this,
          cf.sql,
          cf.prototype,
          cf.returns.table_columns,
          std::nullopt,
      });

  // Verify that the provided SQL prepares to a statement correctly.
  auto stmt = sqlite_engine()->PrepareStatement(cf.sql);
  RETURN_IF_ERROR(stmt.status());

  // Verify that every argument name in the function appears in the
  // argument list.
  //
  // We intentionally loop from 1 to |used_param_count| because SQL
  // parameters are 1-indexed *not* 0-indexed.
  int used_param_count = sqlite3_bind_parameter_count(stmt.sqlite_stmt());
  for (int i = 1; i <= used_param_count; ++i) {
    const char* name = sqlite3_bind_parameter_name(stmt.sqlite_stmt(), i);

    if (!name) {
      return base::ErrStatus(
          "%s: \"Nameless\" SQL parameters cannot be used in the SQL "
          "statements of view functions.",
          state->prototype.function_name.c_str());
    }

    if (!base::StringView(name).StartsWith("$")) {
      return base::ErrStatus(
          "%s: invalid parameter name %s used in the SQL definition of "
          "the view function: all parameters must be prefixed with '$' not "
          "':' or '@'.",
          state->prototype.function_name.c_str(), name);
    }

    auto it = std::find_if(state->prototype.arguments.begin(),
                           state->prototype.arguments.end(),
                           [name](const sql_argument::ArgumentDefinition& arg) {
                             return arg.dollar_name() == name;
                           });
    if (it == state->prototype.arguments.end()) {
      return base::ErrStatus(
          "%s: parameter %s does not appear in the list of arguments in the "
          "prototype of the view function.",
          state->prototype.function_name.c_str(), name);
    }
  }

  // Verify that the prepared statement column count matches the return
  // count.
  auto col_count =
      static_cast<uint32_t>(sqlite3_column_count(stmt.sqlite_stmt()));
  if (col_count != state->return_values.size()) {
    return base::ErrStatus(
        "%s: number of return values %u does not match SQL statement column "
        "count %zu.",
        state->prototype.function_name.c_str(), col_count,
        state->return_values.size());
  }

<<<<<<< HEAD
  // Verify that the return names matches the prepared statment column names.
=======
  // Verify that the return names matches the prepared statement column names.
>>>>>>> dc046ead
  for (uint32_t i = 0; i < col_count; ++i) {
    const char* name =
        sqlite3_column_name(stmt.sqlite_stmt(), static_cast<int>(i));
    if (name != state->return_values[i].name()) {
      return base::ErrStatus(
          "%s: column %s at index %u does not match return value name %s.",
          state->prototype.function_name.c_str(), name, i,
          state->return_values[i].name().c_str());
    }
  }
  state->temporary_create_stmt = std::move(stmt);

  // TODO(lalitm): this suffers the same non-atomic DROP/CREATE problem as
  // CREATE PERFETTO TABLE implementation above: see the comment there for
  // more info on this.
  if (cf.replace) {
    base::StackString<1024> drop("DROP TABLE IF EXISTS %s",
                                 state->prototype.function_name.c_str());
    auto res = Execute(
        SqlSource::FromTraceProcessorImplementation(drop.ToStdString()));
    RETURN_IF_ERROR(res.status());
  }

  base::StackString<1024> create(
      "CREATE VIRTUAL TABLE %s USING runtime_table_function",
      state->prototype.function_name.c_str());

  // Make sure we didn't accidentally leak a state from a previous function
  // creation.
  PERFETTO_CHECK(!runtime_table_fn_context_->temporary_create_state);

  // Move the state into the context so that it will be picked up in xCreate
  // of RuntimeTableFunctionModule.
  runtime_table_fn_context_->temporary_create_state = std::move(state);
  auto status = Execute(cf.sql.RewriteAllIgnoreExisting(
                            SqlSource::FromTraceProcessorImplementation(
                                create.ToStdString())))
                    .status();

  // If an error happened, it's possible that the state was not picked up.
  // Therefore, always reset the state just in case. OTOH if the creation
  // succeeded, the state should always have been captured.
  if (status.ok()) {
    PERFETTO_CHECK(!runtime_table_fn_context_->temporary_create_state);
  } else {
    runtime_table_fn_context_->temporary_create_state.reset();
  }
  return status;
}

base::Status PerfettoSqlEngine::ExecuteCreateMacro(
    const PerfettoSqlParser::CreateMacro& create_macro) {
  PERFETTO_TP_TRACE(metatrace::Category::QUERY_TIMELINE,
                    "CREATE PERFETTO MACRO",
                    [&create_macro](metatrace::Record* record) {
                      record->AddArg("name", create_macro.name.sql());
                    });

  // Check that the argument types is one of the allowed types.
  for (const auto& [name, type] : create_macro.args) {
    if (!IsTokenAllowedInMacro(type.sql())) {
      // TODO(lalitm): add a link to create macro documentation.
      return base::ErrStatus(
          "%sMacro '%s' argument '%s' is unknown type '%s'. Allowed types: %s",
          type.AsTraceback(0).c_str(), create_macro.name.sql().c_str(),
          name.sql().c_str(), type.sql().c_str(),
          GetTokenNamesAllowedInMacro().c_str());
    }
  }
  if (!IsTokenAllowedInMacro(create_macro.returns.sql())) {
    // TODO(lalitm): add a link to create macro documentation.
    return base::ErrStatus(
        "%sMacro %s return type %s is unknown. Allowed types: %s",
        create_macro.returns.AsTraceback(0).c_str(),
        create_macro.name.sql().c_str(), create_macro.returns.sql().c_str(),
        GetTokenNamesAllowedInMacro().c_str());
  }

  std::vector<std::string> args;
  args.reserve(create_macro.args.size());
  for (const auto& arg : create_macro.args) {
    args.push_back(arg.first.sql());
  }
  PerfettoSqlPreprocessor::Macro macro{
      create_macro.replace,
      create_macro.name.sql(),
      std::move(args),
      create_macro.sql,
  };
  if (auto* it = macros_.Find(create_macro.name.sql()); it) {
    if (!create_macro.replace) {
      // TODO(lalitm): add a link to create macro documentation.
      return base::ErrStatus("%sMacro already exists",
                             create_macro.name.AsTraceback(0).c_str());
    }
    *it = std::move(macro);
    return base::OkStatus();
  }
  std::string name = macro.name;
  auto it_and_inserted = macros_.Insert(std::move(name), std::move(macro));
  PERFETTO_CHECK(it_and_inserted.second);
  return base::OkStatus();
}

<<<<<<< HEAD
const RuntimeTable* PerfettoSqlEngine::GetRuntimeTableOrNull(
    std::string_view name) const {
  auto* state = runtime_table_context_->manager.FindStateByName(name);
  return state ? state->runtime_table.get() : nullptr;
}

RuntimeTable* PerfettoSqlEngine::GetRuntimeTableOrNull(std::string_view name) {
  auto* state = runtime_table_context_->manager.FindStateByName(name);
  return state ? state->runtime_table.get() : nullptr;
}

const Table* PerfettoSqlEngine::GetStaticTableOrNull(
    std::string_view name) const {
  auto* state = static_table_context_->manager.FindStateByName(name);
  return state ? state->static_table : nullptr;
}

Table* PerfettoSqlEngine::GetStaticTableOrNull(std::string_view name) {
  auto* state = static_table_context_->manager.FindStateByName(name);
=======
int PerfettoSqlEngine::OnCommit() {
  for (auto* ctx : virtual_module_state_managers_) {
    ctx->OnCommit();
  }
  return 0;
}

void PerfettoSqlEngine::OnRollback() {
  for (auto* ctx : virtual_module_state_managers_) {
    ctx->OnRollback();
  }
}

const RuntimeTable* PerfettoSqlEngine::GetRuntimeTableOrNullSlow(
    std::string_view name) const {
  auto* state = runtime_table_context_->FindStateByNameSlow(name);
  return state ? state->runtime_table.get() : nullptr;
}

RuntimeTable* PerfettoSqlEngine::GetRuntimeTableOrNullSlow(
    std::string_view name) {
  auto* state = runtime_table_context_->FindStateByNameSlow(name);
  return state ? state->runtime_table.get() : nullptr;
}

const Table* PerfettoSqlEngine::GetStaticTableOrNullSlow(
    std::string_view name) const {
  auto* state = static_table_context_->FindStateByNameSlow(name);
  return state ? state->static_table : nullptr;
}

Table* PerfettoSqlEngine::GetStaticTableOrNullSlow(std::string_view name) {
  auto* state = static_table_context_->FindStateByNameSlow(name);
>>>>>>> dc046ead
  return state ? state->static_table : nullptr;
}

}  // namespace perfetto::trace_processor<|MERGE_RESOLUTION|>--- conflicted
+++ resolved
@@ -41,10 +41,7 @@
 #include "src/trace_processor/db/runtime_table.h"
 #include "src/trace_processor/db/table.h"
 #include "src/trace_processor/perfetto_sql/engine/created_function.h"
-<<<<<<< HEAD
-=======
 #include "src/trace_processor/perfetto_sql/engine/dataframe_module.h"
->>>>>>> dc046ead
 #include "src/trace_processor/perfetto_sql/engine/runtime_table_function.h"
 #include "src/trace_processor/perfetto_sql/intrinsics/table_functions/static_table_function.h"
 #include "src/trace_processor/perfetto_sql/parser/function_util.h"
@@ -202,11 +199,7 @@
     return base::ErrStatus(
         "%s: the following columns are declared in the schema, but do not "
         "exist: "
-<<<<<<< HEAD
-        "%s; and the folowing columns exist, but are not declared: %s",
-=======
         "%s; and the following columns exist, but are not declared: %s",
->>>>>>> dc046ead
         tag, base::Join(columns_missing_from_query, ", ").c_str(),
         base::Join(columns_missing_from_schema, ", ").c_str());
   }
@@ -255,26 +248,13 @@
   return column_names;
 }
 
-<<<<<<< HEAD
-constexpr std::array<const char*, 8> kTokensAllowedInMacro({
-=======
 constexpr std::array<std::string_view, 6> kTokensAllowedInMacro{
->>>>>>> dc046ead
     "_ColumnNameList",
     "_ProjectionFragment",
     "_TableNameList",
     "ColumnName",
     "Expr",
     "TableOrSubquery",
-<<<<<<< HEAD
-});
-
-bool IsTokenAllowedInMacro(const std::string& view) {
-  std::string lower = base::ToLower(view);
-  return std::any_of(kTokensAllowedInMacro.begin(), kTokensAllowedInMacro.end(),
-                     [&lower](const std::string& allowed_token) {
-                       return lower == base::ToLower(allowed_token);
-=======
 };
 
 bool IsTokenAllowedInMacro(const std::string& str) {
@@ -283,18 +263,13 @@
                      [&view](const auto& allowed_token) {
                        return view.CaseInsensitiveEq(base::StringView{
                            allowed_token.data(), allowed_token.size()});
->>>>>>> dc046ead
                      });
 }
 
 std::string GetTokenNamesAllowedInMacro() {
   std::vector<std::string> result;
   result.reserve(kTokensAllowedInMacro.size());
-<<<<<<< HEAD
-  for (const char* token : kTokensAllowedInMacro) {
-=======
   for (auto token : kTokensAllowedInMacro) {
->>>>>>> dc046ead
     result.emplace_back(token);
   }
   return base::Join(result, ", ");
@@ -317,12 +292,6 @@
     PERFETTO_FATAL("Failed to initialize perfetto_tables: %s", errmsg_raw);
   }
 
-<<<<<<< HEAD
-  {
-    auto ctx = std::make_unique<RuntimeTableFunctionModule::Context>();
-    runtime_table_fn_context_ = ctx.get();
-    engine_->RegisterVirtualTableModule<RuntimeTableFunctionModule>(
-=======
   // Register callbacks for transaction management.
   engine_->SetCommitCallback(
       [](void* ctx) {
@@ -337,43 +306,27 @@
     auto ctx = std::make_unique<RuntimeTableFunctionModule::Context>();
     runtime_table_fn_context_ = ctx.get();
     RegisterVirtualTableModule<RuntimeTableFunctionModule>(
->>>>>>> dc046ead
         "runtime_table_function", std::move(ctx));
   }
   {
     auto ctx = std::make_unique<DbSqliteModule::Context>();
     runtime_table_context_ = ctx.get();
-<<<<<<< HEAD
-    engine_->RegisterVirtualTableModule<DbSqliteModule>("runtime_table",
-                                                        std::move(ctx));
-=======
     RegisterVirtualTableModule<DbSqliteModule>("runtime_table", std::move(ctx));
->>>>>>> dc046ead
   }
   {
     auto ctx = std::make_unique<DbSqliteModule::Context>();
     static_table_context_ = ctx.get();
-<<<<<<< HEAD
-    engine_->RegisterVirtualTableModule<DbSqliteModule>("static_table",
-                                                        std::move(ctx));
-=======
     RegisterVirtualTableModule<DbSqliteModule>("static_table", std::move(ctx));
->>>>>>> dc046ead
   }
   {
     auto ctx = std::make_unique<DbSqliteModule::Context>();
     static_table_fn_context_ = ctx.get();
-<<<<<<< HEAD
-    engine_->RegisterVirtualTableModule<DbSqliteModule>("static_table_function",
-                                                        std::move(ctx));
-=======
     RegisterVirtualTableModule<DbSqliteModule>("static_table_function",
                                                std::move(ctx));
   }
   {
     RegisterVirtualTableModule<DataframeModule>("__intrinsic_dataframe",
                                                 nullptr);
->>>>>>> dc046ead
   }
 }
 
@@ -610,13 +563,12 @@
         prototype.function_name.c_str(), created_argc,
         std::move(created_fn_ctx)));
     runtime_function_count_++;
-<<<<<<< HEAD
   }
   return CreatedFunction::Prepare(ctx, prototype, return_type, std::move(sql));
 }
 
 base::StatusOr<std::unique_ptr<RuntimeTable>>
-PerfettoSqlEngine::CreateTableImpl(
+PerfettoSqlEngine::CreateTableUsingRuntimeTableImpl(
     const char* tag,
     const std::string& name,
     SqliteEngine::PreparedStatement source,
@@ -671,92 +623,6 @@
   }
 
   ASSIGN_OR_RETURN(auto table, std::move(builder).Build(rows));
-
-  std::vector<std::string> errors;
-
-  // Validate the column types.
-  if (!schema.empty()) {
-    auto actual_schema = table->schema();
-    for (size_t i = 0; i < column_count; ++i) {
-      SqlValue::Type type = actual_schema.columns[i].type;
-      sql_argument::Type declared_type = schema[i].type();
-      SqlValue::Type effective_declared_type =
-          sql_argument::TypeToSqlValueType(declared_type);
-      if (type != SqlValue::kNull && type != effective_declared_type) {
-        errors.push_back(
-            base::StackString<1024>(
-                "column '%s' declared as %s (%s) in the "
-                "schema, but %s found",
-                column_names[i].c_str(),
-                sql_argument::TypeToHumanFriendlyString(declared_type),
-                sqlite::utils::SqlValueTypeToString(effective_declared_type),
-                sqlite::utils::SqlValueTypeToString(type))
-                .ToStdString());
-      }
-    }
-  }
-
-=======
-  }
-  return CreatedFunction::Prepare(ctx, prototype, return_type, std::move(sql));
-}
-
-base::StatusOr<std::unique_ptr<RuntimeTable>>
-PerfettoSqlEngine::CreateTableUsingRuntimeTableImpl(
-    const char* tag,
-    const std::string& name,
-    SqliteEngine::PreparedStatement source,
-    const std::vector<std::string>& column_names,
-    const std::vector<sql_argument::ArgumentDefinition>& schema,
-    CreateTableType create_table_type) {
-  size_t column_count = column_names.size();
-  RuntimeTable::Builder builder(pool_, column_names);
-  uint32_t rows = 0;
-
-  int res;
-  for (res = sqlite3_step(source.sqlite_stmt()); res == SQLITE_ROW;
-       ++rows, res = sqlite3_step(source.sqlite_stmt())) {
-    for (uint32_t i = 0; i < column_count; ++i) {
-      int int_i = static_cast<int>(i);
-      switch (sqlite3_column_type(source.sqlite_stmt(), int_i)) {
-        case SQLITE_NULL:
-          RETURN_IF_ERROR(builder.AddNull(i));
-          break;
-        case SQLITE_INTEGER:
-          RETURN_IF_ERROR(builder.AddInteger(
-              i, sqlite3_column_int64(source.sqlite_stmt(), int_i)));
-          break;
-        case SQLITE_FLOAT:
-          RETURN_IF_ERROR(builder.AddFloat(
-              i, sqlite3_column_double(source.sqlite_stmt(), int_i)));
-          break;
-        case SQLITE_TEXT: {
-          RETURN_IF_ERROR(builder.AddText(
-              i, reinterpret_cast<const char*>(
-                     sqlite3_column_text(source.sqlite_stmt(), int_i))));
-          break;
-        }
-        case SQLITE_BLOB:
-          if (create_table_type == CreateTableType::kValidateOnly) {
-            RETURN_IF_ERROR(builder.AddNull(i));
-            break;
-          } else {
-            return base::ErrStatus(
-                "%s on column '%s' in table '%s': bytes "
-                "columns are not supported",
-                tag, sqlite3_column_name(source.sqlite_stmt(), int_i),
-                name.c_str());
-          }
-      }
-    }
-  }
-  if (res != SQLITE_DONE) {
-    return base::ErrStatus(
-        "%s: SQLite error while creating body for table '%s': %s", tag,
-        name.c_str(), sqlite3_errmsg(engine_->db()));
-  }
-
-  ASSIGN_OR_RETURN(auto table, std::move(builder).Build(rows));
   if (schema.empty()) {
     return std::move(table);
   }
@@ -781,28 +647,16 @@
             sqlite::utils::SqlValueTypeToString(type))
             .ToStdString());
   }
->>>>>>> dc046ead
   // It's really annoying to have errors one-by-one when multiple columns have
   // incorrect types, so we emit all errors together here.
   if (!errors.empty()) {
     if (errors.size() == 1) {
       return base::ErrStatus("%s(%s): %s", tag, name.c_str(),
-<<<<<<< HEAD
-                             errors.front().c_str());
-    }
-    for (std::string& error : errors) {
-      error = "  " + error;
-=======
                              base::TrimWhitespace(errors.front()).c_str());
->>>>>>> dc046ead
     }
     return base::ErrStatus("%s(%s): %zu errors\n%s", tag, name.c_str(),
                            errors.size(), base::Join(errors, "\n").c_str());
   }
-<<<<<<< HEAD
-
-=======
->>>>>>> dc046ead
   return std::move(table);
 }
 
@@ -813,28 +667,6 @@
                     [&create_table](metatrace::Record* record) {
                       record->AddArg("table_name", create_table.name);
                     });
-<<<<<<< HEAD
-
-  auto stmt_or = engine_->PrepareStatement(create_table.sql);
-  RETURN_IF_ERROR(stmt_or.status());
-  SqliteEngine::PreparedStatement stmt = std::move(stmt_or);
-
-  base::StatusOr<std::vector<std::string>> maybe_column_names =
-      GetColumnNamesFromSelectStatement(stmt, "CREATE PERFETTO TABLE");
-  RETURN_IF_ERROR(maybe_column_names.status());
-  std::vector<std::string> column_names = *maybe_column_names;
-
-  base::StatusOr<std::vector<sql_argument::ArgumentDefinition>>
-      effective_schema = ValidateAndGetEffectiveSchema(
-          column_names, create_table.schema, "CREATE PERFETTO TABLE");
-  RETURN_IF_ERROR(effective_schema.status());
-
-  ASSIGN_OR_RETURN(
-      auto table,
-      CreateTableImpl("CREATE PERFETTO TABLE", create_table.name,
-                      std::move(stmt), column_names, *effective_schema,
-                      CreateTableType::kCreateTable));
-=======
   auto stmt_or = engine_->PrepareStatement(create_table.sql);
   RETURN_IF_ERROR(stmt_or.status());
   SqliteEngine::PreparedStatement stmt = std::move(stmt_or);
@@ -857,7 +689,6 @@
       CreateTableUsingRuntimeTableImpl(
           "CREATE PERFETTO TABLE", create_table.name, std::move(stmt),
           column_names, effective_schema, CreateTableType::kCreateTable));
->>>>>>> dc046ead
 
   // TODO(lalitm): unfortunately, in the (very unlikely) event that there is a
   // sqlite3_interrupt call between the DROP and CREATE, we can end up with the
@@ -874,12 +705,6 @@
     RETURN_IF_ERROR(drop_res.status());
   }
 
-<<<<<<< HEAD
-  base::StackString<1024> create("CREATE VIRTUAL TABLE %s USING runtime_table",
-                                 create_table.name.c_str());
-
-=======
->>>>>>> dc046ead
   // Make sure we didn't accidentally leak a state from a previous function
   // creation.
   PERFETTO_CHECK(!runtime_table_context_->temporary_create_state);
@@ -888,35 +713,21 @@
   // of RuntimeTableFunctionModule.
   runtime_table_context_->temporary_create_state =
       std::make_unique<DbSqliteModule::State>(std::move(table));
-<<<<<<< HEAD
-  auto status =
-      Execute(SqlSource::FromTraceProcessorImplementation(create.ToStdString()))
-          .status();
-=======
 
   base::StackString<1024> create("CREATE VIRTUAL TABLE %s USING runtime_table",
                                  create_table.name.c_str());
   auto res = Execute(
       SqlSource::FromTraceProcessorImplementation(create.ToStdString()));
->>>>>>> dc046ead
 
   // If an error happened, it's possible that the state was not picked up.
   // Therefore, always reset the state just in case. OTOH if the creation
   // succeeded, the state should always have been captured.
-<<<<<<< HEAD
-  if (status.ok()) {
-=======
   if (res.status().ok()) {
->>>>>>> dc046ead
     PERFETTO_CHECK(!runtime_table_context_->temporary_create_state);
   } else {
     runtime_table_context_->temporary_create_state.reset();
   }
-<<<<<<< HEAD
-  return status;
-=======
   return res.status();
->>>>>>> dc046ead
 }
 
 base::Status PerfettoSqlEngine::ExecuteCreateView(
@@ -943,40 +754,22 @@
     base::StatusOr<std::vector<std::string>> maybe_column_names =
         GetColumnNamesFromSelectStatement(stmt, "CREATE PERFETTO VIEW");
     RETURN_IF_ERROR(maybe_column_names.status());
-<<<<<<< HEAD
-    std::vector<std::string> column_names = *maybe_column_names;
-=======
     const std::vector<std::string>& column_names = *maybe_column_names;
->>>>>>> dc046ead
 
     base::StatusOr<std::vector<sql_argument::ArgumentDefinition>>
         effective_schema = ValidateAndGetEffectiveSchema(
             column_names, create_view.schema, "CREATE PERFETTO VIEW");
     RETURN_IF_ERROR(effective_schema.status());
-<<<<<<< HEAD
-
-=======
->>>>>>> dc046ead
     if (enable_extra_checks_) {
       // If extra checks are enabled, materialize the view to ensure that its
       // values are correct.
       base::StatusOr<std::unique_ptr<RuntimeTable>> materialized =
-<<<<<<< HEAD
-          CreateTableImpl("CREATE PERFETTO VIEW", create_view.name,
-                          std::move(stmt), column_names, *effective_schema,
-                          CreateTableType::kValidateOnly);
-      RETURN_IF_ERROR(materialized.status());
-    }
-  }
-
-=======
           CreateTableUsingRuntimeTableImpl(
               "CREATE PERFETTO VIEW", create_view.name, std::move(stmt),
               column_names, *effective_schema, CreateTableType::kValidateOnly);
       RETURN_IF_ERROR(materialized.status());
     }
   }
->>>>>>> dc046ead
   RETURN_IF_ERROR(Execute(create_view.create_view_sql).status());
   return base::OkStatus();
 }
@@ -1037,11 +830,7 @@
                       record->AddArg("cols", base::Join(index.col_names, ", "));
                     });
 
-<<<<<<< HEAD
-  Table* t = GetTableOrNull(index.table_name);
-=======
   Table* t = GetTableOrNullSlow(index.table_name);
->>>>>>> dc046ead
   if (!t) {
     return base::ErrStatus("CREATE PERFETTO INDEX: Table '%s' not found",
                            index.table_name.c_str());
@@ -1069,11 +858,7 @@
                       record->AddArg("table_name", index.table_name);
                     });
 
-<<<<<<< HEAD
-  Table* t = GetTableOrNull(index.table_name);
-=======
   Table* t = GetTableOrNullSlow(index.table_name);
->>>>>>> dc046ead
   if (!t) {
     return base::ErrStatus("DROP PERFETTO INDEX: Table '%s' not found",
                            index.table_name.c_str());
@@ -1205,11 +990,7 @@
         state->return_values.size());
   }
 
-<<<<<<< HEAD
-  // Verify that the return names matches the prepared statment column names.
-=======
   // Verify that the return names matches the prepared statement column names.
->>>>>>> dc046ead
   for (uint32_t i = 0; i < col_count; ++i) {
     const char* name =
         sqlite3_column_name(stmt.sqlite_stmt(), static_cast<int>(i));
@@ -1314,27 +1095,6 @@
   return base::OkStatus();
 }
 
-<<<<<<< HEAD
-const RuntimeTable* PerfettoSqlEngine::GetRuntimeTableOrNull(
-    std::string_view name) const {
-  auto* state = runtime_table_context_->manager.FindStateByName(name);
-  return state ? state->runtime_table.get() : nullptr;
-}
-
-RuntimeTable* PerfettoSqlEngine::GetRuntimeTableOrNull(std::string_view name) {
-  auto* state = runtime_table_context_->manager.FindStateByName(name);
-  return state ? state->runtime_table.get() : nullptr;
-}
-
-const Table* PerfettoSqlEngine::GetStaticTableOrNull(
-    std::string_view name) const {
-  auto* state = static_table_context_->manager.FindStateByName(name);
-  return state ? state->static_table : nullptr;
-}
-
-Table* PerfettoSqlEngine::GetStaticTableOrNull(std::string_view name) {
-  auto* state = static_table_context_->manager.FindStateByName(name);
-=======
 int PerfettoSqlEngine::OnCommit() {
   for (auto* ctx : virtual_module_state_managers_) {
     ctx->OnCommit();
@@ -1368,7 +1128,6 @@
 
 Table* PerfettoSqlEngine::GetStaticTableOrNullSlow(std::string_view name) {
   auto* state = static_table_context_->FindStateByNameSlow(name);
->>>>>>> dc046ead
   return state ? state->static_table : nullptr;
 }
 
