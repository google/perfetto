# Copyright (C) 2019 The Android Open Source Project
#
# Licensed under the Apache License, Version 2.0 (the "License");
# you may not use this file except in compliance with the License.
# You may obtain a copy of the License at
#
#      http://www.apache.org/licenses/LICENSE-2.0
#
# Unless required by applicable law or agreed to in writing, software
# distributed under the License is distributed on an "AS IS" BASIS,
# WITHOUT WARRANTIES OR CONDITIONS OF ANY KIND, either express or implied.
# See the License for the specific language governing permissions and
# limitations under the License.

import("../../../../gn/test.gni")

assert(enable_perfetto_trace_processor_sqlite)

source_set("engine") {
  sources = [
    "created_function.cc",
    "created_function.h",
<<<<<<< HEAD
=======
    "dataframe_module.cc",
    "dataframe_module.h",
>>>>>>> 883878f1
    "perfetto_sql_engine.cc",
    "perfetto_sql_engine.h",
    "runtime_table_function.cc",
    "runtime_table_function.h",
    "table_pointer_module.cc",
    "table_pointer_module.h",
  ]
  deps = [
    "../..:metatrace",
    "../../../../gn:default_deps",
    "../../../../gn:sqlite",
    "../../../../include/perfetto/trace_processor:basic_types",
    "../../../../protos/perfetto/trace_processor:zero",
    "../../../base",
    "../../containers",
    "../../db",
    "../../db/column",
<<<<<<< HEAD
=======
    "../../dataframe",
>>>>>>> 883878f1
    "../../perfetto_sql/intrinsics/functions:interface",
    "../../perfetto_sql/intrinsics/table_functions:interface",
    "../../sqlite",
    "../../types",
    "../../util",
    "../../util:sql_argument",
    "../../util:stdlib",
    "../parser",
    "../preprocessor",
    "../tokenizer",
  ]
}

perfetto_unittest_source_set("unittests") {
  testonly = true
  sources = [ "perfetto_sql_engine_unittest.cc" ]
  deps = [
    ":engine",
    "../../../../gn:default_deps",
    "../../../../gn:gtest_and_gmock",
    "../../../../gn:sqlite",
    "../../../base",
    "../..//tables:tables_python",
    "../../perfetto_sql/intrinsics/table_functions:interface",
    "../../sqlite",
  ]
}<|MERGE_RESOLUTION|>--- conflicted
+++ resolved
@@ -20,11 +20,8 @@
   sources = [
     "created_function.cc",
     "created_function.h",
-<<<<<<< HEAD
-=======
     "dataframe_module.cc",
     "dataframe_module.h",
->>>>>>> 883878f1
     "perfetto_sql_engine.cc",
     "perfetto_sql_engine.h",
     "runtime_table_function.cc",
@@ -42,10 +39,7 @@
     "../../containers",
     "../../db",
     "../../db/column",
-<<<<<<< HEAD
-=======
     "../../dataframe",
->>>>>>> 883878f1
     "../../perfetto_sql/intrinsics/functions:interface",
     "../../perfetto_sql/intrinsics/table_functions:interface",
     "../../sqlite",
