--- conflicted
+++ resolved
@@ -22,10 +22,7 @@
     "created_function.h",
     "dataframe_module.cc",
     "dataframe_module.h",
-<<<<<<< HEAD
-=======
     "dataframe_shared_storage.h",
->>>>>>> 6540d290
     "perfetto_sql_engine.cc",
     "perfetto_sql_engine.h",
     "runtime_table_function.cc",
@@ -41,15 +38,9 @@
     "../../../../protos/perfetto/trace_processor:zero",
     "../../../base",
     "../../containers",
-<<<<<<< HEAD
-    "../../db",
-    "../../db/column",
-    "../../dataframe",
-=======
     "../../dataframe",
     "../../db",
     "../../db/column",
->>>>>>> 6540d290
     "../../perfetto_sql/intrinsics/functions:interface",
     "../../perfetto_sql/intrinsics/table_functions:interface",
     "../../sqlite",
@@ -73,10 +64,7 @@
     "../../../../gn:sqlite",
     "../../../base",
     "../..//tables:tables_python",
-<<<<<<< HEAD
-=======
     "../../containers",
->>>>>>> 6540d290
     "../../perfetto_sql/intrinsics/table_functions:interface",
     "../../sqlite",
     "../../util:stdlib",
