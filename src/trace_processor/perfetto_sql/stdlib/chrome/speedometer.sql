--- conflicted
+++ resolved
@@ -3,24 +3,6 @@
 -- found in the LICENSE file.
 
 INCLUDE PERFETTO MODULE chrome.speedometer_2_1;
-<<<<<<< HEAD
-INCLUDE PERFETTO MODULE chrome.speedometer_3;
-
-CREATE PERFETTO FUNCTION _chrome_speedometer_version()
-RETURNS STRING
-AS
-WITH
-  num_measures AS (
-    SELECT '2.1' AS version, COUNT(*) AS num_measures
-    FROM chrome_speedometer_2_1_measure
-    UNION ALL
-    SELECT '3' AS version, COUNT(*) AS num_measures
-    FROM chrome_speedometer_3_measure
-  )
-SELECT version
-FROM num_measures
-ORDER BY num_measures DESC
-=======
 
 INCLUDE PERFETTO MODULE chrome.speedometer_3;
 
@@ -43,17 +25,12 @@
 FROM num_measures
 ORDER BY
   num_measures DESC
->>>>>>> 883878f1
 LIMIT 1;
 
 -- Augmented slices for Speedometer measurements.
 -- These are the intervals of time Speedometer uses to compute the final score.
 -- There are two intervals that are measured for every test: sync and async
-<<<<<<< HEAD
-CREATE PERFETTO TABLE chrome_speedometer_measure(
-=======
 CREATE PERFETTO TABLE chrome_speedometer_measure (
->>>>>>> 883878f1
   -- Start timestamp of the measure slice
   ts TIMESTAMP,
   -- Duration of the measure slice
@@ -67,19 +44,6 @@
   -- Test name
   test_name STRING,
   -- Type of the measure (sync or async)
-<<<<<<< HEAD
-  measure_type STRING)
-AS
-WITH
-  all_versions AS (
-    SELECT '2.1' AS version, * FROM chrome_speedometer_2_1_measure
-    UNION ALL
-    SELECT '3' AS version, * FROM chrome_speedometer_3_measure
-  )
-SELECT ts, dur, name, iteration, suite_name, test_name, measure_type
-FROM all_versions
-WHERE version = _chrome_speedometer_version();
-=======
   measure_type STRING
 ) AS
 WITH
@@ -105,7 +69,6 @@
 FROM all_versions
 WHERE
   version = _chrome_speedometer_version();
->>>>>>> 883878f1
 
 -- Slice that covers one Speedometer iteration.
 -- Depending on the Speedometer version these slices might need to be estimated
@@ -113,11 +76,7 @@
 -- metrics associated are the same ones Speedometer would output, but note we
 -- use ns precision (Speedometer uses ~100us) so the actual values might differ
 -- a bit.
-<<<<<<< HEAD
-CREATE PERFETTO TABLE chrome_speedometer_iteration(
-=======
 CREATE PERFETTO TABLE chrome_speedometer_iteration (
->>>>>>> 883878f1
   -- Start timestamp of the iteration
   ts TIMESTAMP,
   -- Duration of the iteration
@@ -130,19 +89,6 @@
   geomean DOUBLE,
   -- Speedometer score for this iteration (The total score for a run in the
   -- average of all iteration scores).
-<<<<<<< HEAD
-  score DOUBLE)
-AS
-WITH
-  all_versions AS (
-    SELECT '2.1' AS version, * FROM chrome_speedometer_2_1_iteration
-    UNION ALL
-    SELECT '3' AS version, * FROM chrome_speedometer_3_iteration
-  )
-SELECT ts, dur, name, iteration, geomean, score
-FROM all_versions
-WHERE version = _chrome_speedometer_version();
-=======
   score DOUBLE
 ) AS
 WITH
@@ -167,20 +113,10 @@
 FROM all_versions
 WHERE
   version = _chrome_speedometer_version();
->>>>>>> 883878f1
 
 -- Returns the Speedometer score for all iterations in the trace
 CREATE PERFETTO FUNCTION chrome_speedometer_score()
 -- Speedometer score
-<<<<<<< HEAD
-RETURNS DOUBLE
-AS
-SELECT
-  IIF(
-    _chrome_speedometer_version() = '3',
-    chrome_speedometer_3_score(),
-    chrome_speedometer_2_1_score());
-=======
 RETURNS DOUBLE AS
 SELECT
   iif(
@@ -188,25 +124,14 @@
     chrome_speedometer_3_score(),
     chrome_speedometer_2_1_score()
   );
->>>>>>> 883878f1
 
 -- Returns the utid for the main thread that ran Speedometer 3
 CREATE PERFETTO FUNCTION chrome_speedometer_renderer_main_utid()
 -- Renderer main utid
-<<<<<<< HEAD
-RETURNS LONG
-AS
-SELECT
-  IIF(
-    _chrome_speedometer_version() = '3',
-    chrome_speedometer_3_renderer_main_utid(),
-    chrome_speedometer_2_1_renderer_main_utid());
-=======
 RETURNS LONG AS
 SELECT
   iif(
     _chrome_speedometer_version() = '3',
     chrome_speedometer_3_renderer_main_utid(),
     chrome_speedometer_2_1_renderer_main_utid()
-  );
->>>>>>> 883878f1
+  );