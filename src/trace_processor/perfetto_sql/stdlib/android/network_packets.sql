--
-- Copyright 2023 The Android Open Source Project
--
-- Licensed under the Apache License, Version 2.0 (the "License");
-- you may not use this file except in compliance with the License.
-- You may obtain a copy of the License at
--
--     https://www.apache.org/licenses/LICENSE-2.0
--
-- Unless required by applicable law or agreed to in writing, software
-- distributed under the License is distributed on an "AS IS" BASIS,
-- WITHOUT WARRANTIES OR CONDITIONS OF ANY KIND, either express or implied.
-- See the License for the specific language governing permissions and
-- limitations under the License.

-- Android network packet events (from android.network_packets data source).
CREATE PERFETTO VIEW android_network_packets (
<<<<<<< HEAD
=======
  -- Id of the slice.
  id ID,
>>>>>>> aaad9625
  -- Timestamp.
  ts TIMESTAMP,
  -- Duration (non-zero only in aggregate events)
  dur DURATION,
  -- The track name (interface and direction)
  track_name STRING,
  -- Traffic package source (or uid=$X if not found)
  package_name STRING,
  -- Traffic interface name (linux interface name)
  iface STRING,
  -- Traffic direction ('Transmitted' or 'Received')
  direction STRING,
  -- Number of packets in this event
  packet_count LONG,
  -- Number of bytes in this event (wire size)
  packet_length LONG,
  -- Transport used for traffic in this event
  packet_transport STRING,
  -- TCP flags used by tcp frames in this event
  packet_tcp_flags LONG,
  -- The Android traffic tag of the network socket
  socket_tag STRING,
  -- The Linux user id of the network socket
  socket_uid LONG,
  -- The local port number (for udp or tcp only)
  local_port LONG,
  -- The remote port number (for udp or tcp only)
  remote_port LONG,
  -- 1-byte ICMP type identifier.
  packet_icmp_type LONG,
  -- 1-byte ICMP code identifier.
  packet_icmp_code LONG,
  -- Packet's tcp flags bitmask (e.g. FIN=0x1, SYN=0x2).
  packet_tcp_flags_int LONG,
  -- Packet's socket tag as an integer.
  socket_tag_int LONG
) AS
SELECT
  id,
  ts,
  dur,
  category AS track_name,
  name AS package_name,
  iface,
  direction,
  packet_count,
  packet_length,
  packet_transport,
  -- For backwards compatibility, the _str suffixed flags (which the ui shows)
  -- are exposed without suffix, and the integer fields get suffix instead.
  packet_tcp_flags_str AS packet_tcp_flags,
  packet_tcp_flags AS packet_tcp_flags_int,
  socket_tag_str AS socket_tag,
  socket_tag AS socket_tag_int,
  socket_uid,
  local_port,
  remote_port,
  packet_icmp_type,
  packet_icmp_code
FROM __intrinsic_android_network_packets
JOIN slice
<<<<<<< HEAD
  USING (id);
=======
  USING (id);

-- This helper is used to unparenthesize a column list expression. Currently,
-- the the pre-processor is unable to do both steps in one macro, so this macro
-- must be passed to __intrinsic_token_apply at the callsite.
CREATE PERFETTO MACRO _np_identity(
    x Expr
)
RETURNS Expr AS
$x;

-- Finds groups of overlapping slices and assigns them group ids.
--
-- An overlap group is a set of slices (or instants) that contiguously have >=1
-- slice present. For example, the following is one group:
--
--   ###   ##
--     #####
--
-- Overlap detection is partitioned by the partition columns, where overlaps are
-- only considered within the same partition.
--
-- Returns $src with two additional columns:
-- * group_id: the group the row belongs to (per partition_columns)
-- * max_end_so_far: the maximum end timestamp observed so far, useful for
--   determining the time since the last group or event (per partition_columns)
CREATE PERFETTO MACRO _add_overlap_group_id(
    src TableOrSubquery,
    partition_columns ColumnNameList
)
RETURNS TableOrSubquery AS
(
  WITH
    _max_endpoint AS (
      SELECT
        *,
        max(ts + dur) OVER (PARTITION BY __intrinsic_token_apply!(_np_identity, $partition_columns) ORDER BY ts ROWS BETWEEN UNBOUNDED PRECEDING AND 1 PRECEDING) AS max_end_so_far
      FROM $src
    )
  SELECT
    *,
    sum(coalesce(ts > max_end_so_far, TRUE)) OVER (PARTITION BY __intrinsic_token_apply!(_np_identity, $partition_columns) ORDER BY ts) AS group_id
  FROM _max_endpoint
);

-- Computes network uptime spans based on an idle timeout model.
--
-- It is common in networking to have an interface active for some time after
-- use. For example, mobile networks are often connected for 10 or more seconds
-- after the last packet is sent or received. This macro simulates this timeout
-- and returns spans that approximate the underlying connected regions.
CREATE PERFETTO MACRO android_network_uptime_spans(
    -- A table/view/subquery containing the network events to apply the idle
    -- timeout model to. The table must contain all partition_columns, ts, dur,
    -- packet_count, and packet_length.
    src TableOrSubquery,
    -- A parenthesized set of columns to partition the analysis by.
    partition_columns ColumnNameList,
    -- The idle timeout, expressed in nanoseconds.
    timeout Expr
)
RETURNS TableOrSubquery AS
(
  -- This query applies the timeout as additional duration per item and performs
  -- pre-aggregation to speed up the overlap group detection below.
  WITH
    _quantized AS (
      SELECT
        __intrinsic_token_apply!(_np_identity, $partition_columns),
        min(ts) AS ts,
        max(ts + dur + $timeout) - min(ts) AS dur,
        sum(packet_count) AS packet_count,
        sum(packet_length) AS packet_length
      FROM $src
      GROUP BY
        __intrinsic_token_apply!(_np_identity, $partition_columns),
        CAST(ts / $timeout AS LONG)
    )
  SELECT
    __intrinsic_token_apply!(_np_identity, $partition_columns),
    min(ts) AS ts,
    max(ts + dur) - min(ts) AS dur,
    sum(packet_count) AS packet_count,
    sum(packet_length) AS packet_length
  FROM _add_overlap_group_id!(_quantized, $partition_columns)
  GROUP BY
    __intrinsic_token_apply!(_np_identity, $partition_columns),
    group_id
);

-- Compute the per-row uptime cost of network activity.
--
-- It is common in networking to have an interface active for some time after
-- use. For example, mobile networks are often connected for 10 or more seconds
-- after the last packet is sent or received. This macro computes a cost factor
-- indicating how much each row impacts the idle timer.
--
-- For example, assuming a 10s timeout, the first packet will extend the timeout
-- 10s in the future, and be assigned 10s of cost. If a packet arrives 4s later,
-- it pushes the timer an additional 4s, receiving 4s of cost. In this simple
-- case, cost is MIN(ts-last_packet_ts, timeout).
--
-- The complication is that network events can be aggregates, with more than one
-- packet. In such cases, we end up with a span with non-zero duration, rather
-- than an instant, and no easy way to compute time since the last packet.
--
-- The solution is to detect overlap regions and compute cost for the region as
-- a whole. The first event in each group receives the standard uptime cost as
-- described above. Each group has an additional cost equal to the duration of
-- the group which is distributed using packet count as weight.
--
-- For example (times in seconds, no partition, and 10 second timeout):
-- ```
-- ts=5,  dur=0, packet_count=1  -> group=1, uptime_cost=10
-- ts=7,  dur=0, packet_count=1  -> group=2, uptime_cost=2
-- ts=20, dur=5, packet_count=9  -> group=3, uptime_cost=14.5
-- ts=22, dur=0, packet_count=1  -> group=3, uptime_cost=0.5
-- ```
-- The third group spans ts=20 to ts=25, with a timeout at ts=35. This gives the
-- group a total cost of 15 which is distributed between the two rows. The 3rd
-- row receives 10s for being first, and 9/10 the duration cost (5*9/10=4.5).
--
-- The returned table schema is (id ID, uptime_cost INT64) where uptime cost is
-- in nanoseconds.
CREATE PERFETTO MACRO android_network_uptime_cost(
    -- A table/view/subquery containing the network events to apply the idle
    -- timeout model to. The table must contain all partition_columns, id, ts,
    -- dur, and packet_count.
    src TableOrSubquery,
    -- A parenthesized set of columns to partition the analysis by.
    partition_columns ColumnNameList,
    -- The idle timeout, expressed in nanoseconds.
    timeout Expr
)
RETURNS TableOrSubquery AS
(
  WITH
    _group_metrics AS (
      SELECT
        *,
        sum(packet_count) OVER group_window AS group_packets,
        max(ts + dur) OVER group_window - min(ts) OVER group_window AS group_dur
      FROM _add_overlap_group_id!($src, $partition_columns)
      WINDOW group_window AS (PARTITION BY __intrinsic_token_apply!(_np_identity, $partition_columns), group_id)
    ),
    _cost_parts AS (
      SELECT
        id,
        -- The first part is the standard time since last packet. For rows in
        -- the middle of a group, max_end_so_far>ts, so this is clamped to 0.
        coalesce(max(0, min($timeout, ts - max_end_so_far)), $timeout) AS initial_cost,
        -- The second part is the amortized duration cost, which is scaled by
        -- the packet count for this row, relative to the whole group.
        group_dur * packet_count / group_packets AS amortized_cost
      FROM _group_metrics
    )
  SELECT
    id,
    initial_cost + amortized_cost AS uptime_cost
  FROM _cost_parts
);
>>>>>>> aaad9625
<|MERGE_RESOLUTION|>--- conflicted
+++ resolved
@@ -15,11 +15,8 @@
 
 -- Android network packet events (from android.network_packets data source).
 CREATE PERFETTO VIEW android_network_packets (
-<<<<<<< HEAD
-=======
   -- Id of the slice.
   id ID,
->>>>>>> aaad9625
   -- Timestamp.
   ts TIMESTAMP,
   -- Duration (non-zero only in aggregate events)
@@ -81,9 +78,6 @@
   packet_icmp_code
 FROM __intrinsic_android_network_packets
 JOIN slice
-<<<<<<< HEAD
-  USING (id);
-=======
   USING (id);
 
 -- This helper is used to unparenthesize a column list expression. Currently,
@@ -244,5 +238,4 @@
     id,
     initial_cost + amortized_cost AS uptime_cost
   FROM _cost_parts
-);
->>>>>>> aaad9625
+);