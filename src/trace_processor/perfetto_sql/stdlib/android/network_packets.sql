--
-- Copyright 2023 The Android Open Source Project
--
-- Licensed under the Apache License, Version 2.0 (the "License");
-- you may not use this file except in compliance with the License.
-- You may obtain a copy of the License at
--
--     https://www.apache.org/licenses/LICENSE-2.0
--
-- Unless required by applicable law or agreed to in writing, software
-- distributed under the License is distributed on an "AS IS" BASIS,
-- WITHOUT WARRANTIES OR CONDITIONS OF ANY KIND, either express or implied.
-- See the License for the specific language governing permissions and
-- limitations under the License.

-- Android network packet events (from android.network_packets data source).
<<<<<<< HEAD
CREATE PERFETTO VIEW android_network_packets(
=======
CREATE PERFETTO VIEW android_network_packets (
>>>>>>> 883878f1
  -- Timestamp.
  ts TIMESTAMP,
  -- Duration (non-zero only in aggregate events)
  dur DURATION,
  -- The track name (interface and direction)
  track_name STRING,
  -- Traffic package source (or uid=$X if not found)
  package_name STRING,
  -- Traffic interface name (linux interface name)
  iface STRING,
  -- Traffic direction ('Transmitted' or 'Received')
  direction STRING,
  -- Number of packets in this event
  packet_count LONG,
  -- Number of bytes in this event (wire size)
  packet_length LONG,
  -- Transport used for traffic in this event
  packet_transport STRING,
  -- TCP flags used by tcp frames in this event
  packet_tcp_flags LONG,
  -- The Android traffic tag of the network socket
  socket_tag STRING,
  -- The Linux user id of the network socket
  socket_uid LONG,
  -- The local port number (for udp or tcp only)
  local_port LONG,
  -- The remote port number (for udp or tcp only)
  remote_port LONG,
  -- 1-byte ICMP type identifier.
  packet_icmp_type LONG,
  -- 1-byte ICMP code identifier.
  packet_icmp_code LONG,
  -- Packet's tcp flags bitmask (e.g. FIN=0x1, SYN=0x2).
  packet_tcp_flags_int LONG,
  -- Packet's socket tag as an integer.
  socket_tag_int LONG
) AS
SELECT
  ts,
  dur,
  category AS track_name,
  name AS package_name,
  iface,
  direction,
  packet_count,
  packet_length,
  packet_transport,
  -- For backwards compatibility, the _str suffixed flags (which the ui shows)
  -- are exposed without suffix, and the integer fields get suffix instead.
  packet_tcp_flags_str AS packet_tcp_flags,
  packet_tcp_flags AS packet_tcp_flags_int,
  socket_tag_str AS socket_tag,
  socket_tag AS socket_tag_int,
  socket_uid,
  local_port,
  remote_port,
  packet_icmp_type,
  packet_icmp_code
FROM __intrinsic_android_network_packets;<|MERGE_RESOLUTION|>--- conflicted
+++ resolved
@@ -14,11 +14,7 @@
 -- limitations under the License.
 
 -- Android network packet events (from android.network_packets data source).
-<<<<<<< HEAD
-CREATE PERFETTO VIEW android_network_packets(
-=======
 CREATE PERFETTO VIEW android_network_packets (
->>>>>>> 883878f1
   -- Timestamp.
   ts TIMESTAMP,
   -- Duration (non-zero only in aggregate events)
