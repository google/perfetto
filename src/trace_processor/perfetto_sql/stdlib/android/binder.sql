--
-- Copyright 2022 The Android Open Source Project
--
-- Licensed under the Apache License, Version 2.0 (the "License");
-- you may not use this file except in compliance with the License.
-- You may obtain a copy of the License at
--
--     https://www.apache.org/licenses/LICENSE-2.0
--
-- Unless required by applicable law or agreed to in writing, software
-- distributed under the License is distributed on an "AS IS" BASIS,
-- WITHOUT WARRANTIES OR CONDITIONS OF ANY KIND, either express or implied.
-- See the License for the specific language governing permissions and
-- limitations under the License.
--

INCLUDE PERFETTO MODULE android.process_metadata;

INCLUDE PERFETTO MODULE android.suspend;

INCLUDE PERFETTO MODULE slices.flow;

-- Count Binder transactions per process.
CREATE PERFETTO VIEW android_binder_metrics_by_process (
  -- Name of the process that started the binder transaction.
  process_name STRING,
  -- PID of the process that started the binder transaction.
  pid LONG,
  -- Name of the slice with binder transaction.
  slice_name STRING,
  -- Number of binder transactions in process in slice.
  event_count LONG
) AS
SELECT
  process.name AS process_name,
  process.pid AS pid,
  slice.name AS slice_name,
  count(*) AS event_count
FROM slice
JOIN thread_track
  ON slice.track_id = thread_track.id
JOIN thread
  ON thread.utid = thread_track.utid
JOIN process
  ON thread.upid = process.upid
WHERE
  slice.name GLOB 'binder*'
GROUP BY
  process_name,
  slice_name;

CREATE PERFETTO TABLE _binder_txn_merged AS
WITH
  maybe_broken_binder_txn AS (
    -- Fetch the broken binder txns first, i.e, the txns that have children slices
    -- They may be broken because synchronous txns are typically blocked sleeping while
    -- waiting for a response.
    -- These broken txns will be excluded below in the binder_txn CTE
    SELECT
      ancestor.id
    FROM slice
    JOIN slice AS ancestor
      ON ancestor.id = slice.parent_id
    WHERE
      ancestor.name = 'binder transaction'
    GROUP BY
      ancestor.id
  ),
  nested_binder_txn AS (
    -- Detect the non-broken cases which are just nested binder txns
    SELECT DISTINCT
      root_node_id AS id
    FROM _slice_following_flow!(maybe_broken_binder_txn)
  ),
  broken_binder_txn AS (
    -- Exclude the nested txns from the 'maybe broken' set
    SELECT
      *
    FROM maybe_broken_binder_txn
    EXCEPT
    SELECT
      *
    FROM nested_binder_txn
  ),
  -- Adding MATERIALIZED here matters in cases where there are few/no binder
  -- transactions in the trace. Our cost estimation is not good enough to allow
  -- the query planner to see through to this fact. Instead, our cost estimation
  -- causes repeated queries on this table which is slow because it's an O(n)
  -- query.
  --
  -- We should fix this by doing some (ideally all) of the following:
  --  1) Add support for columnar tables in SQL which will allow for
  --     "subsetting" the slice table to only contain binder transactions.
  --  2) Make this query faster by adding improving string filtering.
  --  3) Add caching so that even if these queries happen many times, they are
  --     fast.
  --  4) Improve cost estimation algorithm to allow the joins to happen the
  --     right way around.
  binder_txn AS MATERIALIZED (
    SELECT
      slice.id AS binder_txn_id,
      process.name AS process_name,
      thread.name AS thread_name,
      thread.utid AS utid,
      thread.tid AS tid,
      process.pid AS pid,
      process.upid AS upid,
      slice.ts,
      slice.dur,
      thread.is_main_thread
    FROM slice
    JOIN thread_track
      ON slice.track_id = thread_track.id
    JOIN thread
      USING (utid)
    JOIN process
      USING (upid)
    LEFT JOIN broken_binder_txn
      ON broken_binder_txn.id = slice.id
    WHERE
      slice.name = 'binder transaction' AND broken_binder_txn.id IS NULL
  ),
  binder_reply AS (
    SELECT
      binder_txn.*,
      binder_reply.ts AS server_ts,
      binder_reply.dur AS server_dur,
      binder_reply.id AS binder_reply_id,
      reply_thread.name AS server_thread,
      reply_process.name AS server_process,
      reply_thread.utid AS server_utid,
      reply_thread.tid AS server_tid,
      reply_process.pid AS server_pid,
      reply_process.upid AS server_upid,
      aidl.name AS aidl_name,
      aidl.ts AS aidl_ts,
      aidl.dur AS aidl_dur
    FROM binder_txn
    JOIN flow AS binder_flow
      ON binder_txn.binder_txn_id = binder_flow.slice_out
    JOIN slice AS binder_reply
      ON binder_flow.slice_in = binder_reply.id
    JOIN thread_track AS reply_thread_track
      ON binder_reply.track_id = reply_thread_track.id
    JOIN thread AS reply_thread
      ON reply_thread.utid = reply_thread_track.utid
    JOIN process AS reply_process
      ON reply_process.upid = reply_thread.upid
    LEFT JOIN slice AS aidl
      ON aidl.parent_id = binder_reply.id
      AND (
        -- Filter for only server side AIDL slices as there are some client side ones for cpp
        aidl.name GLOB 'AIDL::*Server'
        OR aidl.name GLOB 'AIDL::*server'
        OR aidl.name GLOB 'HIDL::*server'
      )
  )
SELECT
  min(aidl_name) AS aidl_name,
  aidl_ts,
  aidl_dur,
  binder_txn_id,
  process_name AS client_process,
  thread_name AS client_thread,
  upid AS client_upid,
  utid AS client_utid,
  tid AS client_tid,
  pid AS client_pid,
  is_main_thread,
  ts AS client_ts,
  dur AS client_dur,
  binder_reply_id,
  server_process,
  server_thread,
  server_upid,
  server_utid,
  server_tid,
  server_pid,
  server_ts,
  server_dur
FROM binder_reply
WHERE
  client_dur != -1 AND server_dur != -1 AND client_dur >= server_dur
GROUP BY
  process_name,
  thread_name,
  binder_txn_id,
  binder_reply_id;

CREATE PERFETTO TABLE _oom_score AS
SELECT
  process.upid,
  cast_int!(c.value) AS value,
  c.ts,
  coalesce(lead(ts) OVER (PARTITION BY upid ORDER BY ts), trace_end()) AS end_ts
FROM counter AS c
JOIN process_counter_track AS t
  ON c.track_id = t.id
JOIN process
  USING (upid)
WHERE
  t.name = 'oom_score_adj';

CREATE PERFETTO INDEX _oom_score_idx ON _oom_score(upid, ts);

-- Breakdown synchronous binder transactions per txn.
-- It returns data about the client and server ends of every binder transaction.
CREATE PERFETTO VIEW _sync_binder_metrics_by_txn AS
SELECT
  binder.*,
  client_oom.value AS client_oom_score,
  server_oom.value AS server_oom_score
FROM _binder_txn_merged AS binder
LEFT JOIN _oom_score AS client_oom
  ON binder.client_upid = client_oom.upid
  AND binder.client_ts BETWEEN client_oom.ts AND client_oom.end_ts
LEFT JOIN _oom_score AS server_oom
  ON binder.server_upid = server_oom.upid
  AND binder.server_ts BETWEEN server_oom.ts AND server_oom.end_ts;

CREATE PERFETTO VIEW _binder_txn AS
SELECT
  client_ts AS ts,
  client_dur AS dur,
  client_utid AS utid,
  *
FROM _sync_binder_metrics_by_txn;

CREATE PERFETTO VIEW _binder_reply AS
SELECT
  server_ts AS ts,
  server_dur AS dur,
  server_utid AS utid,
  *
FROM _sync_binder_metrics_by_txn;

CREATE VIRTUAL TABLE _sp_binder_txn_thread_state USING SPAN_JOIN (_binder_txn PARTITIONED utid, thread_state PARTITIONED utid);

CREATE VIRTUAL TABLE _sp_binder_reply_thread_state USING SPAN_JOIN (_binder_reply PARTITIONED utid, thread_state PARTITIONED utid);

-- Aggregated thread_states on the client and server side per binder txn
-- This builds on the data from |_sync_binder_metrics_by_txn| and
-- for each end (client and server) of the transaction, it returns
-- the aggregated sum of all the thread state durations.
-- The |thread_state_type| column represents whether a given 'aggregated thread_state'
-- row is on the client or server side. 'binder_txn' is client side and 'binder_reply'
-- is server side.
CREATE PERFETTO VIEW android_sync_binder_thread_state_by_txn (
  -- slice id of the binder txn
  binder_txn_id LONG,
  -- Client timestamp
  client_ts TIMESTAMP,
  -- Client tid
  client_tid LONG,
  -- slice id of the binder reply
  binder_reply_id LONG,
  -- Server timestamp
  server_ts TIMESTAMP,
  -- Server tid
  server_tid LONG,
  -- whether thread state is on the txn or reply side
  thread_state_type STRING,
  -- a thread_state that occurred in the txn
  thread_state STRING,
  -- aggregated dur of the |thread_state| in the txn
  thread_state_dur DURATION,
  -- aggregated count of the |thread_state| in the txn
  thread_state_count LONG
) AS
SELECT
  binder_txn_id,
  client_ts,
  client_tid,
  binder_reply_id,
  server_ts,
  server_tid,
  'binder_txn' AS thread_state_type,
  state AS thread_state,
  sum(dur) AS thread_state_dur,
  count(dur) AS thread_state_count
FROM _sp_binder_txn_thread_state
GROUP BY
  binder_txn_id,
  binder_reply_id,
  thread_state_type,
  thread_state
UNION ALL
SELECT
  binder_txn_id,
  client_ts,
  client_tid,
  binder_reply_id,
  server_ts,
  server_tid,
  'binder_reply' AS thread_state_type,
  state AS thread_state,
  sum(dur) AS thread_state_dur,
  count(dur) AS thread_state_count
FROM _sp_binder_reply_thread_state
GROUP BY
  binder_txn_id,
  binder_reply_id,
  thread_state_type,
  thread_state;

-- Aggregated blocked_functions on the client and server side per binder txn
-- This builds on the data from |_sync_binder_metrics_by_txn| and
-- for each end (client and server) of the transaction, it returns
-- the aggregated sum of all the kernel blocked function durations.
-- The |thread_state_type| column represents whether a given 'aggregated blocked_function'
-- row is on the client or server side. 'binder_txn' is client side and 'binder_reply'
-- is server side.
CREATE PERFETTO VIEW android_sync_binder_blocked_functions_by_txn (
  -- slice id of the binder txn
  binder_txn_id LONG,
  -- Client ts
  client_ts TIMESTAMP,
  -- Client tid
  client_tid LONG,
  -- slice id of the binder reply
  binder_reply_id LONG,
  -- Server ts
  server_ts TIMESTAMP,
  -- Server tid
  server_tid LONG,
  -- whether thread state is on the txn or reply side
  thread_state_type STRING,
  -- blocked kernel function in a thread state
  blocked_function STRING,
  -- aggregated dur of the |blocked_function| in the txn
  blocked_function_dur DURATION,
  -- aggregated count of the |blocked_function| in the txn
  blocked_function_count LONG
) AS
SELECT
  binder_txn_id,
  client_ts,
  client_tid,
  binder_reply_id,
  server_ts,
  server_tid,
  'binder_txn' AS thread_state_type,
  blocked_function,
  sum(dur) AS blocked_function_dur,
  count(dur) AS blocked_function_count
FROM _sp_binder_txn_thread_state
WHERE
  blocked_function IS NOT NULL
GROUP BY
  binder_txn_id,
  binder_reply_id,
  blocked_function
UNION ALL
SELECT
  binder_txn_id,
  client_ts,
  client_tid,
  binder_reply_id,
  server_ts,
  server_tid,
  'binder_reply' AS thread_state_type,
  blocked_function,
  sum(dur) AS blocked_function_dur,
  count(dur) AS blocked_function_count
FROM _sp_binder_reply_thread_state
WHERE
  blocked_function IS NOT NULL
GROUP BY
  binder_txn_id,
  binder_reply_id,
  blocked_function;

CREATE PERFETTO TABLE _async_binder_reply AS
WITH
  async_reply AS MATERIALIZED (
    SELECT
      id,
      ts,
      dur,
      track_id,
      name
    FROM slice
    WHERE
      -- Filter for only server side AIDL slices as there are some client side ones for cpp
      name GLOB 'AIDL::*Server'
      OR name GLOB 'AIDL::*server'
      OR name GLOB 'HIDL::*server'
      OR name = 'binder async rcv'
  )
SELECT
  *,
  lead(name) OVER (PARTITION BY track_id ORDER BY ts) AS next_name,
  lead(ts) OVER (PARTITION BY track_id ORDER BY ts) AS next_ts,
  lead(dur) OVER (PARTITION BY track_id ORDER BY ts) AS next_dur
FROM async_reply;

CREATE PERFETTO TABLE _binder_async_txn_raw AS
SELECT
  slice.id AS binder_txn_id,
  process.name AS client_process,
  thread.name AS client_thread,
  process.upid AS client_upid,
  thread.utid AS client_utid,
  thread.tid AS client_tid,
  process.pid AS client_pid,
  thread.is_main_thread,
  slice.ts AS client_ts,
  slice.dur AS client_dur
FROM slice
JOIN thread_track
  ON slice.track_id = thread_track.id
JOIN thread
  USING (utid)
JOIN process
  USING (upid)
WHERE
  slice.name = 'binder transaction async';

CREATE PERFETTO TABLE _binder_async_txn AS
SELECT
  iif(binder_reply.next_name = 'binder async rcv', NULL, binder_reply.next_name) AS aidl_name,
  iif(binder_reply.next_name = 'binder async rcv', NULL, binder_reply.next_ts) AS aidl_ts,
  iif(binder_reply.next_name = 'binder async rcv', NULL, binder_reply.next_dur) AS aidl_dur,
  binder_txn.*,
  binder_reply.id AS binder_reply_id,
  reply_process.name AS server_process,
  reply_thread.name AS server_thread,
  reply_process.upid AS server_upid,
  reply_thread.utid AS server_utid,
  reply_thread.tid AS server_tid,
  reply_process.pid AS server_pid,
  binder_reply.ts AS server_ts,
  binder_reply.dur AS server_dur
FROM _binder_async_txn_raw AS binder_txn
JOIN flow AS binder_flow
  ON binder_txn.binder_txn_id = binder_flow.slice_out
JOIN _async_binder_reply AS binder_reply
  ON binder_flow.slice_in = binder_reply.id
JOIN thread_track AS reply_thread_track
  ON binder_reply.track_id = reply_thread_track.id
JOIN thread AS reply_thread
  ON reply_thread.utid = reply_thread_track.utid
JOIN process AS reply_process
  ON reply_process.upid = reply_thread.upid
WHERE
  binder_reply.name = 'binder async rcv';

-- Breakdown asynchronous binder transactions per txn.
-- It returns data about the client and server ends of every binder transaction async.
CREATE PERFETTO VIEW _async_binder_metrics_by_txn AS
SELECT
  binder.*,
  client_oom.value AS client_oom_score,
  server_oom.value AS server_oom_score
FROM _binder_async_txn AS binder
LEFT JOIN _oom_score AS client_oom
  ON binder.client_upid = client_oom.upid
  AND binder.client_ts BETWEEN client_oom.ts AND client_oom.end_ts
LEFT JOIN _oom_score AS server_oom
  ON binder.server_upid = server_oom.upid
  AND binder.server_ts BETWEEN server_oom.ts AND server_oom.end_ts;

-- Breakdown binder transactions per txn.
-- It returns data about the client and server ends of every binder transaction async.
CREATE PERFETTO TABLE android_binder_txns (
  -- Fully qualified name of the binder endpoint if existing.
  aidl_name STRING,
  -- Interface of the binder endpoint if existing.
  interface STRING,
<<<<<<< HEAD
=======
  -- Method name of the binder endpoint if existing.
  method_name STRING,
>>>>>>> dc046ead
  -- Timestamp the binder interface name was emitted. Proxy to 'ts' and 'dur' for async txns.
  aidl_ts TIMESTAMP,
  -- Duration of the binder interface name. Proxy to 'ts' and 'dur' for async txns.
  aidl_dur DURATION,
  -- Slice id of the binder txn.
  binder_txn_id JOINID(slice.id),
  -- Name of the client process.
  client_process STRING,
  -- Name of the client thread.
  client_thread STRING,
  -- Upid of the client process.
  client_upid JOINID(process.id),
  -- Utid of the client thread.
  client_utid JOINID(thread.id),
  -- Tid of the client thread.
  client_tid LONG,
  -- Pid of the client thread.
  client_pid LONG,
  -- Whether the txn was initiated from the main thread of the client process.
  is_main_thread BOOL,
  -- Timestamp of the client txn.
  client_ts TIMESTAMP,
  -- Wall clock dur of the client txn.
  client_dur DURATION,
  -- Slice id of the binder reply.
  binder_reply_id JOINID(slice.id),
  -- Name of the server process.
  server_process STRING,
  -- Name of the server thread.
  server_thread STRING,
  -- Upid of the server process.
  server_upid JOINID(process.id),
  -- Utid of the server thread.
  server_utid JOINID(thread.id),
  -- Tid of the server thread.
  server_tid LONG,
  -- Pid of the server thread.
  server_pid LONG,
  -- Timestamp of the server txn.
  server_ts TIMESTAMP,
  -- Wall clock dur of the server txn.
  server_dur DURATION,
  -- Oom score of the client process at the start of the txn.
  client_oom_score LONG,
  -- Oom score of the server process at the start of the reply.
  server_oom_score LONG,
  -- Whether the txn is synchronous or async (oneway).
  is_sync BOOL,
  -- Monotonic clock dur of the client txn.
  client_monotonic_dur DURATION,
  -- Monotonic clock dur of the server txn.
  server_monotonic_dur DURATION,
  -- Client package version_code.
  client_package_version_code LONG,
  -- Server package version_code.
  server_package_version_code LONG,
  -- Whether client package is debuggable.
  is_client_package_debuggable BOOL,
  -- Whether server package is debuggable.
  is_server_package_debuggable BOOL
) AS
WITH
  all_binder AS (
    SELECT
      *,
      1 AS is_sync
    FROM _sync_binder_metrics_by_txn
    UNION ALL
    SELECT
      *,
      0 AS is_sync
    FROM _async_binder_metrics_by_txn
  )
SELECT
  str_split(aidl_name, '::', 2) AS interface,
<<<<<<< HEAD
=======
  str_split(aidl_name, '::', 3) AS method_name,
>>>>>>> dc046ead
  all_binder.*,
  _extract_duration_without_suspend(client_ts, client_dur) AS client_monotonic_dur,
  _extract_duration_without_suspend(server_ts, server_dur) AS server_monotonic_dur,
  client_process_metadata.version_code AS client_package_version_code,
  server_process_metadata.version_code AS server_package_version_code,
  client_process_metadata.debuggable AS is_client_package_debuggable,
  server_process_metadata.debuggable AS is_server_package_debuggable
FROM all_binder
LEFT JOIN android_process_metadata AS client_process_metadata
  ON all_binder.client_upid = client_process_metadata.upid
LEFT JOIN android_process_metadata AS server_process_metadata
  ON all_binder.server_upid = server_process_metadata.upid;

-- Returns a DAG of all outgoing binder txns from a process.
-- The roots of the graph are the threads making the txns and the graph flows from:
-- thread -> server_process -> AIDL interface -> AIDL method.
-- The weights of each node represent the wall execution time in the server_process.
CREATE PERFETTO FUNCTION android_binder_outgoing_graph(
    -- Upid of process to generate an outgoing graph for.
    upid JOINID(process.id)
)
RETURNS TABLE (
  -- Pprof of outgoing binder txns.
  pprof BYTES
) AS
WITH
  threads AS (
    SELECT
      binder_txn_id,
      cat_stacks(client_thread) AS stack
    FROM android_binder_txns
    WHERE
      (
        NOT $upid IS NULL AND client_upid = $upid
      ) OR (
        $upid IS NULL
      )
  ),
  server_process AS (
    SELECT
      binder_txn_id,
      cat_stacks(stack, server_process) AS stack
    FROM android_binder_txns
    JOIN threads
      USING (binder_txn_id)
  ),
  end_points AS (
    SELECT
      binder_txn_id,
      cat_stacks(stack, str_split(aidl_name, '::', iif(aidl_name GLOB 'AIDL*', 2, 1))) AS stack
    FROM android_binder_txns
    JOIN server_process
      USING (binder_txn_id)
  ),
  aidl_names AS (
    SELECT
      binder_txn_id,
      server_dur,
      cat_stacks(stack, str_split(aidl_name, '::', iif(aidl_name GLOB 'AIDL*', 3, 2))) AS stack
    FROM android_binder_txns
    JOIN end_points
      USING (binder_txn_id)
  )
SELECT
  experimental_profile(stack, 'duration', 'ns', server_dur) AS pprof
FROM aidl_names;

-- Returns a DAG of all incoming binder txns from a process.
-- The roots of the graph are the clients making the txns and the graph flows from:
-- client_process -> AIDL interface -> AIDL method.
-- The weights of each node represent the wall execution time in the server_process.
CREATE PERFETTO FUNCTION android_binder_incoming_graph(
    -- Upid of process to generate an incoming graph for.
    upid JOINID(process.id)
)
RETURNS TABLE (
  -- Pprof of incoming binder txns.
  pprof BYTES
) AS
WITH
  client_process AS (
    SELECT
      binder_txn_id,
      cat_stacks(client_process) AS stack
    FROM android_binder_txns
    WHERE
      (
        NOT $upid IS NULL AND server_upid = $upid
      ) OR (
        $upid IS NULL
      )
  ),
  end_points AS (
    SELECT
      binder_txn_id,
      cat_stacks(stack, str_split(aidl_name, '::', iif(aidl_name GLOB 'AIDL*', 2, 1))) AS stack
    FROM android_binder_txns
    JOIN client_process
      USING (binder_txn_id)
  ),
  aidl_names AS (
    SELECT
      binder_txn_id,
      server_dur,
      cat_stacks(stack, str_split(aidl_name, '::', iif(aidl_name GLOB 'AIDL*', 3, 2))) AS stack
    FROM android_binder_txns
    JOIN end_points
      USING (binder_txn_id)
  )
SELECT
  experimental_profile(stack, 'duration', 'ns', server_dur) AS pprof
FROM aidl_names;

-- Returns a graph of all binder txns in a trace.
-- The nodes are client_process and server_process.
-- The weights of each node represent the wall execution time in the server_process.
CREATE PERFETTO FUNCTION android_binder_graph(
    -- Matches txns from client_processes greater than or equal to the OOM score.
    min_client_oom_score LONG,
    -- Matches txns from client_processes less than or equal to the OOM score.
    max_client_oom_score LONG,
    -- Matches txns to server_processes greater than or equal to the OOM score.
    min_server_oom_score LONG,
    -- Matches txns to server_processes less than or equal to the OOM score.
    max_server_oom_score LONG
)
RETURNS TABLE (
  -- Pprof of binder txns.
  pprof BYTES
) AS
WITH
  clients AS (
    SELECT
      binder_txn_id,
      cat_stacks(client_process) AS stack
    FROM android_binder_txns
    WHERE
      client_oom_score BETWEEN $min_client_oom_score AND $max_client_oom_score
  ),
  servers AS (
    SELECT
      binder_txn_id,
      server_dur,
      cat_stacks(stack, server_process) AS stack
    FROM android_binder_txns
    JOIN clients
      USING (binder_txn_id)
    WHERE
      server_oom_score BETWEEN $min_server_oom_score AND $max_server_oom_score
  )
SELECT
  experimental_profile(stack, 'duration', 'ns', server_dur) AS pprof
FROM servers;<|MERGE_RESOLUTION|>--- conflicted
+++ resolved
@@ -467,11 +467,8 @@
   aidl_name STRING,
   -- Interface of the binder endpoint if existing.
   interface STRING,
-<<<<<<< HEAD
-=======
   -- Method name of the binder endpoint if existing.
   method_name STRING,
->>>>>>> dc046ead
   -- Timestamp the binder interface name was emitted. Proxy to 'ts' and 'dur' for async txns.
   aidl_ts TIMESTAMP,
   -- Duration of the binder interface name. Proxy to 'ts' and 'dur' for async txns.
@@ -547,10 +544,7 @@
   )
 SELECT
   str_split(aidl_name, '::', 2) AS interface,
-<<<<<<< HEAD
-=======
   str_split(aidl_name, '::', 3) AS method_name,
->>>>>>> dc046ead
   all_binder.*,
   _extract_duration_without_suspend(client_ts, client_dur) AS client_monotonic_dur,
   _extract_duration_without_suspend(server_ts, server_dur) AS server_monotonic_dur,
