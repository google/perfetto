# Copyright (C) 2022 The Android Open Source Project
#
# Licensed under the Apache License, Version 2.0 (the "License");
# you may not use this file except in compliance with the License.
# You may obtain a copy of the License at
#
#      http://www.apache.org/licenses/LICENSE-2.0
#
# Unless required by applicable law or agreed to in writing, software
# distributed under the License is distributed on an "AS IS" BASIS,
# WITHOUT WARRANTIES OR CONDITIONS OF ANY KIND, either express or implied.
# See the License for the specific language governing permissions and
# limitations under the License.

import("../../../../gn/perfetto.gni")
import("../../../../gn/perfetto_sql.gni")

assert(enable_perfetto_trace_processor_sqlite)

perfetto_amalgamated_sql_header("stdlib") {
  deps = [
    "android",
    "appleos",
    "callstacks",
    "chrome:chrome_sql",
    "counters",
    "export",
    "graphs",
    "intervals",
    "linux",
    "pixel",
    "pkvm",
    "prelude",
    "sched",
    "slices",
    "stack_trace",
    "stacks",
    "time",
<<<<<<< HEAD
=======
    "traced",
>>>>>>> dc046ead
    "v8",
    "viz",
    "wattson",
  ]
  generated_header = "stdlib.h"
  namespace = "stdlib"
  generate_docs = true
}<|MERGE_RESOLUTION|>--- conflicted
+++ resolved
@@ -36,10 +36,7 @@
     "stack_trace",
     "stacks",
     "time",
-<<<<<<< HEAD
-=======
     "traced",
->>>>>>> dc046ead
     "v8",
     "viz",
     "wattson",
