--- conflicted
+++ resolved
@@ -37,11 +37,7 @@
 #include "perfetto/trace_processor/basic_types.h"
 #include "src/trace_processor/perfetto_sql/engine/perfetto_sql_engine.h"
 #include "src/trace_processor/sqlite/bindings/sqlite_result.h"
-<<<<<<< HEAD
-#include "src/trace_processor/sqlite/module_lifecycle_manager.h"
-=======
 #include "src/trace_processor/sqlite/module_state_manager.h"
->>>>>>> 883878f1
 #include "src/trace_processor/sqlite/sql_source.h"
 #include "src/trace_processor/sqlite/sqlite_utils.h"
 #include "src/trace_processor/tp_metatrace.h"
@@ -144,11 +140,7 @@
 
 }  // namespace
 
-<<<<<<< HEAD
-void SpanJoinOperatorModule::State::PopulateColumnLocatorMap(uint32_t offset) {
-=======
 void SpanJoinOperatorModule::Vtab::PopulateColumnLocatorMap(uint32_t offset) {
->>>>>>> 883878f1
   for (uint32_t i = 0; i < t1_defn.columns().size(); ++i) {
     if (i == t1_defn.ts_idx() || i == t1_defn.dur_idx() ||
         i == t1_defn.partition_idx()) {
@@ -169,11 +161,7 @@
   }
 }
 
-<<<<<<< HEAD
-std::string SpanJoinOperatorModule::State::BestIndexStrForDefinition(
-=======
 std::string SpanJoinOperatorModule::Vtab::BestIndexStrForDefinition(
->>>>>>> 883878f1
     const sqlite3_index_info* info,
     const TableDefinition& defn) {
   uint32_t count = 0;
@@ -297,11 +285,7 @@
   return cols;
 }
 
-<<<<<<< HEAD
-std::string SpanJoinOperatorModule::State::GetNameForGlobalColumnIndex(
-=======
 std::string SpanJoinOperatorModule::Vtab::GetNameForGlobalColumnIndex(
->>>>>>> 883878f1
     const TableDefinition& defn,
     int global_column) {
   auto col_idx = static_cast<size_t>(global_column);
@@ -323,15 +307,9 @@
   return defn.columns()[locator.col_index].second;
 }
 
-<<<<<<< HEAD
-SpanJoinOperatorModule::Query::Query(SpanJoinOperatorModule::State* state,
-                                     const TableDefinition* definition)
-    : defn_(definition), in_state_(state) {
-=======
 SpanJoinOperatorModule::Query::Query(Vtab* vtab,
                                      const TableDefinition* definition)
     : defn_(definition), vtab_(vtab) {
->>>>>>> 883878f1
   PERFETTO_DCHECK(!defn_->IsPartitioned() ||
                   defn_->partition_idx() < defn_->columns().size());
 }
@@ -341,11 +319,7 @@
 base::Status SpanJoinOperatorModule::Query::Initialize(
     std::string sql_query,
     InitialEofBehavior eof_behavior) {
-<<<<<<< HEAD
-  *this = Query(in_state_, definition());
-=======
   *this = Query(vtab_, definition());
->>>>>>> 883878f1
   sql_query_ = std::move(sql_query);
   base::Status status = Rewind();
   if (!status.ok())
@@ -469,11 +443,7 @@
 }
 
 base::Status SpanJoinOperatorModule::Query::Rewind() {
-<<<<<<< HEAD
-  auto res = in_state_->engine->sqlite_engine()->PrepareStatement(
-=======
   auto res = vtab_->engine->sqlite_engine()->PrepareStatement(
->>>>>>> 883878f1
       SqlSource::FromTraceProcessorImplementation(sql_query_));
   cursor_eof_ = false;
   RETURN_IF_ERROR(res.status());
@@ -630,11 +600,7 @@
                                    void* ctx,
                                    int argc,
                                    const char* const* argv,
-<<<<<<< HEAD
-                                   sqlite3_vtab** vtab,
-=======
                                    sqlite3_vtab** vtab_out,
->>>>>>> 883878f1
                                    char** pzErr) {
   // argv[0] - argv[2] are SQLite populated fields which are always present.
   if (argc != 5) {
@@ -643,15 +609,9 @@
   }
 
   auto* context = GetContext(ctx);
-<<<<<<< HEAD
-  auto state = std::make_unique<State>();
-  state->engine = context->engine;
-  state->module_name = argv[0];
-=======
   std::unique_ptr<Vtab> vtab = std::make_unique<Vtab>();
   vtab->engine = context->engine;
   vtab->module_name = argv[0];
->>>>>>> 883878f1
 
   TableDescriptor t1_desc;
   auto status = TableDescriptor::Parse(
@@ -671,15 +631,9 @@
 
   // Check that the partition columns match between the two tables.
   if (t1_desc.partition_col == t2_desc.partition_col) {
-<<<<<<< HEAD
-    state->partitioning = t1_desc.IsPartitioned()
-                              ? PartitioningType::kSamePartitioning
-                              : PartitioningType::kNoPartitioning;
-=======
     vtab->partitioning = t1_desc.IsPartitioned()
                              ? PartitioningType::kSamePartitioning
                              : PartitioningType::kNoPartitioning;
->>>>>>> 883878f1
   } else if (t1_desc.IsPartitioned() && t2_desc.IsPartitioned()) {
     *pzErr = sqlite3_mprintf(
         "SPAN_JOIN: mismatching partitions between the two tables; "
@@ -688,26 +642,11 @@
         t2_desc.partition_col.c_str(), t2_desc.name.c_str());
     return SQLITE_ERROR;
   } else {
-<<<<<<< HEAD
-    state->partitioning = PartitioningType::kMixedPartitioning;
-=======
     vtab->partitioning = PartitioningType::kMixedPartitioning;
->>>>>>> 883878f1
   }
 
   bool t1_part_mixed =
       t1_desc.IsPartitioned() &&
-<<<<<<< HEAD
-      state->partitioning == PartitioningType::kMixedPartitioning;
-  bool t2_part_mixed =
-      t2_desc.IsPartitioned() &&
-      state->partitioning == PartitioningType::kMixedPartitioning;
-
-  EmitShadowType t1_shadow_type;
-  if (state->IsOuterJoin()) {
-    if (t1_part_mixed ||
-        state->partitioning == PartitioningType::kNoPartitioning) {
-=======
       vtab->partitioning == PartitioningType::kMixedPartitioning;
   bool t2_part_mixed =
       t2_desc.IsPartitioned() &&
@@ -717,7 +656,6 @@
   if (vtab->IsOuterJoin()) {
     if (t1_part_mixed ||
         vtab->partitioning == PartitioningType::kNoPartitioning) {
->>>>>>> 883878f1
       t1_shadow_type = EmitShadowType::kPresentPartitionOnly;
     } else {
       t1_shadow_type = EmitShadowType::kAll;
@@ -725,28 +663,17 @@
   } else {
     t1_shadow_type = EmitShadowType::kNone;
   }
-<<<<<<< HEAD
-  status = TableDefinition::Create(state->engine, t1_desc, t1_shadow_type,
-                                   &state->t1_defn);
-=======
   status = TableDefinition::Create(vtab->engine, t1_desc, t1_shadow_type,
                                    &vtab->t1_defn);
->>>>>>> 883878f1
   if (!status.ok()) {
     *pzErr = sqlite3_mprintf("%s", status.c_message());
     return SQLITE_ERROR;
   }
 
   EmitShadowType t2_shadow_type;
-<<<<<<< HEAD
-  if (state->IsOuterJoin() || state->IsLeftJoin()) {
-    if (t2_part_mixed ||
-        state->partitioning == PartitioningType::kNoPartitioning) {
-=======
   if (vtab->IsOuterJoin() || vtab->IsLeftJoin()) {
     if (t2_part_mixed ||
         vtab->partitioning == PartitioningType::kNoPartitioning) {
->>>>>>> 883878f1
       t2_shadow_type = EmitShadowType::kPresentPartitionOnly;
     } else {
       t2_shadow_type = EmitShadowType::kAll;
@@ -754,27 +681,13 @@
   } else {
     t2_shadow_type = EmitShadowType::kNone;
   }
-<<<<<<< HEAD
-  status = TableDefinition::Create(state->engine, t2_desc, t2_shadow_type,
-                                   &state->t2_defn);
-=======
   status = TableDefinition::Create(vtab->engine, t2_desc, t2_shadow_type,
                                    &vtab->t2_defn);
->>>>>>> 883878f1
   if (!status.ok()) {
     *pzErr = sqlite3_mprintf("%s", status.c_message());
     return SQLITE_ERROR;
   }
 
-<<<<<<< HEAD
-  if (!state->t1_defn.dur_idx().has_value() &&
-      !state->t2_defn.dur_idx().has_value()) {
-    *pzErr = sqlite3_mprintf(
-        "SPAN_JOIN: column %s must be present in at least one of tables %s and "
-        "%s",
-        kDurColumnName, state->t1_defn.name().c_str(),
-        state->t2_defn.name().c_str());
-=======
   if (!vtab->t1_defn.dur_idx().has_value() &&
       !vtab->t2_defn.dur_idx().has_value()) {
     *pzErr = sqlite3_mprintf(
@@ -782,20 +695,10 @@
         "%s",
         kDurColumnName, vtab->t1_defn.name().c_str(),
         vtab->t2_defn.name().c_str());
->>>>>>> 883878f1
     return SQLITE_ERROR;
   }
 
   if (auto dupe = HasDuplicateColumns(
-<<<<<<< HEAD
-          state->t1_defn.columns(), state->t2_defn.columns(),
-          state->partitioning == PartitioningType::kNoPartitioning
-              ? std::nullopt
-              : std::make_optional(state->partition_col()))) {
-    *pzErr = sqlite3_mprintf(
-        "SPAN_JOIN: column %s present in both tables %s and %s", dupe->c_str(),
-        state->t1_defn.name().c_str(), state->t2_defn.name().c_str());
-=======
           vtab->t1_defn.columns(), vtab->t2_defn.columns(),
           vtab->partitioning == PartitioningType::kNoPartitioning
               ? std::nullopt
@@ -803,24 +706,10 @@
     *pzErr = sqlite3_mprintf(
         "SPAN_JOIN: column %s present in both tables %s and %s", dupe->c_str(),
         vtab->t1_defn.name().c_str(), vtab->t2_defn.name().c_str());
->>>>>>> 883878f1
     return SQLITE_ERROR;
   }
 
   // Create the map from column index to the column in the child sub-queries.
-<<<<<<< HEAD
-  state->PopulateColumnLocatorMap(
-      state->partitioning == PartitioningType::kNoPartitioning ? 2 : 3);
-
-  std::string primary_key = "ts";
-  std::string partition;
-  if (state->partitioning != PartitioningType::kNoPartitioning) {
-    partition = state->partition_col() + " BIGINT,";
-    primary_key += ", " + state->partition_col();
-  }
-  std::string t1_section = state->t1_defn.CreateVtabCreateTableSection();
-  std::string t2_section = state->t2_defn.CreateVtabCreateTableSection();
-=======
   vtab->PopulateColumnLocatorMap(
       vtab->partitioning == PartitioningType::kNoPartitioning ? 2 : 3);
 
@@ -832,7 +721,6 @@
   }
   std::string t1_section = vtab->t1_defn.CreateVtabCreateTableSection();
   std::string t2_section = vtab->t2_defn.CreateVtabCreateTableSection();
->>>>>>> 883878f1
   static constexpr char kStmt[] = R"(
     CREATE TABLE x(
       ts BIGINT,
@@ -846,69 +734,31 @@
   base::StackString<1024> create_table_str(
       kStmt, partition.c_str(), t1_section.c_str(), t2_section.c_str(),
       primary_key.c_str());
-<<<<<<< HEAD
-  state->create_table_stmt = create_table_str.ToStdString();
-=======
   vtab->create_table_stmt = create_table_str.ToStdString();
->>>>>>> 883878f1
   if (int ret = sqlite3_declare_vtab(db, create_table_str.c_str());
       ret != SQLITE_OK) {
     return ret;
   }
-<<<<<<< HEAD
-
-  std::unique_ptr<Vtab> res = std::make_unique<Vtab>();
-  res->state = context->manager.OnCreate(argv, std::move(state));
-  *vtab = res.release();
-=======
   *vtab_out = vtab.release();
->>>>>>> 883878f1
   return SQLITE_OK;
 }
 
 int SpanJoinOperatorModule::Destroy(sqlite3_vtab* vtab) {
   std::unique_ptr<Vtab> tab(GetVtab(vtab));
-<<<<<<< HEAD
-  sqlite::ModuleStateManager<SpanJoinOperatorModule>::OnDestroy(tab->state);
-=======
->>>>>>> 883878f1
   return SQLITE_OK;
 }
 
 int SpanJoinOperatorModule::Connect(sqlite3* db,
                                     void* ctx,
-<<<<<<< HEAD
-                                    int,
-                                    const char* const* argv,
-                                    sqlite3_vtab** vtab,
-                                    char**) {
-  auto* context = GetContext(ctx);
-  std::unique_ptr<Vtab> res = std::make_unique<Vtab>();
-  res->state = context->manager.OnConnect(argv);
-
-  auto* state =
-      sqlite::ModuleStateManager<SpanJoinOperatorModule>::GetState(res->state);
-  if (int ret = sqlite3_declare_vtab(db, state->create_table_stmt.c_str());
-      ret != SQLITE_OK) {
-    return ret;
-  }
-  *vtab = res.release();
-  return SQLITE_OK;
-=======
                                     int argc,
                                     const char* const* argv,
                                     sqlite3_vtab** vtab,
                                     char** pzErr) {
   return Create(db, ctx, argc, argv, vtab, pzErr);
->>>>>>> 883878f1
 }
 
 int SpanJoinOperatorModule::Disconnect(sqlite3_vtab* vtab) {
   std::unique_ptr<Vtab> tab(GetVtab(vtab));
-<<<<<<< HEAD
-  sqlite::ModuleStateManager<SpanJoinOperatorModule>::OnDisconnect(tab->state);
-=======
->>>>>>> 883878f1
   return SQLITE_OK;
 }
 
@@ -923,13 +773,7 @@
   }
 
   Vtab* table = GetVtab(tab);
-<<<<<<< HEAD
-  State* state = sqlite::ModuleStateManager<SpanJoinOperatorModule>::GetState(
-      table->state);
-  if (state->partitioning == PartitioningType::kNoPartitioning) {
-=======
   if (table->partitioning == PartitioningType::kNoPartitioning) {
->>>>>>> 883878f1
     // If both tables are not partitioned and we have a single order by on ts,
     // we return data in the correct order.
     info->orderByConsumed = info->nOrderBy == 1 &&
@@ -956,13 +800,8 @@
     }
   }
 
-<<<<<<< HEAD
-  std::string t1 = state->BestIndexStrForDefinition(info, state->t1_defn);
-  std::string t2 = state->BestIndexStrForDefinition(info, state->t2_defn);
-=======
   std::string t1 = table->BestIndexStrForDefinition(info, table->t1_defn);
   std::string t2 = table->BestIndexStrForDefinition(info, table->t2_defn);
->>>>>>> 883878f1
   info->idxStr = sqlite3_mprintf("%s,%s", t1.c_str(), t2.c_str());
   info->needToFreeIdxStr = true;
 
@@ -971,13 +810,7 @@
 
 int SpanJoinOperatorModule::Open(sqlite3_vtab* tab,
                                  sqlite3_vtab_cursor** cursor) {
-<<<<<<< HEAD
-  State* state = sqlite::ModuleStateManager<SpanJoinOperatorModule>::GetState(
-      GetVtab(tab)->state);
-  std::unique_ptr<Cursor> c = std::make_unique<Cursor>(state);
-=======
   std::unique_ptr<Cursor> c = std::make_unique<Cursor>(GetVtab(tab));
->>>>>>> 883878f1
   *cursor = c.release();
   return SQLITE_OK;
 }
@@ -996,45 +829,22 @@
 
   Cursor* c = GetCursor(cursor);
   Vtab* table = GetVtab(cursor->pVtab);
-<<<<<<< HEAD
-  State* state = sqlite::ModuleStateManager<SpanJoinOperatorModule>::GetState(
-      table->state);
-=======
->>>>>>> 883878f1
 
   base::StringSplitter splitter(std::string(idxStr), ',');
   bool t1_partitioned_mixed =
       c->t1.definition()->IsPartitioned() &&
-<<<<<<< HEAD
-      state->partitioning == PartitioningType::kMixedPartitioning;
-  auto t1_eof = state->IsOuterJoin() && !t1_partitioned_mixed
-                    ? Query::InitialEofBehavior::kTreatAsMissingPartitionShadow
-                    : Query::InitialEofBehavior::kTreatAsEof;
-  base::Status status =
-      c->t1.Initialize(state->t1_defn.CreateSqlQuery(splitter, argv), t1_eof);
-=======
       table->partitioning == PartitioningType::kMixedPartitioning;
   auto t1_eof = table->IsOuterJoin() && !t1_partitioned_mixed
                     ? Query::InitialEofBehavior::kTreatAsMissingPartitionShadow
                     : Query::InitialEofBehavior::kTreatAsEof;
   base::Status status =
       c->t1.Initialize(table->t1_defn.CreateSqlQuery(splitter, argv), t1_eof);
->>>>>>> 883878f1
   if (!status.ok()) {
     return sqlite::utils::SetError(table, status.c_message());
   }
 
   bool t2_partitioned_mixed =
       c->t2.definition()->IsPartitioned() &&
-<<<<<<< HEAD
-      state->partitioning == PartitioningType::kMixedPartitioning;
-  auto t2_eof =
-      (state->IsLeftJoin() || state->IsOuterJoin()) && !t2_partitioned_mixed
-          ? Query::InitialEofBehavior::kTreatAsMissingPartitionShadow
-          : Query::InitialEofBehavior::kTreatAsEof;
-  status =
-      c->t2.Initialize(state->t2_defn.CreateSqlQuery(splitter, argv), t2_eof);
-=======
       table->partitioning == PartitioningType::kMixedPartitioning;
   auto t2_eof =
       (table->IsLeftJoin() || table->IsOuterJoin()) && !t2_partitioned_mixed
@@ -1042,7 +852,6 @@
           : Query::InitialEofBehavior::kTreatAsEof;
   status =
       c->t2.Initialize(table->t2_defn.CreateSqlQuery(splitter, argv), t2_eof);
->>>>>>> 883878f1
   if (!status.ok()) {
     return sqlite::utils::SetError(table, status.c_message());
   }
@@ -1078,11 +887,6 @@
                                    int N) {
   Cursor* c = GetCursor(cursor);
   Vtab* table = GetVtab(cursor->pVtab);
-<<<<<<< HEAD
-  State* state = sqlite::ModuleStateManager<SpanJoinOperatorModule>::GetState(
-      table->state);
-=======
->>>>>>> 883878f1
 
   PERFETTO_DCHECK(c->t1.IsReal() || c->t2.IsReal());
 
@@ -1100,15 +904,9 @@
       break;
     }
     case Column::kPartition: {
-<<<<<<< HEAD
-      if (state->partitioning != PartitioningType::kNoPartitioning) {
-        int64_t partition;
-        if (state->partitioning == PartitioningType::kMixedPartitioning) {
-=======
       if (table->partitioning != PartitioningType::kNoPartitioning) {
         int64_t partition;
         if (table->partitioning == PartitioningType::kMixedPartitioning) {
->>>>>>> 883878f1
           partition = c->last_mixed_partition_;
         } else {
           partition = c->t1.IsReal() ? c->t1.partition() : c->t2.partition();
@@ -1120,11 +918,7 @@
     }
     default: {
       const auto* locator =
-<<<<<<< HEAD
-          state->global_index_to_column_locator.Find(static_cast<size_t>(N));
-=======
           table->global_index_to_column_locator.Find(static_cast<size_t>(N));
->>>>>>> 883878f1
       PERFETTO_CHECK(locator);
       if (locator->defn == c->t1.definition()) {
         c->t1.ReportSqliteResult(context, locator->col_index);
@@ -1166,11 +960,7 @@
     return false;
 
   using PartitioningType = PartitioningType;
-<<<<<<< HEAD
-  if (state->partitioning == PartitioningType::kSamePartitioning) {
-=======
   if (vtab->partitioning == PartitioningType::kSamePartitioning) {
->>>>>>> 883878f1
     // If both tables are partitioned, then ensure that the partitions overlap.
     bool partition_in_bounds = (t1.FirstPartition() >= t2.FirstPartition() &&
                                 t1.FirstPartition() <= t2.LastPartition()) ||
@@ -1192,11 +982,7 @@
 base::Status SpanJoinOperatorModule::Cursor::FindOverlappingSpan() {
   // We loop until we find a slice which overlaps from the two tables.
   while (true) {
-<<<<<<< HEAD
-    if (state->partitioning == PartitioningType::kMixedPartitioning) {
-=======
     if (vtab->partitioning == PartitioningType::kMixedPartitioning) {
->>>>>>> 883878f1
       // If we have a mixed partition setup, we need to have special checks
       // for eof and to reset the unpartitioned cursor every time the partition
       // changes in the partitioned table.
@@ -1242,11 +1028,7 @@
   int64_t t1_part;
   int64_t t2_part;
 
-<<<<<<< HEAD
-  switch (state->partitioning) {
-=======
   switch (vtab->partitioning) {
->>>>>>> 883878f1
     case PartitioningType::kMixedPartitioning: {
       // If either table is EOF, forward the other table to try and make
       // the partitions not match anymore.
