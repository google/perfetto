--- conflicted
+++ resolved
@@ -19,18 +19,11 @@
 #include <sqlite3.h>
 #include <cstdint>
 #include <memory>
-<<<<<<< HEAD
-
-#include "perfetto/base/logging.h"
-#include "src/trace_processor/sqlite/bindings/sqlite_result.h"
-#include "src/trace_processor/sqlite/module_lifecycle_manager.h"
-=======
 #include <optional>
 
 #include "perfetto/base/logging.h"
 #include "perfetto/ext/base/string_utils.h"
 #include "src/trace_processor/sqlite/bindings/sqlite_result.h"
->>>>>>> dc046ead
 #include "src/trace_processor/sqlite/sqlite_utils.h"
 
 namespace perfetto::trace_processor {
@@ -61,50 +54,6 @@
 };
 
 int WindowOperatorModule::Create(sqlite3* db,
-<<<<<<< HEAD
-                                 void* raw_ctx,
-                                 int argc,
-                                 const char* const* argv,
-                                 sqlite3_vtab** vtab,
-                                 char**) {
-  PERFETTO_CHECK(argc == 3);
-  if (int ret = sqlite3_declare_vtab(db, kSchema); ret != SQLITE_OK) {
-    return ret;
-  }
-  auto* ctx = GetContext(raw_ctx);
-  std::unique_ptr<Vtab> res = std::make_unique<Vtab>();
-  res->state = ctx->manager.OnCreate(argv, std::make_unique<State>());
-  *vtab = res.release();
-  return SQLITE_OK;
-}
-
-int WindowOperatorModule::Destroy(sqlite3_vtab* vtab) {
-  std::unique_ptr<Vtab> tab(GetVtab(vtab));
-  sqlite::ModuleStateManager<WindowOperatorModule>::OnDestroy(tab->state);
-  return SQLITE_OK;
-}
-
-int WindowOperatorModule::Connect(sqlite3* db,
-                                  void* raw_ctx,
-                                  int argc,
-                                  const char* const* argv,
-                                  sqlite3_vtab** vtab,
-                                  char**) {
-  PERFETTO_CHECK(argc == 3);
-  if (int ret = sqlite3_declare_vtab(db, kSchema); ret != SQLITE_OK) {
-    return ret;
-  }
-  auto* ctx = GetContext(raw_ctx);
-  std::unique_ptr<Vtab> res = std::make_unique<Vtab>();
-  res->state = ctx->manager.OnConnect(argv);
-  *vtab = res.release();
-  return SQLITE_OK;
-}
-
-int WindowOperatorModule::Disconnect(sqlite3_vtab* vtab) {
-  std::unique_ptr<Vtab> tab(GetVtab(vtab));
-  sqlite::ModuleStateManager<WindowOperatorModule>::OnDisconnect(tab->state);
-=======
                                  void*,
                                  int argc,
                                  const char* const* argv,
@@ -155,7 +104,6 @@
 
 int WindowOperatorModule::Disconnect(sqlite3_vtab* vtab) {
   std::unique_ptr<Vtab> tab(GetVtab(vtab));
->>>>>>> dc046ead
   return SQLITE_OK;
 }
 
@@ -197,19 +145,10 @@
                                  sqlite3_value** argv) {
   auto* t = GetVtab(cursor->pVtab);
   auto* c = GetCursor(cursor);
-<<<<<<< HEAD
-  auto* s =
-      sqlite::ModuleStateManager<WindowOperatorModule>::GetState(t->state);
-
-  c->window_end = s->window_start + s->window_dur;
-  c->step_size = s->quantum == 0 ? s->window_dur : s->quantum;
-  c->current_ts = s->window_start;
-=======
 
   c->window_end = t->window_start + t->window_dur;
   c->step_size = t->quantum == 0 ? t->window_dur : t->quantum;
   c->current_ts = t->window_start;
->>>>>>> dc046ead
 
   if (is_row_id_constraint) {
     PERFETTO_CHECK(argc == 1);
@@ -219,7 +158,6 @@
     c->filter_type = FilterType::kReturnAll;
   }
   return SQLITE_OK;
-<<<<<<< HEAD
 }
 
 int WindowOperatorModule::Next(sqlite3_vtab_cursor* cursor) {
@@ -237,25 +175,6 @@
   return SQLITE_OK;
 }
 
-=======
-}
-
-int WindowOperatorModule::Next(sqlite3_vtab_cursor* cursor) {
-  auto* c = GetCursor(cursor);
-  switch (c->filter_type) {
-    case FilterType::kReturnFirst:
-      c->current_ts = c->window_end;
-      break;
-    case FilterType::kReturnAll:
-      c->current_ts += c->step_size;
-      c->quantum_ts++;
-      break;
-  }
-  c->row_id++;
-  return SQLITE_OK;
-}
-
->>>>>>> dc046ead
 int WindowOperatorModule::Eof(sqlite3_vtab_cursor* cursor) {
   auto* c = GetCursor(cursor);
   return c->current_ts >= c->window_end;
@@ -266,21 +185,6 @@
                                  int N) {
   auto* t = GetVtab(cursor->pVtab);
   auto* c = GetCursor(cursor);
-<<<<<<< HEAD
-  auto* s =
-      sqlite::ModuleStateManager<WindowOperatorModule>::GetState(t->state);
-  switch (N) {
-    case Column::kQuantum: {
-      sqlite::result::Long(ctx, static_cast<sqlite_int64>(s->quantum));
-      break;
-    }
-    case Column::kWindowStart: {
-      sqlite::result::Long(ctx, static_cast<sqlite_int64>(s->window_start));
-      break;
-    }
-    case Column::kWindowDur: {
-      sqlite::result::Long(ctx, static_cast<int>(s->window_dur));
-=======
   switch (N) {
     case Column::kQuantum: {
       sqlite::result::Long(ctx, static_cast<sqlite_int64>(t->quantum));
@@ -292,7 +196,6 @@
     }
     case Column::kWindowDur: {
       sqlite::result::Long(ctx, static_cast<int>(t->window_dur));
->>>>>>> dc046ead
       break;
     }
     case Column::kTs: {
@@ -317,47 +220,10 @@
     }
   }
   return SQLITE_OK;
-<<<<<<< HEAD
 }
 
 int WindowOperatorModule::Rowid(sqlite3_vtab_cursor*, sqlite_int64*) {
   return SQLITE_ERROR;
 }
 
-int WindowOperatorModule::Update(sqlite3_vtab* tab,
-                                 int argc,
-                                 sqlite3_value** argv,
-                                 sqlite_int64*) {
-  auto* t = GetVtab(tab);
-  auto* s =
-      sqlite::ModuleStateManager<WindowOperatorModule>::GetState(t->state);
-
-  // We only support updates to ts and dur. Disallow deletes (argc == 1) and
-  // inserts (argv[0] == null).
-  if (argc < 2 || sqlite3_value_type(argv[0]) == SQLITE_NULL) {
-    return sqlite::utils::SetError(
-        tab, "Invalid number/value of arguments when updating window table");
-  }
-
-  int64_t new_quantum = sqlite3_value_int64(argv[3]);
-  int64_t new_start = sqlite3_value_int64(argv[4]);
-  int64_t new_dur = sqlite3_value_int64(argv[5]);
-  if (new_dur == 0) {
-    return sqlite::utils::SetError(
-        tab, "Cannot set duration of window table to zero.");
-  }
-
-  s->quantum = new_quantum;
-  s->window_start = new_start;
-  s->window_dur = new_dur;
-
-  return SQLITE_OK;
-=======
-}
-
-int WindowOperatorModule::Rowid(sqlite3_vtab_cursor*, sqlite_int64*) {
-  return SQLITE_ERROR;
->>>>>>> dc046ead
-}
-
 }  // namespace perfetto::trace_processor