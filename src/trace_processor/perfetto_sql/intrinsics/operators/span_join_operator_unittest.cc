/*
 * Copyright (C) 2018 The Android Open Source Project
 *
 * Licensed under the Apache License, Version 2.0 (the "License");
 * you may not use this file except in compliance with the License.
 * You may obtain a copy of the License at
 *
 *      http://www.apache.org/licenses/LICENSE-2.0
 *
 * Unless required by applicable law or agreed to in writing, software
 * distributed under the License is distributed on an "AS IS" BASIS,
 * WITHOUT WARRANTIES OR CONDITIONS OF ANY KIND, either express or implied.
 * See the License for the specific language governing permissions and
 * limitations under the License.
 */

#include "src/trace_processor/perfetto_sql/intrinsics/operators/span_join_operator.h"

#include <sqlite3.h>
#include <cstddef>
#include <cstdint>
#include <memory>
#include <string>
#include <vector>

#include "src/trace_processor/containers/string_pool.h"
#include "src/trace_processor/perfetto_sql/engine/perfetto_sql_engine.h"
#include "src/trace_processor/sqlite/scoped_db.h"
#include "src/trace_processor/sqlite/sqlite_engine.h"
#include "test/gtest_and_gmock.h"

namespace perfetto::trace_processor {
namespace {

class SpanJoinOperatorTableTest : public ::testing::Test {
 public:
  SpanJoinOperatorTableTest() {
    engine_.RegisterVirtualTableModule<SpanJoinOperatorModule>(
        "span_join",
        std::make_unique<SpanJoinOperatorModule::Context>(&engine_));
    engine_.RegisterVirtualTableModule<SpanJoinOperatorModule>(
        "span_left_join",
        std::make_unique<SpanJoinOperatorModule::Context>(&engine_));
  }

  void PrepareValidStatement(const std::string& sql) {
    int size = static_cast<int>(sql.size());
    sqlite3_stmt* stmt;
    ASSERT_EQ(sqlite3_prepare_v2(engine_.sqlite_engine()->db(), sql.c_str(),
                                 size, &stmt, nullptr),
              SQLITE_OK);
    stmt_.reset(stmt);
  }

  void RunStatement(const std::string& sql) {
    PrepareValidStatement(sql);
    ASSERT_EQ(sqlite3_step(stmt_.get()), SQLITE_DONE);
  }

  void AssertNextRow(const std::vector<int64_t>& elements) {
    ASSERT_EQ(sqlite3_step(stmt_.get()), SQLITE_ROW);
    for (size_t i = 0; i < elements.size(); ++i) {
      ASSERT_EQ(sqlite3_column_int64(stmt_.get(), static_cast<int>(i)),
                elements[i]);
    }
  }

 protected:
  StringPool pool_;
<<<<<<< HEAD
  PerfettoSqlEngine engine_{&pool_, true};
=======
  PerfettoSqlEngine engine_{&pool_, nullptr, true};
>>>>>>> 6540d290
  ScopedStmt stmt_;
};

TEST_F(SpanJoinOperatorTableTest, JoinTwoSpanTables) {
  RunStatement(
      "CREATE TEMP TABLE f("
      "ts BIGINT PRIMARY KEY, "
      "dur BIGINT, "
      "cpu UNSIGNED INT"
      ");");
  RunStatement(
      "CREATE TEMP TABLE s("
      "ts BIGINT PRIMARY KEY, "
      "dur BIGINT, "
      "cpu UNSIGNED INT"
      ");");
  RunStatement(
      "CREATE VIRTUAL TABLE sp USING span_join(f PARTITIONED cpu, "
      "s PARTITIONED cpu);");

  RunStatement("INSERT INTO f VALUES(100, 10, 5);");
  RunStatement("INSERT INTO f VALUES(110, 50, 5);");
  RunStatement("INSERT INTO f VALUES(120, 100, 2);");
  RunStatement("INSERT INTO f VALUES(160, 10, 5);");

  RunStatement("INSERT INTO s VALUES(100, 5, 5);");
  RunStatement("INSERT INTO s VALUES(105, 100, 5);");
  RunStatement("INSERT INTO s VALUES(110, 50, 2);");
  RunStatement("INSERT INTO s VALUES(160, 100, 2);");

  PrepareValidStatement("SELECT * FROM sp");

  ASSERT_EQ(sqlite3_step(stmt_.get()), SQLITE_ROW);
  ASSERT_EQ(sqlite3_column_int64(stmt_.get(), 0), 120);
  ASSERT_EQ(sqlite3_column_int64(stmt_.get(), 1), 40);
  ASSERT_EQ(sqlite3_column_int64(stmt_.get(), 2), 2);

  ASSERT_EQ(sqlite3_step(stmt_.get()), SQLITE_ROW);
  ASSERT_EQ(sqlite3_column_int64(stmt_.get(), 0), 160);
  ASSERT_EQ(sqlite3_column_int64(stmt_.get(), 1), 60);
  ASSERT_EQ(sqlite3_column_int64(stmt_.get(), 2), 2);

  ASSERT_EQ(sqlite3_step(stmt_.get()), SQLITE_ROW);
  ASSERT_EQ(sqlite3_column_int64(stmt_.get(), 0), 100);
  ASSERT_EQ(sqlite3_column_int64(stmt_.get(), 1), 5);
  ASSERT_EQ(sqlite3_column_int64(stmt_.get(), 2), 5);

  ASSERT_EQ(sqlite3_step(stmt_.get()), SQLITE_ROW);
  ASSERT_EQ(sqlite3_column_int64(stmt_.get(), 0), 105);
  ASSERT_EQ(sqlite3_column_int64(stmt_.get(), 1), 5);
  ASSERT_EQ(sqlite3_column_int64(stmt_.get(), 2), 5);

  ASSERT_EQ(sqlite3_step(stmt_.get()), SQLITE_ROW);
  ASSERT_EQ(sqlite3_column_int64(stmt_.get(), 0), 110);
  ASSERT_EQ(sqlite3_column_int64(stmt_.get(), 1), 50);
  ASSERT_EQ(sqlite3_column_int64(stmt_.get(), 2), 5);

  ASSERT_EQ(sqlite3_step(stmt_.get()), SQLITE_ROW);
  ASSERT_EQ(sqlite3_column_int64(stmt_.get(), 0), 160);
  ASSERT_EQ(sqlite3_column_int64(stmt_.get(), 1), 10);
  ASSERT_EQ(sqlite3_column_int64(stmt_.get(), 2), 5);

  ASSERT_EQ(sqlite3_step(stmt_.get()), SQLITE_DONE);
}

TEST_F(SpanJoinOperatorTableTest, NullPartitionKey) {
  RunStatement(
      "CREATE TEMP TABLE f("
      "ts BIGINT PRIMARY KEY, "
      "dur BIGINT, "
      "cpu UNSIGNED INT"
      ");");
  RunStatement(
      "CREATE TEMP TABLE s("
      "ts BIGINT PRIMARY KEY, "
      "dur BIGINT, "
      "cpu UNSIGNED INT"
      ");");
  RunStatement(
      "CREATE VIRTUAL TABLE sp USING span_join(f PARTITIONED cpu, "
      "s PARTITIONED cpu);");

  RunStatement("INSERT INTO f VALUES(30, 20, NULL);");
  RunStatement("INSERT INTO f VALUES(100, 10, 5);");
  RunStatement("INSERT INTO f VALUES(110, 50, 5);");
  RunStatement("INSERT INTO f VALUES(120, 100, 2);");
  RunStatement("INSERT INTO f VALUES(160, 10, 5);");

  RunStatement("INSERT INTO s VALUES(40, 10, NULL);");
  RunStatement("INSERT INTO s VALUES(100, 5, 5);");
  RunStatement("INSERT INTO s VALUES(105, 100, 5);");
  RunStatement("INSERT INTO s VALUES(110, 50, 2);");
  RunStatement("INSERT INTO s VALUES(160, 100, 2);");

  PrepareValidStatement("SELECT * FROM sp");

  ASSERT_EQ(sqlite3_step(stmt_.get()), SQLITE_ROW);
  ASSERT_EQ(sqlite3_column_int64(stmt_.get(), 0), 120);
  ASSERT_EQ(sqlite3_column_int64(stmt_.get(), 1), 40);
  ASSERT_EQ(sqlite3_column_int64(stmt_.get(), 2), 2);

  ASSERT_EQ(sqlite3_step(stmt_.get()), SQLITE_ROW);
  ASSERT_EQ(sqlite3_column_int64(stmt_.get(), 0), 160);
  ASSERT_EQ(sqlite3_column_int64(stmt_.get(), 1), 60);
  ASSERT_EQ(sqlite3_column_int64(stmt_.get(), 2), 2);

  ASSERT_EQ(sqlite3_step(stmt_.get()), SQLITE_ROW);
  ASSERT_EQ(sqlite3_column_int64(stmt_.get(), 0), 100);
  ASSERT_EQ(sqlite3_column_int64(stmt_.get(), 1), 5);
  ASSERT_EQ(sqlite3_column_int64(stmt_.get(), 2), 5);

  ASSERT_EQ(sqlite3_step(stmt_.get()), SQLITE_ROW);
  ASSERT_EQ(sqlite3_column_int64(stmt_.get(), 0), 105);
  ASSERT_EQ(sqlite3_column_int64(stmt_.get(), 1), 5);
  ASSERT_EQ(sqlite3_column_int64(stmt_.get(), 2), 5);

  ASSERT_EQ(sqlite3_step(stmt_.get()), SQLITE_ROW);
  ASSERT_EQ(sqlite3_column_int64(stmt_.get(), 0), 110);
  ASSERT_EQ(sqlite3_column_int64(stmt_.get(), 1), 50);
  ASSERT_EQ(sqlite3_column_int64(stmt_.get(), 2), 5);

  ASSERT_EQ(sqlite3_step(stmt_.get()), SQLITE_ROW);
  ASSERT_EQ(sqlite3_column_int64(stmt_.get(), 0), 160);
  ASSERT_EQ(sqlite3_column_int64(stmt_.get(), 1), 10);
  ASSERT_EQ(sqlite3_column_int64(stmt_.get(), 2), 5);

  ASSERT_EQ(sqlite3_step(stmt_.get()), SQLITE_DONE);
}

TEST_F(SpanJoinOperatorTableTest, MixedPartitioning) {
  RunStatement(
      "CREATE TEMP TABLE f("
      "ts BIGINT PRIMARY KEY, "
      "dur BIGINT, "
      "upid UNSIGNED INT"
      ");");
  RunStatement(
      "CREATE TEMP TABLE s("
      "ts BIGINT PRIMARY KEY, "
      "dur BIGINT, "
      "s_val BIGINT"
      ");");
  RunStatement(
      "CREATE VIRTUAL TABLE sp USING span_join(f PARTITIONED upid, s);");

  RunStatement("INSERT INTO f VALUES(30, 20, NULL);");
  RunStatement("INSERT INTO f VALUES(100, 10, 5);");
  RunStatement("INSERT INTO f VALUES(110, 50, 5);");
  RunStatement("INSERT INTO f VALUES(120, 100, 2);");
  RunStatement("INSERT INTO f VALUES(160, 10, 5);");
  RunStatement("INSERT INTO f VALUES(300, 100, 2);");

  RunStatement("INSERT INTO s VALUES(100, 5, 11111);");
  RunStatement("INSERT INTO s VALUES(105, 5, 22222);");
  RunStatement("INSERT INTO s VALUES(110, 60, 33333);");
  RunStatement("INSERT INTO s VALUES(320, 10, 44444);");

  PrepareValidStatement("SELECT * FROM sp");
  AssertNextRow({120, 50, 2, 33333});
  AssertNextRow({320, 10, 2, 44444});
  AssertNextRow({100, 5, 5, 11111});
  AssertNextRow({105, 5, 5, 22222});
  AssertNextRow({110, 50, 5, 33333});
  AssertNextRow({160, 10, 5, 33333});
  ASSERT_EQ(sqlite3_step(stmt_.get()), SQLITE_DONE);
}

TEST_F(SpanJoinOperatorTableTest, NoPartitioning) {
  RunStatement(
      "CREATE TEMP TABLE f("
      "ts BIGINT PRIMARY KEY, "
      "dur BIGINT, "
      "f_val BIGINT"
      ");");
  RunStatement(
      "CREATE TEMP TABLE s("
      "ts BIGINT PRIMARY KEY, "
      "dur BIGINT, "
      "s_val BIGINT"
      ");");
  RunStatement("CREATE VIRTUAL TABLE sp USING span_join(f, s);");

  RunStatement("INSERT INTO f VALUES(100, 10, 44444);");
  RunStatement("INSERT INTO f VALUES(110, 50, 55555);");
  RunStatement("INSERT INTO f VALUES(160, 10, 44444);");

  RunStatement("INSERT INTO s VALUES(100, 5, 11111);");
  RunStatement("INSERT INTO s VALUES(105, 5, 22222);");
  RunStatement("INSERT INTO s VALUES(110, 60, 33333);");

  PrepareValidStatement("SELECT * FROM sp");
  AssertNextRow({100, 5, 44444, 11111});
  AssertNextRow({105, 5, 44444, 22222});
  AssertNextRow({110, 50, 55555, 33333});
  AssertNextRow({160, 10, 44444, 33333});
  ASSERT_EQ(sqlite3_step(stmt_.get()), SQLITE_DONE);
}

TEST_F(SpanJoinOperatorTableTest, LeftJoinTwoSpanTables) {
  RunStatement(
      "CREATE TEMP TABLE f("
      "ts BIGINT PRIMARY KEY, "
      "dur BIGINT, "
      "cpu UNSIGNED INT"
      ");");
  RunStatement(
      "CREATE TEMP TABLE s("
      "ts BIGINT PRIMARY KEY, "
      "dur BIGINT, "
      "tid UNSIGNED INT"
      ");");
  RunStatement("CREATE VIRTUAL TABLE sp USING span_left_join(f, s);");

  RunStatement("INSERT INTO f VALUES(100, 10, 0);");
  RunStatement("INSERT INTO f VALUES(110, 50, 1);");

  RunStatement("INSERT INTO s VALUES(100, 5, 1);");
  RunStatement("INSERT INTO s VALUES(110, 40, 2);");
  RunStatement("INSERT INTO s VALUES(150, 50, 3);");

  PrepareValidStatement("SELECT * FROM sp");

  ASSERT_EQ(sqlite3_step(stmt_.get()), SQLITE_ROW);
  ASSERT_EQ(sqlite3_column_int64(stmt_.get(), 0), 100);
  ASSERT_EQ(sqlite3_column_int64(stmt_.get(), 1), 5);
  ASSERT_EQ(sqlite3_column_int64(stmt_.get(), 2), 0);
  ASSERT_EQ(sqlite3_column_int64(stmt_.get(), 3), 1);

  ASSERT_EQ(sqlite3_step(stmt_.get()), SQLITE_ROW);
  ASSERT_EQ(sqlite3_column_int64(stmt_.get(), 0), 105);
  ASSERT_EQ(sqlite3_column_int64(stmt_.get(), 1), 5);
  ASSERT_EQ(sqlite3_column_int64(stmt_.get(), 2), 0);
  ASSERT_EQ(sqlite3_column_type(stmt_.get(), 3), SQLITE_NULL);

  ASSERT_EQ(sqlite3_step(stmt_.get()), SQLITE_ROW);
  ASSERT_EQ(sqlite3_column_int64(stmt_.get(), 0), 110);
  ASSERT_EQ(sqlite3_column_int64(stmt_.get(), 1), 40);
  ASSERT_EQ(sqlite3_column_int64(stmt_.get(), 2), 1);
  ASSERT_EQ(sqlite3_column_int64(stmt_.get(), 3), 2);

  ASSERT_EQ(sqlite3_step(stmt_.get()), SQLITE_ROW);
  ASSERT_EQ(sqlite3_column_int64(stmt_.get(), 0), 150);
  ASSERT_EQ(sqlite3_column_int64(stmt_.get(), 1), 10);
  ASSERT_EQ(sqlite3_column_int64(stmt_.get(), 2), 1);
  ASSERT_EQ(sqlite3_column_int64(stmt_.get(), 3), 3);

  ASSERT_EQ(sqlite3_step(stmt_.get()), SQLITE_DONE);
}

TEST_F(SpanJoinOperatorTableTest, LeftJoinTwoSpanTables_EmptyRight) {
  RunStatement(
      "CREATE TEMP TABLE f("
      "ts BIGINT PRIMARY KEY, "
      "dur BIGINT, "
      "cpu UNSIGNED INT"
      ");");
  RunStatement(
      "CREATE TEMP TABLE s("
      "ts BIGINT PRIMARY KEY, "
      "dur BIGINT, "
      "tid UNSIGNED INT"
      ");");
  RunStatement("CREATE VIRTUAL TABLE sp USING span_left_join(f, s);");

  RunStatement("INSERT INTO f VALUES(100, 10, 0);");
  RunStatement("INSERT INTO f VALUES(110, 50, 1);");

  PrepareValidStatement("SELECT * FROM sp");

  ASSERT_EQ(sqlite3_step(stmt_.get()), SQLITE_ROW);
  ASSERT_EQ(sqlite3_column_int64(stmt_.get(), 0), 100);
  ASSERT_EQ(sqlite3_column_int64(stmt_.get(), 1), 10);
  ASSERT_EQ(sqlite3_column_int64(stmt_.get(), 2), 0);
  ASSERT_EQ(sqlite3_column_type(stmt_.get(), 3), SQLITE_NULL);

  ASSERT_EQ(sqlite3_step(stmt_.get()), SQLITE_ROW);
  ASSERT_EQ(sqlite3_column_int64(stmt_.get(), 0), 110);
  ASSERT_EQ(sqlite3_column_int64(stmt_.get(), 1), 50);
  ASSERT_EQ(sqlite3_column_int64(stmt_.get(), 2), 1);
  ASSERT_EQ(sqlite3_column_type(stmt_.get(), 3), SQLITE_NULL);

  ASSERT_EQ(sqlite3_step(stmt_.get()), SQLITE_DONE);
}

TEST_F(SpanJoinOperatorTableTest, CapitalizedLeftJoin) {
  RunStatement(
      "CREATE TEMP TABLE f("
      "ts BIGINT PRIMARY KEY, "
      "dur BIGINT, "
      "cpu UNSIGNED INT"
      ");");
  RunStatement(
      "CREATE TEMP TABLE s("
      "ts BIGINT PRIMARY KEY, "
      "dur BIGINT, "
      "tid UNSIGNED INT"
      ");");
  RunStatement("CREATE VIRTUAL TABLE sp USING SPAN_LEFT_JOIN(f, s);");

  RunStatement("INSERT INTO f VALUES(100, 10, 0);");
  RunStatement("INSERT INTO f VALUES(110, 50, 1);");

  PrepareValidStatement("SELECT * FROM sp");

  ASSERT_EQ(sqlite3_step(stmt_.get()), SQLITE_ROW);
  ASSERT_EQ(sqlite3_column_int64(stmt_.get(), 0), 100);
  ASSERT_EQ(sqlite3_column_int64(stmt_.get(), 1), 10);
  ASSERT_EQ(sqlite3_column_int64(stmt_.get(), 2), 0);
  ASSERT_EQ(sqlite3_column_type(stmt_.get(), 3), SQLITE_NULL);

  ASSERT_EQ(sqlite3_step(stmt_.get()), SQLITE_ROW);
  ASSERT_EQ(sqlite3_column_int64(stmt_.get(), 0), 110);
  ASSERT_EQ(sqlite3_column_int64(stmt_.get(), 1), 50);
  ASSERT_EQ(sqlite3_column_int64(stmt_.get(), 2), 1);
  ASSERT_EQ(sqlite3_column_type(stmt_.get(), 3), SQLITE_NULL);

  ASSERT_EQ(sqlite3_step(stmt_.get()), SQLITE_DONE);
}

TEST_F(SpanJoinOperatorTableTest, NoDurationOnOne) {
  RunStatement(
      "CREATE TEMP TABLE f("
      "ts BIGINT PRIMARY KEY, "
      "f_val BIGINT"
      ");");
  RunStatement(
      "CREATE TEMP TABLE s("
      "ts BIGINT PRIMARY KEY, "
      "dur BIGINT, "
      "s_val BIGINT"
      ");");
  RunStatement("CREATE VIRTUAL TABLE sp USING span_join(f, s);");

  RunStatement("INSERT INTO f VALUES(100, 44444);");
  RunStatement("INSERT INTO f VALUES(120, 55555);");
  RunStatement("INSERT INTO f VALUES(140, 66666);");
  RunStatement("INSERT INTO f VALUES(160, 77777);");

  RunStatement("INSERT INTO s VALUES(100, 5, 11111);");
  RunStatement("INSERT INTO s VALUES(110, 20, 22222);");
  RunStatement("INSERT INTO s VALUES(150, 60, 33333);");

  PrepareValidStatement("SELECT * FROM sp");
  AssertNextRow({100, 0, 44444, 11111});
  AssertNextRow({120, 0, 55555, 22222});
  AssertNextRow({160, 0, 77777, 33333});
  ASSERT_EQ(sqlite3_step(stmt_.get()), SQLITE_DONE);
}

TEST_F(SpanJoinOperatorTableTest, ErrorIfNoDurationOnEither) {
  RunStatement(
      "CREATE TEMP TABLE f("
      "ts BIGINT PRIMARY KEY, "
      "f_val BIGINT"
      ");");
  RunStatement(
      "CREATE TEMP TABLE s("
      "ts BIGINT PRIMARY KEY, "
      "s_val BIGINT"
      ");");
  PrepareValidStatement("CREATE VIRTUAL TABLE sp USING span_join(f, s);");
  ASSERT_EQ(sqlite3_step(stmt_.get()), SQLITE_ERROR);
}

}  // namespace
}  // namespace perfetto::trace_processor<|MERGE_RESOLUTION|>--- conflicted
+++ resolved
@@ -67,11 +67,7 @@
 
  protected:
   StringPool pool_;
-<<<<<<< HEAD
-  PerfettoSqlEngine engine_{&pool_, true};
-=======
   PerfettoSqlEngine engine_{&pool_, nullptr, true};
->>>>>>> 6540d290
   ScopedStmt stmt_;
 };
 
