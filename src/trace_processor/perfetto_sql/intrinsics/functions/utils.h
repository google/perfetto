--- conflicted
+++ resolved
@@ -17,19 +17,6 @@
 #ifndef SRC_TRACE_PROCESSOR_PERFETTO_SQL_INTRINSICS_FUNCTIONS_UTILS_H_
 #define SRC_TRACE_PROCESSOR_PERFETTO_SQL_INTRINSICS_FUNCTIONS_UTILS_H_
 
-<<<<<<< HEAD
-#include <sqlite3.h>
-#include <limits>
-#include <string>
-#include <vector>
-
-#include "perfetto/ext/base/base64.h"
-#include "perfetto/ext/base/file_utils.h"
-#include "perfetto/ext/base/status_macros.h"
-#include "perfetto/ext/trace_processor/demangle.h"
-#include "src/trace_processor/export_json.h"
-#include "src/trace_processor/perfetto_sql/intrinsics/functions/sql_function.h"
-=======
 #include <cerrno>
 #include <cstddef>
 #include <cstdint>
@@ -55,27 +42,11 @@
 #include "perfetto/ext/trace_processor/demangle.h"
 #include "perfetto/public/compiler.h"
 #include "src/trace_processor/export_json.h"
->>>>>>> aaad9625
 #include "src/trace_processor/sqlite/bindings/sqlite_function.h"
 #include "src/trace_processor/sqlite/bindings/sqlite_result.h"
 #include "src/trace_processor/sqlite/bindings/sqlite_type.h"
 #include "src/trace_processor/sqlite/bindings/sqlite_value.h"
 #include "src/trace_processor/sqlite/sqlite_utils.h"
-<<<<<<< HEAD
-#include "src/trace_processor/util/glob.h"
-#include "src/trace_processor/util/regex.h"
-
-namespace perfetto {
-namespace trace_processor {
-
-struct ExportJson : public LegacySqlFunction {
-  using Context = TraceStorage;
-  static base::Status Run(TraceStorage* storage,
-                          size_t /*argc*/,
-                          sqlite3_value** argv,
-                          SqlValue& /*out*/,
-                          Destructors&);
-=======
 #include "src/trace_processor/storage/trace_storage.h"
 #include "src/trace_processor/types/variadic.h"
 #include "src/trace_processor/util/glob.h"
@@ -89,7 +60,6 @@
 
   using UserData = TraceStorage;
   static void Step(sqlite3_context* ctx, int argc, sqlite3_value** argv);
->>>>>>> aaad9625
 };
 
 void ExportJson::Step(sqlite3_context* ctx, int argc, sqlite3_value** argv) {
@@ -137,23 +107,6 @@
   return sqlite::utils::ReturnNullFromFunction(ctx);
 }
 
-<<<<<<< HEAD
-struct Hash : public LegacySqlFunction {
-  static base::Status Run(void*,
-                          size_t argc,
-                          sqlite3_value** argv,
-                          SqlValue& out,
-                          Destructors&);
-};
-
-base::Status Hash::Run(void*,
-                       size_t argc,
-                       sqlite3_value** argv,
-                       SqlValue& out,
-                       Destructors&) {
-  base::FnvHasher hash;
-  for (size_t i = 0; i < argc; ++i) {
-=======
 struct Hash : public sqlite::Function<Hash> {
   static constexpr char kName[] = "hash";
   static constexpr int kArgCount = -1;  // Variable arguments
@@ -166,7 +119,6 @@
 
   base::FnvHasher hash;
   for (int i = 0; i < argc; ++i) {
->>>>>>> aaad9625
     sqlite3_value* value = argv[i];
     switch (sqlite::value::Type(value)) {
       case sqlite::Type::kInteger:
@@ -187,28 +139,9 @@
   return sqlite::result::Long(ctx, static_cast<int64_t>(hash.digest()));
 }
 
-<<<<<<< HEAD
-struct Reverse : public LegacySqlFunction {
-  static base::Status Run(void*,
-                          size_t argc,
-                          sqlite3_value** argv,
-                          SqlValue& out,
-                          Destructors& destructors);
-};
-
-base::Status Reverse::Run(void*,
-                          size_t argc,
-                          sqlite3_value** argv,
-                          SqlValue& out,
-                          Destructors& destructors) {
-  if (argc != 1) {
-    return base::ErrStatus("REVERSE: expected one arg but got %zu", argc);
-  }
-=======
 struct Reverse : public sqlite::Function<Reverse> {
   static constexpr char kName[] = "reverse";
   static constexpr int kArgCount = 1;
->>>>>>> aaad9625
 
   static void Step(sqlite3_context* ctx, int argc, sqlite3_value** argv);
 };
@@ -234,31 +167,9 @@
   }
 }
 
-<<<<<<< HEAD
-struct Base64Encode : public LegacySqlFunction {
-  static base::Status Run(void*,
-                          size_t argc,
-                          sqlite3_value** argv,
-                          SqlValue& out,
-                          Destructors&);
-};
-
-base::Status Base64Encode::Run(void*,
-                               size_t argc,
-                               sqlite3_value** argv,
-                               SqlValue& out,
-                               Destructors& destructors) {
-  if (argc != 1)
-    return base::ErrStatus("Unsupported number of arg passed to Base64Encode");
-
-  sqlite3_value* value = argv[0];
-  if (sqlite3_value_type(value) != SQLITE_BLOB)
-    return base::ErrStatus("Base64Encode only supports bytes argument");
-=======
 struct Base64Encode : public sqlite::Function<Base64Encode> {
   static constexpr char kName[] = "base64_encode";
   static constexpr int kArgCount = 1;
->>>>>>> aaad9625
 
   static void Step(sqlite3_context* ctx, int argc, sqlite3_value** argv);
 };
@@ -285,20 +196,11 @@
   }
 }
 
-<<<<<<< HEAD
-struct Demangle : public LegacySqlFunction {
-  static base::Status Run(void*,
-                          size_t argc,
-                          sqlite3_value** argv,
-                          SqlValue& out,
-                          Destructors& destructors);
-=======
 struct Demangle : public sqlite::Function<Demangle> {
   static constexpr char kName[] = "demangle";
   static constexpr int kArgCount = 1;
 
   static void Step(sqlite3_context* ctx, int argc, sqlite3_value** argv);
->>>>>>> aaad9625
 };
 
 void Demangle::Step(sqlite3_context* ctx, int argc, sqlite3_value** argv) {
@@ -325,40 +227,17 @@
   }
 }
 
-<<<<<<< HEAD
-struct WriteFile : public LegacySqlFunction {
-  using Context = TraceStorage;
-  static base::Status Run(TraceStorage* storage,
-                          size_t,
-                          sqlite3_value** argv,
-                          SqlValue&,
-                          Destructors&);
-=======
 struct WriteFile : public sqlite::Function<WriteFile> {
   static constexpr char kName[] = "write_file";
   static constexpr int kArgCount = 2;
 
   using UserData = TraceStorage;
   static void Step(sqlite3_context* ctx, int argc, sqlite3_value** argv);
->>>>>>> aaad9625
 };
 
 void WriteFile::Step(sqlite3_context* ctx, int argc, sqlite3_value** argv) {
   PERFETTO_DCHECK(argc == 2);
 
-<<<<<<< HEAD
-  base::Status status =
-      sqlite::utils::TypeCheckSqliteValue(argv[0], SqlValue::kString);
-  if (!status.ok()) {
-    return base::ErrStatus("WRITE_FILE: argument 1, filename; %s",
-                           status.c_message());
-  }
-
-  status = sqlite::utils::TypeCheckSqliteValue(argv[1], SqlValue::kBytes);
-  if (!status.ok()) {
-    return base::ErrStatus("WRITE_FILE: argument 2, content; %s",
-                           status.c_message());
-=======
   if (sqlite::value::Type(argv[0]) != sqlite::Type::kText) {
     return sqlite::utils::SetError(
         ctx, "WRITE_FILE: argument 1, filename must be string");
@@ -367,7 +246,6 @@
   if (sqlite::value::Type(argv[1]) != sqlite::Type::kBlob) {
     return sqlite::utils::SetError(
         ctx, "WRITE_FILE: argument 2, content must be bytes");
->>>>>>> aaad9625
   }
 
   const char* filename = sqlite::value::Text(argv[0]);
@@ -390,83 +268,17 @@
                              filename, strerror(errno)));
   }
 
-<<<<<<< HEAD
-  out = SqlValue::Long(int_len);
-
-  return base::OkStatus();
-}
-
-struct ExtractArg : public sqlite::Function<ExtractArg> {
-  static constexpr char kName[] = "extract_arg";
-  static constexpr int kArgCount = 2;
-
-  using UserData = TraceStorage;
-  static void Step(sqlite3_context* ctx, int, sqlite3_value** argv);
-};
-
-void ExtractArg::Step(sqlite3_context* ctx, int, sqlite3_value** argv) {
-  sqlite::Type arg_set_value = sqlite::value::Type(argv[0]);
-  sqlite::Type key_value = sqlite::value::Type(argv[1]);
-
-  // If the arg set id is null, just return null as the result.
-  if (arg_set_value == sqlite::Type::kNull) {
-    return;
-  }
-
-  if (arg_set_value != sqlite::Type::kInteger) {
-    return sqlite::result::Error(
-        ctx, "EXTRACT_ARG: 1st argument should be arg set id");
-  }
-
-  if (key_value != sqlite::Type::kText) {
-    return sqlite::result::Error(ctx,
-                                 "EXTRACT_ARG: 2nd argument should be key");
-  }
-
-  uint32_t arg_set_id = static_cast<uint32_t>(sqlite::value::Int64(argv[0]));
-  const char* key = reinterpret_cast<const char*>(sqlite::value::Text(argv[1]));
-
-  auto* storage = GetUserData(ctx);
-  uint32_t row = storage->ExtractArgRowFast(arg_set_id, key);
-  if (row == std::numeric_limits<uint32_t>::max()) {
-    return;
-  }
-  auto rr = storage->arg_table()[row];
-  switch (*storage->GetVariadicTypeForId(rr.value_type())) {
-    case Variadic::Type::kBool:
-    case Variadic::Type::kInt:
-    case Variadic::Type::kUint:
-    case Variadic::Type::kPointer:
-      return sqlite::result::Long(ctx, *rr.int_value());
-    case Variadic::Type::kJson:
-    case Variadic::Type::kString:
-      return sqlite::result::StaticString(
-          ctx, storage->GetString(rr.string_value()).c_str());
-    case Variadic::Type::kReal:
-      return sqlite::result::Double(ctx, *rr.real_value());
-    case Variadic::Type::kNull:
-      return;
-  }
-}
-
-struct SourceGeq : public LegacySqlFunction {
-  static base::Status Run(void*,
-                          size_t,
-                          sqlite3_value**,
-                          SqlValue&,
-                          Destructors&) {
-    return base::ErrStatus(
-        "SOURCE_GEQ should not be called from the global scope");
-  }
-};
-
-struct TablePtrBind : public LegacySqlFunction {
-  static base::Status Run(void*,
-                          size_t,
-                          sqlite3_value**,
-                          SqlValue&,
-                          Destructors&) {
-    return base::ErrStatus(
+  return sqlite::result::Long(ctx, int_len);
+}
+
+struct TablePtrBind : public sqlite::Function<TablePtrBind> {
+  static constexpr char kName[] = "__intrinsic_table_ptr_bind";
+  static constexpr int kArgCount = -1;  // Variable arguments
+
+  static void Step(sqlite3_context* ctx, int argc, sqlite3_value**) {
+    PERFETTO_DCHECK(argc >= 0);
+    return sqlite::utils::SetError(
+        ctx,
         "__intrinsic_table_ptr_bind should not be called from the global "
         "scope");
   }
@@ -520,76 +332,6 @@
       }
       return sqlite::result::Long(ctx, aux->Search(text));
     } else {
-      PERFETTO_FATAL("Regex not supported");
-    }
-  }
-};
-
-=======
-  return sqlite::result::Long(ctx, int_len);
-}
-
-struct TablePtrBind : public sqlite::Function<TablePtrBind> {
-  static constexpr char kName[] = "__intrinsic_table_ptr_bind";
-  static constexpr int kArgCount = -1;  // Variable arguments
-
-  static void Step(sqlite3_context* ctx, int argc, sqlite3_value**) {
-    PERFETTO_DCHECK(argc >= 0);
-    return sqlite::utils::SetError(
-        ctx,
-        "__intrinsic_table_ptr_bind should not be called from the global "
-        "scope");
-  }
-};
-
-struct Glob : public sqlite::Function<Glob> {
-  static constexpr char kName[] = "glob";
-  static constexpr int kArgCount = 2;
-
-  using AuxData = util::GlobMatcher;
-  static void Step(sqlite3_context* ctx, int, sqlite3_value** argv) {
-    const char* text =
-        reinterpret_cast<const char*>(sqlite3_value_text(argv[1]));
-    auto* aux = GetAuxData(ctx, 0);
-    if (PERFETTO_UNLIKELY(!aux || !text)) {
-      const char* pattern_str =
-          reinterpret_cast<const char*>(sqlite3_value_text(argv[0]));
-      if (!text || !pattern_str) {
-        return;
-      }
-      auto ptr = std::make_unique<util::GlobMatcher>(
-          util::GlobMatcher::FromPattern(pattern_str));
-      aux = ptr.get();
-      SetAuxData(ctx, 0, std::move(ptr));
-    }
-    return sqlite::result::Long(ctx, aux->Matches(text));
-  }
-};
-
-struct Regexp : public sqlite::Function<Regexp> {
-  static constexpr char kName[] = "regexp";
-  static constexpr int kArgCount = 2;
-
-  using AuxData = regex::Regex;
-  static void Step(sqlite3_context* ctx, int, sqlite3_value** argv) {
-    if constexpr (regex::IsRegexSupported()) {
-      const char* text =
-          reinterpret_cast<const char*>(sqlite3_value_text(argv[1]));
-      auto* aux = GetAuxData(ctx, 0);
-      if (PERFETTO_UNLIKELY(!aux || !text)) {
-        const char* pattern_str =
-            reinterpret_cast<const char*>(sqlite3_value_text(argv[0]));
-        if (!text || !pattern_str) {
-          return;
-        }
-        SQLITE_ASSIGN_OR_RETURN(ctx, auto regex,
-                                regex::Regex::Create(pattern_str));
-        auto ptr = std::make_unique<AuxData>(std::move(regex));
-        aux = ptr.get();
-        SetAuxData(ctx, 0, std::move(ptr));
-      }
-      return sqlite::result::Long(ctx, aux->Search(text));
-    } else {
       // Always-true branch to avoid spurious no-return warnings.
       if (ctx) {
         PERFETTO_FATAL("Regex not supported");
@@ -598,7 +340,6 @@
   }
 };
 
->>>>>>> aaad9625
 struct RegexpExtract : public sqlite::Function<RegexpExtract> {
   static constexpr char kName[] = "regexp_extract";
   static constexpr int kArgCount = 2;
@@ -649,10 +390,6 @@
       return sqlite::result::TransientString(
           ctx, result_sv.data(), static_cast<int>(result_sv.size()));
     } else {
-<<<<<<< HEAD
-      PERFETTO_FATAL("Regex not supported");
-    }
-=======
       // Always-true branch to avoid spurious no-return warnings.
       if (ctx) {
         PERFETTO_FATAL("Regex not supported");
@@ -706,7 +443,6 @@
     }
 
     return sqlite::result::Long(ctx, *result);
->>>>>>> aaad9625
   }
 };
 
