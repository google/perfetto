--- conflicted
+++ resolved
@@ -378,7 +378,6 @@
           util::GlobMatcher::FromPattern(pattern_str));
       aux = ptr.get();
       SetAuxData(ctx, 0, std::move(ptr));
-<<<<<<< HEAD
     }
     return sqlite::result::Long(ctx, aux->Matches(text));
   }
@@ -471,99 +470,6 @@
         PERFETTO_FATAL("Regex not supported");
       }
     }
-=======
-    }
-    return sqlite::result::Long(ctx, aux->Matches(text));
-  }
-};
-
-struct Regexp : public sqlite::Function<Regexp> {
-  static constexpr char kName[] = "regexp";
-  static constexpr int kArgCount = 2;
-
-  using AuxData = regex::Regex;
-  static void Step(sqlite3_context* ctx, int, sqlite3_value** argv) {
-    if constexpr (regex::IsRegexSupported()) {
-      const char* text =
-          reinterpret_cast<const char*>(sqlite3_value_text(argv[1]));
-      auto* aux = GetAuxData(ctx, 0);
-      if (PERFETTO_UNLIKELY(!aux || !text)) {
-        const char* pattern_str =
-            reinterpret_cast<const char*>(sqlite3_value_text(argv[0]));
-        if (!text || !pattern_str) {
-          return;
-        }
-        SQLITE_ASSIGN_OR_RETURN(ctx, auto regex,
-                                regex::Regex::Create(pattern_str));
-        auto ptr = std::make_unique<AuxData>(std::move(regex));
-        aux = ptr.get();
-        SetAuxData(ctx, 0, std::move(ptr));
-      }
-      return sqlite::result::Long(ctx, aux->Search(text));
-    } else {
-      // Always-true branch to avoid spurious no-return warnings.
-      if (ctx) {
-        PERFETTO_FATAL("Regex not supported");
-      }
-    }
-  }
-};
-
-struct RegexpExtract : public sqlite::Function<RegexpExtract> {
-  static constexpr char kName[] = "regexp_extract";
-  static constexpr int kArgCount = 2;
-
-  struct AuxData {
-    regex::Regex regex;
-    std::vector<std::string_view> matches;
-  };
-
-  static void Step(sqlite3_context* ctx, int, sqlite3_value** argv) {
-    if constexpr (regex::IsRegexSupported()) {
-      const char* text =
-          reinterpret_cast<const char*>(sqlite3_value_text(argv[0]));
-      auto* aux = GetAuxData(ctx, 1);
-      if (PERFETTO_UNLIKELY(!aux || !text)) {
-        const char* pattern_str =
-            reinterpret_cast<const char*>(sqlite3_value_text(argv[1]));
-        if (!text || !pattern_str) {
-          return;
-        }
-        SQLITE_ASSIGN_OR_RETURN(ctx, auto regex,
-                                regex::Regex::Create(pattern_str));
-        auto ptr = std::make_unique<AuxData>(AuxData{std::move(regex), {}});
-        aux = ptr.get();
-        SetAuxData(ctx, 1, std::move(ptr));
-      }
-
-      aux->regex.Submatch(text, aux->matches);
-      if (PERFETTO_UNLIKELY(aux->matches.empty())) {
-        return;
-      }
-
-      // As per re_nsub, groups[0] is the full match. groups[1] is the first
-      // subexpression.
-      if (PERFETTO_UNLIKELY(aux->matches.size() > 2)) {
-        return sqlite::utils::SetError(
-            ctx, "REGEXP_EXTRACT: pattern has more than one group.");
-      }
-
-      std::string_view result_sv;
-      if (aux->matches.size() == 2 && !aux->matches[1].empty()) {
-        // One group, and it matched.
-        result_sv = aux->matches[1];
-      } else {
-        // No groups, or optional group did not match. Return full match.
-        result_sv = aux->matches[0];
-      }
-      return sqlite::result::TransientString(
-          ctx, result_sv.data(), static_cast<int>(result_sv.size()));
-    } else {
-      // Always-true branch to avoid spurious no-return warnings.
-      if (ctx) {
-        PERFETTO_FATAL("Regex not supported");
-      }
-    }
   }
 };
 
@@ -612,7 +518,6 @@
     }
 
     return sqlite::result::Long(ctx, *result);
->>>>>>> 92aa66de
   }
 };
 
