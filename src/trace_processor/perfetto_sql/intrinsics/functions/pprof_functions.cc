--- conflicted
+++ resolved
@@ -18,11 +18,7 @@
 
 #include <cstddef>
 #include <cstdint>
-<<<<<<< HEAD
-#include <limits>
-=======
 #include <cstdlib>
->>>>>>> aaad9625
 #include <memory>
 #include <string>
 #include <utility>
@@ -32,18 +28,10 @@
 #include "perfetto/base/status.h"
 #include "perfetto/ext/base/status_macros.h"
 #include "perfetto/ext/base/status_or.h"
-<<<<<<< HEAD
-#include "perfetto/ext/base/utils.h"
-#include "perfetto/protozero/packed_repeated_fields.h"
-=======
->>>>>>> aaad9625
 #include "perfetto/trace_processor/basic_types.h"
 #include "protos/perfetto/trace_processor/stack.pbzero.h"
 #include "src/trace_processor/perfetto_sql/engine/perfetto_sql_engine.h"
-<<<<<<< HEAD
-=======
 #include "src/trace_processor/sqlite/bindings/sqlite_result.h"
->>>>>>> aaad9625
 #include "src/trace_processor/sqlite/sqlite_utils.h"
 #include "src/trace_processor/types/trace_processor_context.h"
 #include "src/trace_processor/util/profile_builder.h"
@@ -97,17 +85,8 @@
 
   void Final(sqlite3_context* ctx) {
     std::string profile_proto = builder_.Build();
-<<<<<<< HEAD
-
-    std::unique_ptr<uint8_t[], base::FreeDeleter> data(
-        static_cast<uint8_t*>(malloc(profile_proto.size())));
-    memcpy(data.get(), profile_proto.data(), profile_proto.size());
-    return sqlite::result::RawBytes(
-        ctx, data.release(), static_cast<int>(profile_proto.size()), free);
-=======
     return sqlite::result::TransientBytes(
         ctx, profile_proto.data(), static_cast<int>(profile_proto.size()));
->>>>>>> aaad9625
   }
 
  private:
@@ -223,11 +202,7 @@
 
 base::Status PprofFunctions::Register(PerfettoSqlEngine& engine,
                                       TraceProcessorContext* context) {
-<<<<<<< HEAD
-  return engine.RegisterSqliteAggregateFunction<ProfileBuilder>(context);
-=======
   return engine.RegisterAggregateFunction<ProfileBuilder>(context);
->>>>>>> aaad9625
 }
 
 }  // namespace perfetto::trace_processor