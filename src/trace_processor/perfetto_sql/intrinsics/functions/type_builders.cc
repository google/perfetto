--- conflicted
+++ resolved
@@ -451,13 +451,6 @@
     if (!new_rows_track) {
       new_rows_track = tracks.partitions_map.Insert(track_id, {}).first;
     } else {
-<<<<<<< HEAD
-      std::vector<double> prev_vals = new_rows_track->val;
-      // This algorithm is focused on "leading" counters - if the
-      // counter before had the same value we can safely remove the new one as
-      // it adds no value. 
-      if (prev_vals.back() == val && prev_vals.size() > 1 && prev_vals[prev_vals.size() - 2] == val) {
-=======
       // This algorithm is focused on "leading" counters - if the two counters
       // before had the same value we can safely remove the new one as it adds
       // no value.
@@ -471,7 +464,6 @@
       auto size = prev_vals.size();
       if (std::equal_to<double>()(prev_vals[size - 1], val) && size > 1 &&
           std::equal_to<double>()(prev_vals[size - 2], val)) {
->>>>>>> 1a23a888
         // TODO(mayzner): In the future we should also support "lagging" - if
         // the next one has the same value as the previous, we should remove the
         // previous.
