# Copyright (C) 2022 The Android Open Source Project
#
# Licensed under the Apache License, Version 2.0 (the "License");
# you may not use this file except in compliance with the License.
# You may obtain a copy of the License at
#
#      http://www.apache.org/licenses/LICENSE-2.0
#
# Unless required by applicable law or agreed to in writing, software
# distributed under the License is distributed on an "AS IS" BASIS,
# WITHOUT WARRANTIES OR CONDITIONS OF ANY KIND, either express or implied.
# See the License for the specific language governing permissions and
# limitations under the License.

import("../../../../../gn/perfetto_tp_tables.gni")
import("../../../../../gn/test.gni")

assert(enable_perfetto_trace_processor_sqlite)

source_set("functions") {
  sources = [
<<<<<<< HEAD
=======
    "args.cc",
    "args.h",
>>>>>>> aaad9625
    "base64.cc",
    "base64.h",
    "clock_functions.h",
    "counter_intervals.cc",
    "counter_intervals.h",
    "create_function.cc",
    "create_function.h",
    "create_view_function.cc",
    "create_view_function.h",
    "dominator_tree.cc",
    "dominator_tree.h",
    "graph_scan.cc",
    "graph_scan.h",
    "graph_traversal.cc",
    "graph_traversal.h",
    "import.cc",
    "import.h",
    "interval_intersect.cc",
    "interval_intersect.h",
    "layout_functions.cc",
    "layout_functions.h",
    "math.cc",
    "math.h",
    "pprof_functions.cc",
    "pprof_functions.h",
    "replace_numbers_function.cc",
    "replace_numbers_function.h",
    "sqlite3_str_split.cc",
    "sqlite3_str_split.h",
    "stack_functions.cc",
    "stack_functions.h",
    "structural_tree_partition.cc",
    "structural_tree_partition.h",
    "to_ftrace.cc",
    "to_ftrace.h",
    "type_builders.cc",
    "type_builders.h",
    "utils.h",
    "window_functions.h",
  ]
  deps = [
    ":tables",
    "../../..:demangle",
    "../../..:export_json",
    "../../..:metatrace",
    "../../../../../gn:default_deps",
    "../../../../../gn:sqlite",
    "../../../../../include/perfetto/protozero:protozero",
    "../../../../../protos/perfetto/common:zero",
    "../../../../../protos/perfetto/trace:zero",
    "../../../../../protos/perfetto/trace/ftrace:zero",
    "../../../../../protos/perfetto/trace_processor:zero",
    "../../../../base",
    "../../../containers",
    "../../../dataframe",
    "../../../importers/common",
    "../../../importers/ftrace:ftrace_descriptors",
    "../../../perfetto_sql/intrinsics/table_functions",
    "../../../sqlite",
    "../../../storage",
    "../../../tables",
    "../../../types",
<<<<<<< HEAD
    "../../../util:glob",
=======
    "../../../util:args_utils",
    "../../../util:glob",
    "../../../util:json_writer",
>>>>>>> aaad9625
    "../../../util:profile_builder",
    "../../../util:regex",
    "../../../util:sql_argument",
    "../../../util:stdlib",
    "../../engine",
    "../../parser",
    "../types",
  ]
  public_deps = [ ":interface" ]
  if (enable_perfetto_llvm_symbolizer) {
    sources += [
      "symbolize.cc",
      "symbolize.h",
    ]
    deps += [
      "../../../../profiling/symbolizer:llvm_symbolizer",
      "../../../../profiling/symbolizer:llvm_symbolizer_c_api",
    ]
  }
}

source_set("interface") {
  sources = [
    "sql_function.cc",
    "sql_function.h",
  ]
  deps = [
    "../../../../../gn:default_deps",
    "../../../../../gn:sqlite",
    "../../../../../include/perfetto/trace_processor:basic_types",
    "../../../../base",
  ]
}

perfetto_tp_tables("tables") {
  sources = [ "tables.py" ]
}

perfetto_unittest_source_set("unittests") {
  testonly = true
  sources = [
    "replace_numbers_function_unittest.cc",
    "sqlite3_str_split_unittest.cc",
  ]
  deps = [
    ":functions",
    "../../../../../gn:default_deps",
    "../../../../../gn:gtest_and_gmock",
    "../../../../../gn:sqlite",
    "../../../../base",
    "../../../sqlite",
  ]
}<|MERGE_RESOLUTION|>--- conflicted
+++ resolved
@@ -19,11 +19,8 @@
 
 source_set("functions") {
   sources = [
-<<<<<<< HEAD
-=======
     "args.cc",
     "args.h",
->>>>>>> aaad9625
     "base64.cc",
     "base64.h",
     "clock_functions.h",
@@ -86,13 +83,9 @@
     "../../../storage",
     "../../../tables",
     "../../../types",
-<<<<<<< HEAD
-    "../../../util:glob",
-=======
     "../../../util:args_utils",
     "../../../util:glob",
     "../../../util:json_writer",
->>>>>>> aaad9625
     "../../../util:profile_builder",
     "../../../util:regex",
     "../../../util:sql_argument",
