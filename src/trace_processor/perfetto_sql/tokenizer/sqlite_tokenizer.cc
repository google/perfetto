/*
 * Copyright (C) 2023 The Android Open Source Project
 *
 * Licensed under the Apache License, Version 2.0 (the "License");
 * you may not use this file except in compliance with the License.
 * You may obtain a copy of the License at
 *
 *      http://www.apache.org/licenses/LICENSE-2.0
 *
 * Unless required by applicable law or agreed to in writing, software
 * distributed under the License is distributed on an "AS IS" BASIS,
 * WITHOUT WARRANTIES OR CONDITIONS OF ANY KIND, either express or implied.
 * See the License for the specific language governing permissions and
 * limitations under the License.
 */

#include "src/trace_processor/perfetto_sql/tokenizer/sqlite_tokenizer.h"

#include <cstdint>
#include <string>
#include <string_view>
#include <utility>

#include "perfetto/base/logging.h"
#include "src/trace_processor/sqlite/sql_source.h"

namespace perfetto::trace_processor {
extern "C" {
int sqlite3GetToken(const unsigned char* z, int* tokenType);
int sqliteTokenizeInternalAnalyzeWindowKeyword(const unsigned char* z);
int sqliteTokenizeInternalAnalyzeOverKeyword(const unsigned char* z,
                                             int lastToken);
int sqliteTokenizeInternalAnalyzeFilterKeyword(const unsigned char* z,
                                               int lastToken);
}

SqliteTokenizer::SqliteTokenizer(SqlSource sql) : source_(std::move(sql)) {}

SqliteTokenizer::Token SqliteTokenizer::Next() {
  Token token;
  const char* start = source_.sql().data() + offset_;
  int n = sqlite3GetToken(reinterpret_cast<const unsigned char*>(start),
                          &token.token_type);
  if (token.token_type == TK_WINDOW) {
    token.token_type = sqliteTokenizeInternalAnalyzeWindowKeyword(
        reinterpret_cast<const unsigned char*>(start + n));
  } else if (token.token_type == TK_OVER) {
    token.token_type = sqliteTokenizeInternalAnalyzeOverKeyword(
        reinterpret_cast<const unsigned char*>(start + n),
        last_non_space_token_);
  } else if (token.token_type == TK_FILTER) {
    token.token_type = sqliteTokenizeInternalAnalyzeFilterKeyword(
        reinterpret_cast<const unsigned char*>(start + n),
        last_non_space_token_);
  }
  offset_ += static_cast<uint32_t>(n);
  token.str = std::string_view(start, static_cast<uint32_t>(n));
<<<<<<< HEAD
  if (token.token_type != TK_SPACE || token.token_type != TK_COMMENT) {
=======
  if (token.token_type != TK_SPACE && token.token_type != TK_COMMENT) {
>>>>>>> 5b9091ec
    last_non_space_token_ = token.token_type;
  }
  return token;
}

SqliteTokenizer::Token SqliteTokenizer::NextNonWhitespace() {
  Token t;
  for (t = Next(); t.token_type == TK_SPACE || t.token_type == TK_COMMENT;
       t = Next()) {
  }
  return t;
}

SqliteTokenizer::Token SqliteTokenizer::NextTerminal() {
  Token tok = Next();
  while (!tok.IsTerminal()) {
    tok = Next();
  }
  return tok;
}

SqlSource SqliteTokenizer::Substr(const Token& start,
                                  const Token& end,
                                  EndToken end_token) const {
  auto offset = static_cast<uint32_t>(start.str.data() - source_.sql().c_str());
  const char* e =
      end.str.data() +
      (end_token == SqliteTokenizer::EndToken::kInclusive ? end.str.size() : 0);
  auto len = static_cast<uint32_t>(e - start.str.data());
  return source_.Substr(offset, len);
}

SqlSource SqliteTokenizer::SubstrToken(const Token& token) const {
  auto offset = static_cast<uint32_t>(token.str.data() - source_.sql().c_str());
  auto len = static_cast<uint32_t>(token.str.size());
  return source_.Substr(offset, len);
}

std::string SqliteTokenizer::AsTraceback(const Token& token) const {
  PERFETTO_CHECK(source_.sql().c_str() <= token.str.data());
  PERFETTO_CHECK(token.str.data() <=
                 source_.sql().c_str() + source_.sql().size());
  auto offset = static_cast<uint32_t>(token.str.data() - source_.sql().c_str());
  return source_.AsTraceback(offset);
}

void SqliteTokenizer::Rewrite(SqlSource::Rewriter& rewriter,
                              const Token& start,
                              const Token& end,
                              SqlSource rewrite,
                              EndToken end_token) const {
  auto s_off = static_cast<uint32_t>(start.str.data() - source_.sql().c_str());
  auto e_off = static_cast<uint32_t>(end.str.data() - source_.sql().c_str());
  uint32_t e_diff = end_token == EndToken::kInclusive
                        ? static_cast<uint32_t>(end.str.size())
                        : 0;
  rewriter.Rewrite(s_off, e_off + e_diff, std::move(rewrite));
}

void SqliteTokenizer::RewriteToken(SqlSource::Rewriter& rewriter,
                                   const Token& token,
                                   SqlSource rewrite) const {
  auto s_off = static_cast<uint32_t>(token.str.data() - source_.sql().c_str());
  auto e_off = static_cast<uint32_t>(token.str.data() + token.str.size() -
                                     source_.sql().c_str());
  rewriter.Rewrite(s_off, e_off, std::move(rewrite));
}

}  // namespace perfetto::trace_processor<|MERGE_RESOLUTION|>--- conflicted
+++ resolved
@@ -55,11 +55,7 @@
   }
   offset_ += static_cast<uint32_t>(n);
   token.str = std::string_view(start, static_cast<uint32_t>(n));
-<<<<<<< HEAD
-  if (token.token_type != TK_SPACE || token.token_type != TK_COMMENT) {
-=======
   if (token.token_type != TK_SPACE && token.token_type != TK_COMMENT) {
->>>>>>> 5b9091ec
     last_non_space_token_ = token.token_type;
   }
   return token;
