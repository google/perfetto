--- conflicted
+++ resolved
@@ -697,10 +697,7 @@
 
   bool enable_httpd = false;
   std::string port_number;
-<<<<<<< HEAD
-=======
   std::string listen_ip;
->>>>>>> 6540d290
   bool enable_stdiod = false;
   bool launch_shell = false;
 
@@ -709,13 +706,8 @@
 
   std::string query_file_path;
   std::string query_string;
-<<<<<<< HEAD
-  std::string sql_module_path;
-  std::vector<std::string> override_sql_module_paths;
-=======
   std::vector<std::string> sql_package_paths;
   std::vector<std::string> override_sql_package_paths;
->>>>>>> 6540d290
 
   bool summary = false;
   std::string summary_metrics_v2;
@@ -759,10 +751,7 @@
 Behavioural:
  -D, --httpd                          Enables the HTTP RPC server.
  --http-port PORT                     Specify what port to run HTTP RPC server.
-<<<<<<< HEAD
-=======
  --http-ip-address ip                 Specify what ip address to run HTTP RPC server.
->>>>>>> 6540d290
  --stdiod                             Enables the stdio RPC server.
  -i, --interactive                    Starts interactive mode even after
                                       executing some other commands (-q, -Q,
@@ -787,19 +776,11 @@
                                       If used with --run-metrics, the query is
                                       executed after the selected metrics and
                                       the metrics output is suppressed.
-<<<<<<< HEAD
- --add-sql-module PACKAGE_PATH         Files from the directory will be treated
-                                      as a new SQL package and can be used for
-                                      INCLUDE PERFETTO MODULE statements. The
-                                      name of the directory is the module name.
- --override-sql-module PACKAGE_PATH   Will override trace processor package with
-=======
  --add-sql-package PACKAGE_PATH       Files from the directory will be treated
                                       as a new SQL package and can be used for
                                       INCLUDE PERFETTO MODULE statements. The
                                       name of the directory is the package name.
  --override-sql-package PACKAGE_PATH  Will override trace processor package with
->>>>>>> 6540d290
                                       passed contents. The outer directory will
                                       specify the package name.
 
@@ -896,16 +877,6 @@
   any new features nor developing any metrics there further. Please use the
   metrics v2 system as part of trace summarization.
 
-<<<<<<< HEAD
-Metrics (v1):
-
-  NOTE: the trace-based metrics system has been "soft" deprecated. Specifically,
-  all existing metrics will continue functioning but we will not be building
-  any new features nor developing any metrics there further. Please use the
-  metrics v2 system as part of trace summarization.
-
-=======
->>>>>>> 6540d290
  --run-metrics x,y,z                  Runs a comma separated list of metrics and
                                       prints the result as a TraceMetrics proto
                                       to stdout. The specified can either be
@@ -931,22 +902,14 @@
   CommandLineOptions command_line_options;
   enum LongOption {
     OPT_HTTP_PORT = 1000,
-<<<<<<< HEAD
-=======
     OPT_HTTP_IP,
->>>>>>> 6540d290
     OPT_STDIOD,
 
     OPT_FORCE_FULL_SORT,
     OPT_NO_FTRACE_RAW,
 
-<<<<<<< HEAD
-    OPT_ADD_SQL_MODULE,
-    OPT_OVERRIDE_SQL_MODULE,
-=======
     OPT_ADD_SQL_PACKAGE,
     OPT_OVERRIDE_SQL_PACKAGE,
->>>>>>> 6540d290
 
     OPT_SUMMARY,
     OPT_SUMMARY_METRICS_V2,
@@ -977,10 +940,7 @@
 
       {"httpd", no_argument, nullptr, 'D'},
       {"http-port", required_argument, nullptr, OPT_HTTP_PORT},
-<<<<<<< HEAD
-=======
       {"http-ip-address", required_argument, nullptr, OPT_HTTP_IP},
->>>>>>> 6540d290
       {"stdiod", no_argument, nullptr, OPT_STDIOD},
       {"interactive", no_argument, nullptr, 'i'},
 
@@ -989,18 +949,12 @@
 
       {"query-file", required_argument, nullptr, 'q'},
       {"query-string", required_argument, nullptr, 'Q'},
-<<<<<<< HEAD
-      {"add-sql-module", required_argument, nullptr, OPT_ADD_SQL_MODULE},
-      {"override-sql-module", required_argument, nullptr,
-       OPT_OVERRIDE_SQL_MODULE},
-=======
       {"add-sql-module", required_argument, nullptr, OPT_ADD_SQL_PACKAGE},
       {"add-sql-package", required_argument, nullptr, OPT_ADD_SQL_PACKAGE},
       {"override-sql-module", required_argument, nullptr,
        OPT_OVERRIDE_SQL_PACKAGE},
       {"override-sql-package", required_argument, nullptr,
        OPT_OVERRIDE_SQL_PACKAGE},
->>>>>>> 6540d290
 
       {"summary", no_argument, nullptr, OPT_SUMMARY},
       {"summary-metrics-v2", required_argument, nullptr,
@@ -1085,14 +1039,11 @@
       continue;
     }
 
-<<<<<<< HEAD
-=======
     if (option == OPT_HTTP_IP) {
       command_line_options.listen_ip = optarg;
       continue;
     }
 
->>>>>>> 6540d290
     if (option == OPT_STDIOD) {
       command_line_options.enable_stdiod = true;
       continue;
@@ -1152,18 +1103,6 @@
 
     if (option == OPT_EXTRA_CHECKS) {
       command_line_options.extra_checks = true;
-<<<<<<< HEAD
-      continue;
-    }
-
-    if (option == OPT_ADD_SQL_MODULE) {
-      command_line_options.sql_module_path = optarg;
-      continue;
-    }
-
-    if (option == OPT_OVERRIDE_SQL_MODULE) {
-      command_line_options.override_sql_module_paths.emplace_back(optarg);
-=======
       continue;
     }
 
@@ -1174,7 +1113,6 @@
 
     if (option == OPT_OVERRIDE_SQL_PACKAGE) {
       command_line_options.override_sql_package_paths.emplace_back(optarg);
->>>>>>> 6540d290
       continue;
     }
 
@@ -1429,11 +1367,7 @@
   size_t last_slash = root.rfind('/');
   if ((last_slash == std::string::npos) ||
       (root.find('.') != std::string::npos))
-<<<<<<< HEAD
-    return base::ErrStatus("Module path must point to the directory: %s",
-=======
     return base::ErrStatus("Package path must point to the directory: %s",
->>>>>>> 6540d290
                            root.c_str());
 
   std::string package_name = root.substr(last_slash + 1);
@@ -1451,13 +1385,8 @@
       return base::ErrStatus("Cannot read file %s", filename.c_str());
 
     std::string import_key =
-<<<<<<< HEAD
-        module_name + "." + sql_modules::GetIncludeKey(path);
-    modules.Insert(module_name, {})
-=======
         package_name + "." + sql_modules::GetIncludeKey(path);
     modules.Insert(package_name, {})
->>>>>>> 6540d290
         .first->push_back({import_key, file_contents});
   }
   for (auto module_it = modules.GetIterator(); module_it; ++module_it) {
@@ -1797,14 +1726,6 @@
                              status.c_message());
   }
 
-<<<<<<< HEAD
-  if (!options.override_sql_module_paths.empty()) {
-    for (const auto& override_sql_module_path :
-         options.override_sql_module_paths) {
-      auto status = IncludeSqlModule(override_sql_module_path, true);
-      if (!status.ok())
-        return base::ErrStatus("Couldn't override stdlib module: %s",
-=======
   if (!options.override_sql_package_paths.empty()) {
     for (const auto& override_sql_package_path :
          options.override_sql_package_paths) {
@@ -1820,7 +1741,6 @@
       auto status = IncludeSqlPackage(add_sql_package_path, false);
       if (!status.ok())
         return base::ErrStatus("Couldn't add SQL package: %s",
->>>>>>> 6540d290
                                status.c_message());
     }
   }
@@ -1843,25 +1763,6 @@
   return base::OkStatus();
 }
 
-<<<<<<< HEAD
-base::Status RegisterAllFilesInFolder(const std::string& path,
-                                      TraceProcessor& tp) {
-  std::vector<std::string> files;
-  RETURN_IF_ERROR(base::ListFilesRecursive(path, files));
-  for (const std::string& file : files) {
-    std::string file_full_path = path + "/" + file;
-    base::ScopedMmap mmap = base::ReadMmapWholeFile(file_full_path.c_str());
-    if (!mmap.IsValid()) {
-      return base::ErrStatus("Failed to mmap file: %s", file_full_path.c_str());
-    }
-    RETURN_IF_ERROR(tp.RegisterFileContent(
-        file_full_path, TraceBlobView(TraceBlob::FromMmap(std::move(mmap)))));
-  }
-  return base::OkStatus();
-}
-
-=======
->>>>>>> 6540d290
 TraceSummarySpecBytes::Format GuessSummarySpecFormat(
     const std::string& path,
     const std::string& content) {
@@ -1934,11 +1835,7 @@
   std::unique_ptr<TraceProcessor> tp = TraceProcessor::CreateInstance(config);
   g_tp = tp.get();
 
-<<<<<<< HEAD
-  RETURN_IF_ERROR(MaybeUpdateSqlModules(options));
-=======
   RETURN_IF_ERROR(MaybeUpdateSqlPackages(options));
->>>>>>> 6540d290
 
   // Enable metatracing as soon as possible.
   if (!options.metatrace_path.empty()) {
@@ -1991,7 +1888,6 @@
   base::TimeNanos t_query_start = base::GetWallTimeNs();
   if (!options.pre_metrics_v1_path.empty()) {
     RETURN_IF_ERROR(RunQueriesFromFile(options.pre_metrics_v1_path, false));
-<<<<<<< HEAD
   }
 
   // Trace summarization
@@ -2037,53 +1933,6 @@
     }
   }
 
-=======
-  }
-
-  // Trace summarization
-  if (options.summary) {
-    PERFETTO_CHECK(options.metric_v1_names.empty());
-
-    std::vector<std::string> spec_content;
-    spec_content.reserve(options.summary_specs.size());
-    for (const auto& s : options.summary_specs) {
-      spec_content.emplace_back();
-      if (!base::ReadFile(s, &spec_content.back())) {
-        return base::ErrStatus("Unable to read summary spec file %s",
-                               s.c_str());
-      }
-    }
-
-    std::vector<TraceSummarySpecBytes> specs;
-    specs.reserve(options.summary_specs.size());
-    for (uint32_t i = 0; i < options.summary_specs.size(); ++i) {
-      specs.emplace_back(TraceSummarySpecBytes{
-          reinterpret_cast<const uint8_t*>(spec_content[i].data()),
-          spec_content[i].size(),
-          GuessSummarySpecFormat(options.summary_specs[i], spec_content[i]),
-      });
-    }
-
-    TraceSummaryComputationSpec computation_config;
-    computation_config.v2_metric_ids =
-        base::SplitString(options.summary_metrics_v2, ",");
-    computation_config.metadata_query_id =
-        options.summary_metadata_query.empty()
-            ? std::nullopt
-            : std::make_optional(options.summary_metadata_query);
-
-    TraceSummaryOutputSpec output_spec;
-    output_spec.format = GetSummaryOutputFormat(options);
-
-    std::vector<uint8_t> output;
-    RETURN_IF_ERROR(
-        g_tp->Summarize(computation_config, specs, &output, output_spec));
-    if (options.query_file_path.empty()) {
-      fwrite(output.data(), sizeof(char), output.size(), stdout);
-    }
-  }
-
->>>>>>> 6540d290
   // v1 metrics.
   std::vector<MetricNameAndPath> metrics;
   if (!options.metric_v1_names.empty()) {
@@ -2137,11 +1986,7 @@
 #endif
 
 #if PERFETTO_BUILDFLAG(PERFETTO_TP_HTTPD)
-<<<<<<< HEAD
-    RunHttpRPCServer(std::move(tp), options.port_number);
-=======
     RunHttpRPCServer(std::move(tp), options.listen_ip, options.port_number);
->>>>>>> 6540d290
     PERFETTO_FATAL("Should never return");
 #else
     PERFETTO_FATAL("HTTP not available");
