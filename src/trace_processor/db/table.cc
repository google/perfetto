/*
 * Copyright (C) 2019 The Android Open Source Project
 *
 * Licensed under the Apache License, Version 2.0 (the "License");
 * you may not use this file except in compliance with the License.
 * You may obtain a copy of the License at
 *
 *      http://www.apache.org/licenses/LICENSE-2.0
 *
 * Unless required by applicable law or agreed to in writing, software
 * distributed under the License is distributed on an "AS IS" BASIS,
 * WITHOUT WARRANTIES OR CONDITIONS OF ANY KIND, either express or implied.
 * See the License for the specific language governing permissions and
 * limitations under the License.
 */

#include "src/trace_processor/db/table.h"

#include <algorithm>
#include <cstdint>
#include <memory>
#include <optional>
#include <string>
#include <utility>
#include <vector>

#include "perfetto/base/logging.h"
#include "perfetto/base/status.h"
#include "perfetto/public/compiler.h"
#include "perfetto/trace_processor/basic_types.h"
#include "perfetto/trace_processor/ref_counted.h"
#include "src/trace_processor/containers/bit_vector.h"
#include "src/trace_processor/containers/row_map.h"
#include "src/trace_processor/containers/string_pool.h"
#include "src/trace_processor/db/column.h"
#include "src/trace_processor/db/column/arrangement_overlay.h"
#include "src/trace_processor/db/column/data_layer.h"
#include "src/trace_processor/db/column/overlay_layer.h"
#include "src/trace_processor/db/column/range_overlay.h"
#include "src/trace_processor/db/column/selector_overlay.h"
#include "src/trace_processor/db/column/storage_layer.h"
#include "src/trace_processor/db/column/types.h"
#include "src/trace_processor/db/column_storage_overlay.h"
#include "src/trace_processor/db/query_executor.h"

namespace perfetto::trace_processor {

namespace {
using Indices = column::DataLayerChain::Indices;

constexpr uint32_t kIndexVectorThreshold = 1024;

// Returns if |op| is an operation that can use the fact that the data is
// sorted.
bool IsSortingOp(FilterOp op) {
  switch (op) {
    case FilterOp::kEq:
    case FilterOp::kLe:
    case FilterOp::kLt:
    case FilterOp::kGe:
    case FilterOp::kGt:
    case FilterOp::kIsNotNull:
    case FilterOp::kIsNull:
      return true;
    case FilterOp::kGlob:
    case FilterOp::kRegex:
    case FilterOp::kNe:
      return false;
  }
  PERFETTO_FATAL("For GCC");
}

void ApplyMinMaxQuery(RowMap& rm,
                      Order o,
                      const column::DataLayerChain& chain) {
  std::vector<uint32_t> table_indices = std::move(rm).TakeAsIndexVector();
  auto indices = Indices::Create(table_indices, Indices::State::kMonotonic);
  std::optional<Token> ret_tok =
      o.desc ? chain.MaxElement(indices) : chain.MinElement(indices);
  rm = ret_tok.has_value() ? RowMap(std::vector<uint32_t>{ret_tok->payload})
                           : RowMap();
}

void ApplyLimitAndOffset(RowMap& rm, const Query& q) {
  uint32_t end = rm.size();
  uint32_t start = std::min(q.offset, end);
  if (q.limit) {
    end = std::min(end, *q.limit + q.offset);
  }
  rm = rm.SelectRows(RowMap(start, end));
}

}  // namespace

Table::Table(StringPool* pool,
             uint32_t row_count,
             std::vector<ColumnLegacy> columns,
             std::vector<ColumnStorageOverlay> overlays)
    : string_pool_(pool),
      row_count_(row_count),
      overlays_(std::move(overlays)),
      columns_(std::move(columns)) {
  PERFETTO_DCHECK(string_pool_);
}

Table::~Table() = default;

Table& Table::operator=(Table&& other) noexcept {
  row_count_ = other.row_count_;
  string_pool_ = other.string_pool_;

  overlays_ = std::move(other.overlays_);
  columns_ = std::move(other.columns_);
  indexes_ = std::move(other.indexes_);

  storage_layers_ = std::move(other.storage_layers_);
  null_layers_ = std::move(other.null_layers_);
  overlay_layers_ = std::move(other.overlay_layers_);
  chains_ = std::move(other.chains_);

  for (ColumnLegacy& col : columns_) {
    col.table_ = this;
  }
  return *this;
}

Table Table::Copy() const {
  Table table = CopyExceptOverlays();
  for (const ColumnStorageOverlay& overlay : overlays_) {
    table.overlays_.emplace_back(overlay.Copy());
  }
  table.OnConstructionCompleted(storage_layers_, null_layers_, overlay_layers_);
  return table;
}

Table Table::CopyExceptOverlays() const {
  std::vector<ColumnLegacy> cols;
  cols.reserve(columns_.size());
  for (const ColumnLegacy& col : columns_) {
    cols.emplace_back(col, col.index_in_table(), col.overlay_index());
  }
  return {string_pool_, row_count_, std::move(cols), {}};
}

RowMap Table::QueryToRowMap(const Query& q) const {
  // We need to delay creation of the chains to this point because of Chrome
  // does not want the binary size overhead of including the chain
  // implementations. As they also don't query tables (instead just iterating)
  // over them), using a combination of dead code elimination and linker
  // stripping all chain related code be removed.
  //
<<<<<<< HEAD
  // From rough benchmarking, this has a negligible impact on peformance as this
  // branch is almost never taken.
=======
  // From rough benchmarking, this has a negligible impact on performance as
  // this branch is almost never taken.
>>>>>>> dc046ead
  if (PERFETTO_UNLIKELY(chains_.size() != columns_.size())) {
    CreateChains();
  }

  // Fast path for joining on id.
  const auto& cs = q.constraints;
  RowMap rm;
  uint32_t cs_offset = 0;
  if (!cs.empty() && cs.front().op == FilterOp::kEq &&
      cs.front().value.type == SqlValue::kLong &&
      columns_[cs.front().col_idx].IsId() &&
      !HasNullOrOverlayLayer(cs.front().col_idx)) {
    rm = ApplyIdJoinConstraints(cs, cs_offset);
  } else {
    rm = TryApplyIndex(cs, cs_offset);
  }

  // Filter on constraints that are not using index.
  for (; cs_offset < cs.size(); cs_offset++) {
    const Constraint& c = cs[cs_offset];
    QueryExecutor::ApplyConstraint(c, ChainForColumn(c.col_idx), &rm);
  }

  if (q.order_type != Query::OrderType::kSort) {
    ApplyDistinct(q, &rm);
  }

  // Fastpath for one sort, no distinct and limit 1. This type of query means we
  // need to run Max/Min on orderby column and there is no need for sorting.
  if (q.IsMinMaxQuery()) {
    ApplyMinMaxQuery(rm, q.orders.front(),
                     ChainForColumn(q.orders.front().col_idx));
    return rm;
  }

  if (q.RequireSort()) {
    ApplySort(q, &rm);
  }

  if (q.limit.has_value() || q.offset != 0) {
    ApplyLimitAndOffset(rm, q);
  }

  return rm;
}

Table Table::Sort(const std::vector<Order>& ob) const {
  if (ob.empty()) {
    return Copy();
  }

  // Return a copy of this table with the RowMaps using the computed ordered
  // RowMap.
  Table table = CopyExceptOverlays();
  Query q;
  q.orders = ob;
  RowMap rm = QueryToRowMap(q);
  for (const ColumnStorageOverlay& overlay : overlays_) {
    table.overlays_.emplace_back(overlay.SelectRows(rm));
    PERFETTO_DCHECK(table.overlays_.back().size() == table.row_count());
  }

  // Remove the sorted and row set flags from all the columns.
  for (auto& col : table.columns_) {
    col.flags_ &= ~ColumnLegacy::Flag::kSorted;
    col.flags_ &= ~ColumnLegacy::Flag::kSetId;
  }

  // For the first order by, make the column flag itself as sorted but
  // only if the sort was in ascending order.
  if (!ob.front().desc) {
    table.columns_[ob.front().col_idx].flags_ |= ColumnLegacy::Flag::kSorted;
  }

  std::vector<RefPtr<column::OverlayLayer>> overlay_layers(
      table.overlays_.size());
  for (uint32_t i = 0; i < table.overlays_.size(); ++i) {
    if (table.overlays_[i].row_map().IsIndexVector()) {
      overlay_layers[i].reset(new column::ArrangementOverlay(
          table.overlays_[i].row_map().GetIfIndexVector(),
          column::DataLayerChain::Indices::State::kNonmonotonic));
    } else if (table.overlays_[i].row_map().IsBitVector()) {
      overlay_layers[i].reset(new column::SelectorOverlay(
          table.overlays_[i].row_map().GetIfBitVector()));
    } else if (table.overlays_[i].row_map().IsRange()) {
      overlay_layers[i].reset(
          new column::RangeOverlay(table.overlays_[i].row_map().GetIfIRange()));
    }
  }
  table.OnConstructionCompleted(storage_layers_, null_layers_,
                                std::move(overlay_layers));
  return table;
}

void Table::OnConstructionCompleted(
    std::vector<RefPtr<column::StorageLayer>> storage_layers,
    std::vector<RefPtr<column::OverlayLayer>> null_layers,
    std::vector<RefPtr<column::OverlayLayer>> overlay_layers) {
  for (ColumnLegacy& col : columns_) {
    col.BindToTable(this, string_pool_);
  }
  PERFETTO_CHECK(storage_layers.size() == columns_.size());
  PERFETTO_CHECK(null_layers.size() == columns_.size());
  PERFETTO_CHECK(overlay_layers.size() == overlays_.size());
  storage_layers_ = std::move(storage_layers);
  null_layers_ = std::move(null_layers);
  overlay_layers_ = std::move(overlay_layers);
}

bool Table::HasNullOrOverlayLayer(uint32_t col_idx) const {
  if (null_layers_[col_idx].get()) {
    return true;
  }
  const auto& oly_idx = columns_[col_idx].overlay_index();
  const auto& overlay = overlay_layers_[oly_idx];
  return overlay.get() != nullptr;
}

void Table::CreateChains() const {
  chains_.resize(columns_.size());
  for (uint32_t i = 0; i < columns_.size(); ++i) {
    chains_[i] = storage_layers_[i]->MakeChain();
    if (const auto& null_overlay = null_layers_[i]; null_overlay.get()) {
      chains_[i] = null_overlay->MakeChain(std::move(chains_[i]));
    }
    const auto& oly_idx = columns_[i].overlay_index();
    if (const auto& overlay = overlay_layers_[oly_idx]; overlay.get()) {
      chains_[i] = overlay->MakeChain(
          std::move(chains_[i]),
          column::DataLayer::ChainCreationArgs{columns_[i].IsSorted()});
    }
  }
}

base::Status Table::CreateIndex(const std::string& name,
                                std::vector<uint32_t> col_idxs,
                                bool replace) {
  Query q;
  for (const auto& c : col_idxs) {
    q.orders.push_back({c});
  }
  std::vector<uint32_t> index = QueryToRowMap(q).TakeAsIndexVector();

  auto it = std::find_if(
      indexes_.begin(), indexes_.end(),
      [&name](const ColumnIndex& idx) { return idx.name == name; });
  if (it == indexes_.end()) {
    indexes_.push_back({name, std::move(col_idxs), std::move(index)});
    return base::OkStatus();
  }
  if (replace) {
    it->columns = std::move(col_idxs);
    it->index = std::move(index);
    return base::OkStatus();
  }
  return base::ErrStatus("Index of this name already exists on this table.");
}

base::Status Table::DropIndex(const std::string& name) {
  auto it = std::find_if(
      indexes_.begin(), indexes_.end(),
      [&name](const ColumnIndex& idx) { return idx.name == name; });
  if (it == indexes_.end()) {
    return base::ErrStatus("Index '%s' not found.", name.c_str());
  }
  indexes_.erase(it);
  return base::OkStatus();
}

void Table::ApplyDistinct(const Query& q, RowMap* rm) const {
  const auto& ob = q.orders;
  PERFETTO_DCHECK(!ob.empty());

  // `q.orders` should be treated here only as information on what should we
  // run distinct on, they should not be used for subsequent sorting.
  // TODO(mayzner): Remove the check after we implement the multi column
  // distinct.
  PERFETTO_DCHECK(ob.size() == 1);

  std::vector<uint32_t> table_indices = std::move(*rm).TakeAsIndexVector();
  auto indices = Indices::Create(table_indices, Indices::State::kMonotonic);
  ChainForColumn(ob.front().col_idx).Distinct(indices);
  PERFETTO_DCHECK(indices.tokens.size() <= table_indices.size());

  for (uint32_t i = 0; i < indices.tokens.size(); ++i) {
    table_indices[i] = indices.tokens[i].payload;
  }
  table_indices.resize(indices.tokens.size());

  // Sorting that happens later might require indices to preserve ordering.
  // TODO(mayzner): Needs to be changed after implementing multi column
  // distinct.
  if (q.order_type == Query::OrderType::kDistinctAndSort) {
    std::sort(table_indices.begin(), table_indices.end());
  }

  *rm = RowMap(std::move(table_indices));
}

void Table::ApplySort(const Query& q, RowMap* rm) const {
  const auto& ob = q.orders;
  // Return the RowMap directly if there is a single constraint to sort the
  // table by a column which is already sorted.
  const auto& first_col = columns_[ob.front().col_idx];
  if (ob.size() == 1 && first_col.IsSorted() && !ob.front().desc)
    return;

  // Build an index vector with all the indices for the first |size_| rows.
  std::vector<uint32_t> idx = std::move(*rm).TakeAsIndexVector();
  if (ob.size() == 1 && first_col.IsSorted()) {
    // We special case a single constraint in descending order as this
    // happens any time the |max| function is used in SQLite. We can be
    // more efficient as this column is already sorted so we simply need
    // to reverse the order of this column.
    PERFETTO_DCHECK(ob.front().desc);
    std::reverse(idx.begin(), idx.end());
  } else {
    QueryExecutor::SortLegacy(this, ob, idx);
  }

  *rm = RowMap(std::move(idx));
}

RowMap Table::TryApplyIndex(const std::vector<Constraint>& c_vec,
                            uint32_t& cs_offset) const {
  RowMap rm(0, row_count());

  // Prework - use indexes if possible and decide which one.
  std::vector<uint32_t> maybe_idx_cols;
  for (const auto& c : c_vec) {
    // Id columns shouldn't use index.
    if (columns()[c.col_idx].IsId()) {
      break;
    }
    // The operation has to support sorting.
    if (!IsSortingOp(c.op)) {
      break;
    }
    maybe_idx_cols.push_back(c.col_idx);

    // For the next col to be able to use index, all previous constraints have
    // to be equality.
    if (c.op != FilterOp::kEq) {
      break;
    }
  }

  OrderedIndices o_idxs;
  while (!maybe_idx_cols.empty()) {
    if (auto maybe_idx = GetIndex(maybe_idx_cols)) {
      o_idxs = *maybe_idx;
      break;
    }
    maybe_idx_cols.pop_back();
  }

  // If we can't use the index just apply constraints in a standard way.
  if (maybe_idx_cols.empty()) {
    return rm;
  }

  for (uint32_t i = 0; i < maybe_idx_cols.size(); i++) {
    const Constraint& c = c_vec[i];
    Range r =
        ChainForColumn(c.col_idx).OrderedIndexSearch(c.op, c.value, o_idxs);
    o_idxs.data += r.start;
    o_idxs.size = r.size();
  }
  cs_offset = static_cast<uint32_t>(maybe_idx_cols.size());

  std::vector<uint32_t> res_vec(o_idxs.data, o_idxs.data + o_idxs.size);
  if (res_vec.size() < kIndexVectorThreshold) {
    std::sort(res_vec.begin(), res_vec.end());
    return RowMap(std::move(res_vec));
  }
  return RowMap(BitVector::FromUnsortedIndexVector(res_vec));
}

RowMap Table::ApplyIdJoinConstraints(const std::vector<Constraint>& cs,
                                     uint32_t& cs_offset) const {
  uint32_t i = 1;
  uint32_t row = static_cast<uint32_t>(cs.front().value.AsLong());
  if (row >= row_count()) {
    return RowMap();
  }
  for (; i < cs.size(); i++) {
    const Constraint& c = cs[i];
    switch (ChainForColumn(c.col_idx).SingleSearch(c.op, c.value, row)) {
      case SingleSearchResult::kNoMatch:
        return RowMap();
      case SingleSearchResult::kMatch:
        continue;
      case SingleSearchResult::kNeedsFullSearch:
        cs_offset = i;
        return RowMap(row, row + 1);
    }
  }
  cs_offset = static_cast<uint32_t>(cs.size());
  return RowMap(row, row + 1);
}

}  // namespace perfetto::trace_processor<|MERGE_RESOLUTION|>--- conflicted
+++ resolved
@@ -149,13 +149,8 @@
   // over them), using a combination of dead code elimination and linker
   // stripping all chain related code be removed.
   //
-<<<<<<< HEAD
-  // From rough benchmarking, this has a negligible impact on peformance as this
-  // branch is almost never taken.
-=======
   // From rough benchmarking, this has a negligible impact on performance as
   // this branch is almost never taken.
->>>>>>> dc046ead
   if (PERFETTO_UNLIKELY(chains_.size() != columns_.size())) {
     CreateChains();
   }
