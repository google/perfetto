--- conflicted
+++ resolved
@@ -187,14 +187,10 @@
       sqlite3_create_function_v2(db_.get(), name, static_cast<int>(argc), flags,
                                  ctx, nullptr, step, final, destructor);
   if (ret != SQLITE_OK) {
-<<<<<<< HEAD
-    return base::ErrStatus("Unable to register function with name %s", name);
-=======
     return base::ErrStatus(
         "Unable to register aggregate function with name %s: %s (SQLite error "
         "code: %d)",
         name, sqlite3_errmsg(db_.get()), ret);
->>>>>>> aaad9625
   }
   return base::OkStatus();
 }
@@ -213,14 +209,10 @@
       db_.get(), name, static_cast<int>(argc), flags, ctx, step, final, value,
       inverse, destructor);
   if (ret != SQLITE_OK) {
-<<<<<<< HEAD
-    return base::ErrStatus("Unable to register function with name %s", name);
-=======
     return base::ErrStatus(
         "Unable to register window function with name %s: %s (SQLite error "
         "code: %d)",
         name, sqlite3_errmsg(db_.get()), ret);
->>>>>>> aaad9625
   }
   return base::OkStatus();
 }
@@ -230,14 +222,10 @@
                                        SQLITE_UTF8, nullptr, nullptr, nullptr,
                                        nullptr, nullptr);
   if (ret != SQLITE_OK) {
-<<<<<<< HEAD
-    return base::ErrStatus("Unable to unregister function with name %s", name);
-=======
     return base::ErrStatus(
         "Unable to unregister function with name %s: %s (SQLite error code: "
         "%d)",
         name, sqlite3_errmsg(db_.get()), ret);
->>>>>>> aaad9625
   }
   fn_ctx_.Erase({name, argc});
   return base::OkStatus();
