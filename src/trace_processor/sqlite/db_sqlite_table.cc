/*
 * Copyright (C) 2019 The Android Open Source Project
 *
 * Licensed under the Apache License, Version 2.0 (the "License");
 * you may not use this file except in compliance with the License.
 * You may obtain a copy of the License at
 *
 *      http://www.apache.org/licenses/LICENSE-2.0
 *
 * Unless required by applicable law or agreed to in writing, software
 * distributed under the License is distributed on an "AS IS" BASIS,
 * WITHOUT WARRANTIES OR CONDITIONS OF ANY KIND, either express or implied.
 * See the License for the specific language governing permissions and
 * limitations under the License.
 */

#include "src/trace_processor/sqlite/db_sqlite_table.h"

#include <sqlite3.h>
#include <algorithm>
#include <cmath>
#include <cstddef>
#include <cstdint>
#include <iterator>
#include <memory>
#include <numeric>
#include <optional>
#include <string>
#include <utility>
#include <vector>

#include "perfetto/base/compiler.h"
#include "perfetto/base/logging.h"
#include "perfetto/base/status.h"
#include "perfetto/ext/base/small_vector.h"
#include "perfetto/ext/base/status_or.h"
#include "perfetto/ext/base/string_splitter.h"
#include "perfetto/ext/base/string_utils.h"
#include "perfetto/ext/base/string_view.h"
#include "perfetto/public/compiler.h"
#include "perfetto/trace_processor/basic_types.h"
#include "src/trace_processor/containers/row_map.h"
#include "src/trace_processor/db/column/types.h"
#include "src/trace_processor/db/runtime_table.h"
#include "src/trace_processor/db/table.h"
#include "src/trace_processor/perfetto_sql/intrinsics/table_functions/static_table_function.h"
<<<<<<< HEAD
#include "src/trace_processor/sqlite/module_lifecycle_manager.h"
=======
#include "src/trace_processor/sqlite/module_state_manager.h"
>>>>>>> 883878f1
#include "src/trace_processor/sqlite/sqlite_utils.h"
#include "src/trace_processor/tp_metatrace.h"
#include "src/trace_processor/util/regex.h"

#include "protos/perfetto/trace_processor/metatrace_categories.pbzero.h"

namespace perfetto::trace_processor {
namespace {

std::optional<FilterOp> SqliteOpToFilterOp(int sqlite_op) {
  switch (sqlite_op) {
    case SQLITE_INDEX_CONSTRAINT_EQ:
      return FilterOp::kEq;
    case SQLITE_INDEX_CONSTRAINT_GT:
      return FilterOp::kGt;
    case SQLITE_INDEX_CONSTRAINT_LT:
      return FilterOp::kLt;
    case SQLITE_INDEX_CONSTRAINT_NE:
      return FilterOp::kNe;
    case SQLITE_INDEX_CONSTRAINT_GE:
      return FilterOp::kGe;
    case SQLITE_INDEX_CONSTRAINT_LE:
      return FilterOp::kLe;
    case SQLITE_INDEX_CONSTRAINT_ISNULL:
      return FilterOp::kIsNull;
    case SQLITE_INDEX_CONSTRAINT_ISNOTNULL:
      return FilterOp::kIsNotNull;
    case SQLITE_INDEX_CONSTRAINT_GLOB:
      return FilterOp::kGlob;
    case SQLITE_INDEX_CONSTRAINT_REGEXP:
      if constexpr (regex::IsRegexSupported()) {
        return FilterOp::kRegex;
      }
      return std::nullopt;
    case SQLITE_INDEX_CONSTRAINT_LIKE:
    // TODO(lalitm): start supporting these constraints.
    case SQLITE_INDEX_CONSTRAINT_LIMIT:
    case SQLITE_INDEX_CONSTRAINT_OFFSET:
    case SQLITE_INDEX_CONSTRAINT_IS:
    case SQLITE_INDEX_CONSTRAINT_ISNOT:
      return std::nullopt;
    default:
      PERFETTO_FATAL("Currently unsupported constraint");
  }
}

class SafeStringWriter {
 public:
  void AppendString(const char* s) {
    for (const char* c = s; *c; ++c) {
      buffer_.emplace_back(*c);
    }
  }

  void AppendString(const std::string& s) {
    for (char c : s) {
      buffer_.emplace_back(c);
    }
  }

  base::StringView GetStringView() const {
    return {buffer_.data(), buffer_.size()};
  }

 private:
  base::SmallVector<char, 2048> buffer_;
};

std::string CreateTableStatementFromSchema(const Table::Schema& schema,
                                           const char* table_name) {
  std::string stmt = "CREATE TABLE x(";
  for (const auto& col : schema.columns) {
    std::string c =
        col.name + " " + sqlite::utils::SqlValueTypeToSqliteTypeName(col.type);
    if (col.is_hidden) {
      c += " HIDDEN";
    }
    stmt += c + ",";
  }

  auto it =
      std::find_if(schema.columns.begin(), schema.columns.end(),
                   [](const Table::Schema::Column& c) { return c.is_id; });
  if (it == schema.columns.end()) {
    PERFETTO_FATAL(
        "id column not found in %s. All tables need to contain an id column;",
        table_name);
  }
  stmt += "PRIMARY KEY(" + it->name + ")";
  stmt += ") WITHOUT ROWID;";
  return stmt;
}

int SqliteValueToSqlValueChecked(SqlValue* sql_val,
                                 sqlite3_value* value,
                                 const Constraint& cs,
                                 sqlite3_vtab* vtab) {
  *sql_val = sqlite::utils::SqliteValueToSqlValue(value);
  if constexpr (regex::IsRegexSupported()) {
    if (cs.op == FilterOp::kRegex) {
      if (cs.value.type != SqlValue::kString) {
        return sqlite::utils::SetError(vtab, "Value has to be a string");
      }
      if (auto st = regex::Regex::Create(cs.value.AsString()); !st.ok()) {
        return sqlite::utils::SetError(vtab, st.status().c_message());
      }
    }
  }
  return SQLITE_OK;
}

inline uint32_t ReadLetterAndInt(char letter, base::StringSplitter* splitter) {
  PERFETTO_CHECK(splitter->Next());
  PERFETTO_DCHECK(splitter->cur_token_size() >= 2);
  PERFETTO_DCHECK(splitter->cur_token()[0] == letter);
  return *base::CStringToUInt32(splitter->cur_token() + 1);
}

inline uint64_t ReadLetterAndLong(char letter, base::StringSplitter* splitter) {
  PERFETTO_CHECK(splitter->Next());
  PERFETTO_DCHECK(splitter->cur_token_size() >= 2);
  PERFETTO_DCHECK(splitter->cur_token()[0] == letter);
  return *base::CStringToUInt64(splitter->cur_token() + 1);
}

int ReadIdxStrAndUpdateCursor(DbSqliteModule::Cursor* cursor,
                              const char* idx_str,
                              sqlite3_value** argv) {
  base::StringSplitter splitter(idx_str, ',');

  uint32_t cs_count = ReadLetterAndInt('C', &splitter);

  Query q;
  q.constraints.resize(cs_count);

  uint32_t c_offset = 0;
  for (auto& cs : q.constraints) {
    PERFETTO_CHECK(splitter.Next());
    cs.col_idx = *base::CStringToUInt32(splitter.cur_token());
    PERFETTO_CHECK(splitter.Next());
    cs.op = static_cast<FilterOp>(*base::CStringToUInt32(splitter.cur_token()));

    if (int ret = SqliteValueToSqlValueChecked(&cs.value, argv[c_offset++], cs,
                                               cursor->pVtab);
        ret != SQLITE_OK) {
      return ret;
    }
  }

  uint32_t ob_count = ReadLetterAndInt('O', &splitter);

  q.orders.resize(ob_count);
  for (auto& ob : q.orders) {
    PERFETTO_CHECK(splitter.Next());
    ob.col_idx = *base::CStringToUInt32(splitter.cur_token());
    PERFETTO_CHECK(splitter.Next());
    ob.desc = *base::CStringToUInt32(splitter.cur_token());
  }

  // DISTINCT
  q.order_type =
      static_cast<Query::OrderType>(ReadLetterAndInt('D', &splitter));

  // Cols used
  q.cols_used = ReadLetterAndLong('U', &splitter);

  // LIMIT
  if (ReadLetterAndInt('L', &splitter)) {
    auto val_op = sqlite::utils::SqliteValueToSqlValue(argv[c_offset++]);
    if (val_op.type != SqlValue::kLong) {
      return sqlite::utils::SetError(cursor->pVtab,
                                     "LIMIT value has to be an INT");
    }
    q.limit = val_op.AsLong();
  }

  // OFFSET
  if (ReadLetterAndInt('F', &splitter)) {
    auto val_op = sqlite::utils::SqliteValueToSqlValue(argv[c_offset++]);
    if (val_op.type != SqlValue::kLong) {
      return sqlite::utils::SetError(cursor->pVtab,
                                     "OFFSET value has to be an INT");
    }
    q.offset = static_cast<uint32_t>(val_op.AsLong());
  }

  cursor->query = std::move(q);
  return SQLITE_OK;
}

PERFETTO_ALWAYS_INLINE void TryCacheCreateSortedTable(
    DbSqliteModule::Cursor* cursor,
    const Table::Schema& schema,
    bool is_same_idx) {
  if (!is_same_idx) {
    cursor->repeated_cache_count = 0;
    return;
  }

  // Only try and create the cached table on exactly the third time we see
  // this constraint set.
  constexpr uint32_t kRepeatedThreshold = 3;
  if (cursor->sorted_cache_table ||
      cursor->repeated_cache_count++ != kRepeatedThreshold) {
    return;
  }

  // If we have more than one constraint, we can't cache the table using
  // this method.
  if (cursor->query.constraints.size() != 1) {
    return;
  }

  // If the constraing is not an equality constraint, there's little
  // benefit to caching
  const auto& c = cursor->query.constraints.front();
  if (c.op != FilterOp::kEq) {
    return;
  }

  // If the column is already sorted, we don't need to cache at all.
  if (schema.columns[c.col_idx].is_sorted) {
    return;
  }

  // Try again to get the result or start caching it.
  cursor->sorted_cache_table =
      cursor->upstream_table->Sort({Order{c.col_idx, false}});
}

void FilterAndSortMetatrace(const std::string& table_name,
                            const Table::Schema& schema,
                            DbSqliteModule::Cursor* cursor,
                            metatrace::Record* r) {
  r->AddArg("Table", table_name);
  for (const Constraint& c : cursor->query.constraints) {
    SafeStringWriter writer;
    writer.AppendString(schema.columns[c.col_idx].name);

    writer.AppendString(" ");
    switch (c.op) {
      case FilterOp::kEq:
        writer.AppendString("=");
        break;
      case FilterOp::kGe:
        writer.AppendString(">=");
        break;
      case FilterOp::kGt:
        writer.AppendString(">");
        break;
      case FilterOp::kLe:
        writer.AppendString("<=");
        break;
      case FilterOp::kLt:
        writer.AppendString("<");
        break;
      case FilterOp::kNe:
        writer.AppendString("!=");
        break;
      case FilterOp::kIsNull:
        writer.AppendString("IS");
        break;
      case FilterOp::kIsNotNull:
        writer.AppendString("IS NOT");
        break;
      case FilterOp::kGlob:
        writer.AppendString("GLOB");
        break;
      case FilterOp::kRegex:
        writer.AppendString("REGEXP");
        break;
    }
    writer.AppendString(" ");

    switch (c.value.type) {
      case SqlValue::kString:
        writer.AppendString(c.value.AsString());
        break;
      case SqlValue::kBytes:
        writer.AppendString("<bytes>");
        break;
      case SqlValue::kNull:
        writer.AppendString("<null>");
        break;
      case SqlValue::kDouble: {
        writer.AppendString(std::to_string(c.value.AsDouble()));
        break;
      }
      case SqlValue::kLong: {
        writer.AppendString(std::to_string(c.value.AsLong()));
        break;
      }
    }
    r->AddArg("Constraint", writer.GetStringView());
  }

  for (const auto& o : cursor->query.orders) {
    SafeStringWriter writer;
    writer.AppendString(schema.columns[o.col_idx].name);
    if (o.desc)
      writer.AppendString(" desc");
    r->AddArg("Order by", writer.GetStringView());
  }
}

}  // namespace

int DbSqliteModule::Create(sqlite3* db,
                           void* ctx,
                           int argc,
                           const char* const* argv,
                           sqlite3_vtab** vtab,
                           char**) {
  PERFETTO_CHECK(argc == 3);
  auto* context = GetContext(ctx);
  auto state = std::move(context->temporary_create_state);
  PERFETTO_CHECK(state);

  std::string sql = CreateTableStatementFromSchema(state->schema, argv[2]);
  if (int ret = sqlite3_declare_vtab(db, sql.c_str()); ret != SQLITE_OK) {
    return ret;
  }
  std::unique_ptr<Vtab> res = std::make_unique<Vtab>();
<<<<<<< HEAD
  res->state = context->manager.OnCreate(argv, std::move(state));
=======
  res->state = context->OnCreate(argc, argv, std::move(state));
>>>>>>> 883878f1
  res->table_name = argv[2];
  *vtab = res.release();
  return SQLITE_OK;
}

int DbSqliteModule::Destroy(sqlite3_vtab* vtab) {
  auto* t = GetVtab(vtab);
  auto* s = sqlite::ModuleStateManager<DbSqliteModule>::GetState(t->state);
  if (s->computation == TableComputation::kStatic) {
    // SQLite does not read error messages returned from xDestroy so just pick
    // the closest appropriate error code.
    return SQLITE_READONLY;
  }
  std::unique_ptr<Vtab> tab(GetVtab(vtab));
  sqlite::ModuleStateManager<DbSqliteModule>::OnDestroy(tab->state);
  return SQLITE_OK;
}

int DbSqliteModule::Connect(sqlite3* db,
                            void* ctx,
                            int argc,
                            const char* const* argv,
                            sqlite3_vtab** vtab,
                            char**) {
  PERFETTO_CHECK(argc == 3);
  auto* context = GetContext(ctx);

  std::unique_ptr<Vtab> res = std::make_unique<Vtab>();
<<<<<<< HEAD
  res->state = context->manager.OnConnect(argv);
=======
  res->state = context->OnConnect(argc, argv);
>>>>>>> 883878f1
  res->table_name = argv[2];

  auto* state =
      sqlite::ModuleStateManager<DbSqliteModule>::GetState(res->state);
  std::string sql = CreateTableStatementFromSchema(state->schema, argv[2]);
  if (int ret = sqlite3_declare_vtab(db, sql.c_str()); ret != SQLITE_OK) {
    // If the registration happens to fail, make sure to disconnect the state
    // again.
    sqlite::ModuleStateManager<DbSqliteModule>::OnDisconnect(res->state);
    return ret;
  }
  *vtab = res.release();
  return SQLITE_OK;
}

int DbSqliteModule::Disconnect(sqlite3_vtab* vtab) {
  std::unique_ptr<Vtab> tab(GetVtab(vtab));
  sqlite::ModuleStateManager<DbSqliteModule>::OnDisconnect(tab->state);
  return SQLITE_OK;
}

int DbSqliteModule::BestIndex(sqlite3_vtab* vtab, sqlite3_index_info* info) {
  auto* t = GetVtab(vtab);
  auto* s = sqlite::ModuleStateManager<DbSqliteModule>::GetState(t->state);

  const Table* table = nullptr;
  switch (s->computation) {
    case TableComputation::kStatic:
      table = s->static_table;
      break;
    case TableComputation::kRuntime:
      table = s->runtime_table.get();
      break;
    case TableComputation::kTableFunction:
      break;
  }

  uint32_t row_count;
  int argv_index;
  switch (s->computation) {
    case TableComputation::kStatic:
    case TableComputation::kRuntime:
      row_count = table->row_count();
      argv_index = 1;
      break;
    case TableComputation::kTableFunction:
      base::Status status = sqlite::utils::ValidateFunctionArguments(
          info, static_cast<size_t>(s->argument_count),
          [s](uint32_t i) { return s->schema.columns[i].is_hidden; });
      if (!status.ok()) {
        // TODO(lalitm): instead of returning SQLITE_CONSTRAINT which shows the
        // user a very cryptic error message, consider instead SQLITE_OK but
        // with a very high (~infinite) cost. If SQLite still chose the query
        // plan after that, we can throw a proper error message in xFilter.
        return SQLITE_CONSTRAINT;
      }
      row_count = s->static_table_function->EstimateRowCount();
      argv_index = 1 + s->argument_count;
      break;
  }

  std::vector<int> cs_idxes;

  // Limit and offset are a nonstandard type of constraint. We can check if they
  // are present in the query here, but we won't save them as standard
  // constraints and only add them to `idx_str` later.
  int limit = -1;
  int offset = -1;
  bool has_unknown_constraint = false;

  cs_idxes.reserve(static_cast<uint32_t>(info->nConstraint));
  for (int i = 0; i < info->nConstraint; ++i) {
    const auto& c = info->aConstraint[i];
    if (!c.usable || info->aConstraintUsage[i].omit) {
      continue;
    }
    if (std::optional<FilterOp> opt_op = SqliteOpToFilterOp(c.op); !opt_op) {
      if (c.op == SQLITE_INDEX_CONSTRAINT_LIMIT) {
        limit = i;
      } else if (c.op == SQLITE_INDEX_CONSTRAINT_OFFSET) {
        offset = i;
      } else {
        has_unknown_constraint = true;
      }
      continue;
    }
    cs_idxes.push_back(i);
  }

  std::vector<int> ob_idxes(static_cast<uint32_t>(info->nOrderBy));
  std::iota(ob_idxes.begin(), ob_idxes.end(), 0);

  // Reorder constraints to consider the constraints on columns which are
  // cheaper to filter first.
  {
    std::sort(
        cs_idxes.begin(), cs_idxes.end(), [s, info, &table](int a, int b) {
          auto a_idx = static_cast<uint32_t>(info->aConstraint[a].iColumn);
          auto b_idx = static_cast<uint32_t>(info->aConstraint[b].iColumn);
          const auto& a_col = s->schema.columns[a_idx];
          const auto& b_col = s->schema.columns[b_idx];

          // Id columns are the most efficient to filter, as they don't have a
          // support in real data.
          if (a_col.is_id || b_col.is_id)
            return a_col.is_id && !b_col.is_id;

          // Set id columns are inherently sorted and have fast filtering
          // operations.
          if (a_col.is_set_id || b_col.is_set_id)
            return a_col.is_set_id && !b_col.is_set_id;

          // Intrinsically sorted column is more efficient to sort than
          // extrinsically sorted column.
          if (a_col.is_sorted || b_col.is_sorted)
            return a_col.is_sorted && !b_col.is_sorted;

          // Extrinsically sorted column is more efficient to sort than unsorted
          // column.
          if (table) {
            auto a_has_idx = table->GetIndex({a_idx});
            auto b_has_idx = table->GetIndex({b_idx});
            if (a_has_idx || b_has_idx)
              return a_has_idx && !b_has_idx;
          }

          bool a_is_eq = sqlite::utils::IsOpEq(info->aConstraint[a].op);
          bool b_is_eq = sqlite::utils::IsOpEq(info->aConstraint[a].op);
          if (a_is_eq || b_is_eq) {
            return a_is_eq && !b_is_eq;
          }

          // TODO(lalitm): introduce more orderings here based on empirical
          // data.
          return false;
        });
  }

  // Remove any order by constraints which also have an equality constraint.
  {
    auto p = [info, &cs_idxes](int o_idx) {
      auto& o = info->aOrderBy[o_idx];
      auto inner_p = [info, &o](int c_idx) {
        auto& c = info->aConstraint[c_idx];
        return c.iColumn == o.iColumn && sqlite::utils::IsOpEq(c.op);
      };
      return std::any_of(cs_idxes.begin(), cs_idxes.end(), inner_p);
    };
    ob_idxes.erase(std::remove_if(ob_idxes.begin(), ob_idxes.end(), p),
                   ob_idxes.end());
  }

  // Go through the order by constraints in reverse order and eliminate
  // constraints until the first non-sorted column or the first order by in
  // descending order.
  {
    auto p = [info, s](int o_idx) {
      auto& o = info->aOrderBy[o_idx];
      const auto& col = s->schema.columns[static_cast<uint32_t>(o.iColumn)];
      return o.desc || !col.is_sorted;
    };
    auto first_non_sorted_it =
        std::find_if(ob_idxes.rbegin(), ob_idxes.rend(), p);
    auto pop_count = std::distance(ob_idxes.rbegin(), first_non_sorted_it);
    ob_idxes.resize(ob_idxes.size() - static_cast<uint32_t>(pop_count));
  }

  // Create index string. It contains information query Trace Processor will
  // have to run. It can be split into 6 segments: C (constraints), O (orders),
  // D (distinct), U (used), L (limit) and F (offset). It can be directly mapped
  // into `Query` type. The number after C and O signifies how many
  // constraints/orders there are. The number after D maps to the
  // Query::Distinct enum value.
  //
  // "C2,0,0,2,1,O1,0,1,D1,U5,L0,F1" maps to:
  // - "C2,0,0,2,1" - two constraints: kEq on first column and kNe on third
  //   column.
  // - "O1,0,1" - one order by: descending on first column.
  // - "D1" - kUnsorted distinct.
  // - "U5" - Columns 0 and 2 used.
  // - "L1" - LIMIT set. "L0" if no limit.
  // - "F1" - OFFSET set. Can only be set if "L1".

  // Constraints:
  std::string idx_str = "C";
  idx_str += std::to_string(cs_idxes.size());
  for (int i : cs_idxes) {
    const auto& c = info->aConstraint[i];
    auto& o = info->aConstraintUsage[i];
    o.omit = true;
    o.argvIndex = argv_index++;

    auto op = SqliteOpToFilterOp(c.op);
    PERFETTO_DCHECK(op);

    idx_str += ',';
    idx_str += std::to_string(c.iColumn);
    idx_str += ',';
    idx_str += std::to_string(static_cast<uint32_t>(*op));
  }
  idx_str += ",";

  // Orders:
  idx_str += "O";
  idx_str += std::to_string(ob_idxes.size());
  for (int i : ob_idxes) {
    idx_str += ',';
    idx_str += std::to_string(info->aOrderBy[i].iColumn);
    idx_str += ',';
    idx_str += std::to_string(info->aOrderBy[i].desc);
  }
  idx_str += ",";

  // Distinct:
  idx_str += "D";
  if (ob_idxes.size() == 1 && PERFETTO_POPCOUNT(info->colUsed) == 1) {
    switch (sqlite3_vtab_distinct(info)) {
      case 0:
      case 1:
        idx_str += std::to_string(static_cast<int>(Query::OrderType::kSort));
        break;
      case 2:
        idx_str +=
            std::to_string(static_cast<int>(Query::OrderType::kDistinct));
        break;
      case 3:
        idx_str += std::to_string(
            static_cast<int>(Query::OrderType::kDistinctAndSort));
        break;
      default:
        PERFETTO_FATAL("Invalid sqlite3_vtab_distinct result");
    }
  } else {
    // TODO(mayzner): Remove this if condition after implementing multicolumn
    // distinct.
    idx_str += std::to_string(static_cast<int>(Query::OrderType::kSort));
  }
  idx_str += ",";

  // Columns used.
  idx_str += "U";
  idx_str += std::to_string(info->colUsed);
  idx_str += ",";

  // LIMIT. Save as "L1" if limit is present and "L0" if not.
  idx_str += "L";
  if (limit == -1 || has_unknown_constraint) {
    idx_str += "0";
  } else {
    auto& o = info->aConstraintUsage[limit];
    o.omit = true;
    o.argvIndex = argv_index++;
    idx_str += "1";
  }
  idx_str += ",";

  // OFFSET. Save as "F1" if offset is present and "F0" if not.
  idx_str += "F";
  if (offset == -1 || has_unknown_constraint) {
    idx_str += "0";
  } else {
    auto& o = info->aConstraintUsage[offset];
    o.omit = true;
    o.argvIndex = argv_index++;
    idx_str += "1";
  }

  info->idxStr = sqlite3_mprintf("%s", idx_str.c_str());

  info->idxNum = t->best_index_num++;
  info->needToFreeIdxStr = true;

  // We can sort on any column correctly.
  info->orderByConsumed = true;

  auto cost_and_rows =
      EstimateCost(s->schema, row_count, info, cs_idxes, ob_idxes);
  info->estimatedCost = cost_and_rows.cost;
  info->estimatedRows = cost_and_rows.rows;

  PERFETTO_TP_TRACE(
      metatrace::Category::QUERY_TIMELINE, "DB_SQLITE_BEST_INDEX",
      [&](metatrace::Record* record) {
        record->AddArg("name", t->table_name.c_str());
        record->AddArg("idxStr", info->idxStr);
        record->AddArg("idxNum",
                       base::StackString<32>("%d", info->idxNum).c_str());
        record->AddArg(
            "estimatedCost",
            base::StackString<32>("%f", info->estimatedCost).c_str());
        record->AddArg(
            "estimatedRows",
            base::StackString<32>("%lld", info->estimatedRows).c_str());
      });

  return SQLITE_OK;
}

int DbSqliteModule::Open(sqlite3_vtab* tab, sqlite3_vtab_cursor** cursor) {
  auto* t = GetVtab(tab);
  auto* s = sqlite::ModuleStateManager<DbSqliteModule>::GetState(t->state);
  std::unique_ptr<Cursor> c = std::make_unique<Cursor>();
  switch (s->computation) {
    case TableComputation::kStatic:
      c->upstream_table = s->static_table;
      break;
    case TableComputation::kRuntime:
      c->upstream_table = s->runtime_table.get();
      break;
    case TableComputation::kTableFunction:
      c->table_function_arguments.resize(
          static_cast<size_t>(s->argument_count));
      break;
  }
  *cursor = c.release();
  return SQLITE_OK;
}

int DbSqliteModule::Close(sqlite3_vtab_cursor* cursor) {
  std::unique_ptr<Cursor> c(GetCursor(cursor));
  return SQLITE_OK;
}

int DbSqliteModule::Filter(sqlite3_vtab_cursor* cursor,
                           int idx_num,
                           const char* idx_str,
                           int,
                           sqlite3_value** argv) {
  auto* c = GetCursor(cursor);
  auto* t = GetVtab(cursor->pVtab);
  auto* s = sqlite::ModuleStateManager<DbSqliteModule>::GetState(t->state);

  // Clear out the iterator before filtering to ensure the destructor is run
  // before the table's destructor.
  c->iterator = std::nullopt;

  size_t offset = c->table_function_arguments.size();
  bool is_same_idx = idx_num == c->last_idx_num;
  if (PERFETTO_LIKELY(is_same_idx)) {
    for (auto& cs : c->query.constraints) {
      if (int ret = SqliteValueToSqlValueChecked(&cs.value, argv[offset++], cs,
                                                 c->pVtab);
          ret != SQLITE_OK) {
        return ret;
      }
    }
  } else {
    if (int r = ReadIdxStrAndUpdateCursor(c, idx_str, argv + offset);
        r != SQLITE_OK) {
      return r;
    }
    c->last_idx_num = idx_num;
  }

  // Setup the upstream table based on the computation state.
  switch (s->computation) {
    case TableComputation::kStatic:
    case TableComputation::kRuntime:
      // Tries to create a sorted cached table which can be used to speed up
      // filters below.
      TryCacheCreateSortedTable(c, s->schema, is_same_idx);
      break;
    case TableComputation::kTableFunction: {
      PERFETTO_TP_TRACE(
          metatrace::Category::QUERY_DETAILED, "TABLE_FUNCTION_CALL",
          [t](metatrace::Record* r) { r->AddArg("Name", t->table_name); });
      for (uint32_t i = 0; i < c->table_function_arguments.size(); ++i) {
        c->table_function_arguments[i] =
            sqlite::utils::SqliteValueToSqlValue(argv[i]);
      }
      base::StatusOr<std::unique_ptr<Table>> table =
          s->static_table_function->ComputeTable(c->table_function_arguments);
      if (!table.ok()) {
        base::StackString<1024> err("%s: %s", t->table_name.c_str(),
                                    table.status().c_message());
        return sqlite::utils::SetError(t, err.c_str());
      }
      c->dynamic_table = std::move(*table);
      c->upstream_table = c->dynamic_table.get();
      break;
    }
  }

  PERFETTO_TP_TRACE(metatrace::Category::QUERY_DETAILED,
                    "DB_TABLE_FILTER_AND_SORT",
                    [s, t, c](metatrace::Record* r) {
                      FilterAndSortMetatrace(t->table_name, s->schema, c, r);
                    });

  const auto* source_table =
      c->sorted_cache_table ? &*c->sorted_cache_table : c->upstream_table;
  RowMap filter_map = source_table->QueryToRowMap(c->query);
  if (filter_map.IsRange() && filter_map.size() <= 1) {
    // Currently, our criteria where we have a special fast path is if it's
    // a single ranged row. We have this fast path for joins on id columns
    // where we get repeated queries filtering down to a single row. The
    // other path performs allocations when creating the new table as well
    // as the iterator on the new table whereas this path only uses a single
    // number and lives entirely on the stack.

    // TODO(lalitm): investigate some other criteria where it is beneficial
    // to have a fast path and expand to them.
    c->mode = Cursor::Mode::kSingleRow;
    c->single_row = filter_map.size() == 1
                        ? std::make_optional(filter_map.Get(0))
                        : std::nullopt;
    c->eof = !c->single_row.has_value();
  } else {
    c->mode = Cursor::Mode::kTable;
    c->iterator = source_table->ApplyAndIterateRows(std::move(filter_map));
    c->eof = !*c->iterator;
  }
  return SQLITE_OK;
}

int DbSqliteModule::Next(sqlite3_vtab_cursor* cursor) {
  auto* c = GetCursor(cursor);
  if (c->mode == Cursor::Mode::kSingleRow) {
    c->eof = true;
  } else {
    c->eof = !++*c->iterator;
  }
  return SQLITE_OK;
}

int DbSqliteModule::Eof(sqlite3_vtab_cursor* cursor) {
  return GetCursor(cursor)->eof;
}

int DbSqliteModule::Column(sqlite3_vtab_cursor* cursor,
                           sqlite3_context* ctx,
                           int N) {
  Cursor* c = GetCursor(cursor);
  auto idx = static_cast<uint32_t>(N);
  const auto* source_table =
      c->sorted_cache_table ? &*c->sorted_cache_table : c->upstream_table;
  SqlValue value = c->mode == Cursor::Mode::kSingleRow
                       ? source_table->columns()[idx].Get(*c->single_row)
                       : c->iterator->Get(idx);

  // We can say kSqliteStatic for strings because all strings are expected
  // to come from the string pool. Thus they will be valid for the lifetime
<<<<<<< HEAD
  // of trace processor. Similarily, for bytes, we can also use
=======
  // of trace processor. Similarly, for bytes, we can also use
>>>>>>> 883878f1
  // kSqliteStatic because for our iterator will hold onto the pointer as
  // long as we don't call Next(). However, that only happens when Next() is
  // called on the Cursor itself, at which point SQLite no longer cares
  // about the bytes pointer.
  sqlite::utils::ReportSqlValue(ctx, value, sqlite::utils::kSqliteStatic,
                                sqlite::utils::kSqliteStatic);
  return SQLITE_OK;
}

int DbSqliteModule::Rowid(sqlite3_vtab_cursor*, sqlite_int64*) {
  return SQLITE_ERROR;
}

DbSqliteModule::QueryCost DbSqliteModule::EstimateCost(
    const Table::Schema& schema,
    uint32_t row_count,
    sqlite3_index_info* info,
    const std::vector<int>& cs_idxes,
    const std::vector<int>& ob_idxes) {
  // Currently our cost estimation algorithm is quite simplistic but is good
  // enough for the simplest cases.
  // TODO(lalitm): replace hardcoded constants with either more heuristics
  // based on the exact type of constraint or profiling the queries
  // themselves.

  // We estimate the fixed cost of set-up and tear-down of a query in terms of
  // the number of rows scanned.
  constexpr double kFixedQueryCost = 1000.0;

  // Setup the variables for estimating the number of rows we will have at the
  // end of filtering. Note that |current_row_count| should always be at least
  // 1 unless we are absolutely certain that we will return no rows as
  // otherwise SQLite can make some bad choices.
  uint32_t current_row_count = row_count;

  // If the table is empty, any constraint set only pays the fixed cost. Also
  // we can return 0 as the row count as we are certain that we will return no
  // rows.
  if (current_row_count == 0) {
    return QueryCost{kFixedQueryCost, 0};
  }

  // Setup the variables for estimating the cost of filtering.
  double filter_cost = 0.0;
  for (int i : cs_idxes) {
    if (current_row_count < 2) {
      break;
    }
    const auto& c = info->aConstraint[i];
    PERFETTO_DCHECK(c.usable);
    PERFETTO_DCHECK(info->aConstraintUsage[i].omit);
    PERFETTO_DCHECK(info->aConstraintUsage[i].argvIndex > 0);
    const auto& col_schema = schema.columns[static_cast<uint32_t>(c.iColumn)];
    if (sqlite::utils::IsOpEq(c.op) && col_schema.is_id) {
      // If we have an id equality constraint, we can very efficiently filter
      // down to a single row in C++. However, if we're joining with another
      // table, SQLite will do this once per row which can be extremely
      // expensive because of all the virtual table (which is implemented
      // using virtual function calls) machinery. Indicate this by saying that
      // an entire filter call is ~10x the cost of iterating a single row.
      filter_cost += 10;
      current_row_count = 1;
    } else if (sqlite::utils::IsOpEq(c.op)) {
      // If there is only a single equality constraint, we have special logic
      // to sort by that column and then binary search if we see the
      // constraint set often. Model this by dividing by the log of the number
      // of rows as a good approximation. Otherwise, we'll need to do a full
      // table scan. Alternatively, if the column is sorted, we can use the
      // same binary search logic so we have the same low cost (even
      // better because we don't // have to sort at all).
      filter_cost += cs_idxes.size() == 1 || col_schema.is_sorted
                         ? log2(current_row_count)
                         : current_row_count;

      // As an extremely rough heuristic, assume that an equalty constraint
      // will cut down the number of rows by approximately double log of the
      // number of rows.
      double estimated_rows = current_row_count / (2 * log2(current_row_count));
      current_row_count = std::max(static_cast<uint32_t>(estimated_rows), 1u);
    } else if (col_schema.is_sorted &&
               (sqlite::utils::IsOpLe(c.op) || sqlite::utils::IsOpLt(c.op) ||
                sqlite::utils::IsOpGt(c.op) || sqlite::utils::IsOpGe(c.op))) {
      // On a sorted column, if we see any partition constraints, we can do
      // this filter very efficiently. Model this using the log of the  number
      // of rows as a good approximation.
      filter_cost += log2(current_row_count);

      // As an extremely rough heuristic, assume that an partition constraint
      // will cut down the number of rows by approximately double log of the
      // number of rows.
      double estimated_rows = current_row_count / (2 * log2(current_row_count));
      current_row_count = std::max(static_cast<uint32_t>(estimated_rows), 1u);
    } else {
      // Otherwise, we will need to do a full table scan and we estimate we
      // will maybe (at best) halve the number of rows.
      filter_cost += current_row_count;
      current_row_count = std::max(current_row_count / 2u, 1u);
    }
  }

  // Now, to figure out the cost of sorting, multiply the final row count
  // by |qc.order_by().size()| * log(row count). This should act as a crude
  // estimation of the cost.
  double sort_cost =
      static_cast<double>(static_cast<uint32_t>(ob_idxes.size()) *
                          current_row_count) *
      log2(current_row_count);

  // The cost of iterating rows is more expensive than just filtering the rows
  // so multiply by an appropriate factor.
  double iteration_cost = current_row_count * 2.0;

  // To get the final cost, add up all the individual components.
  double final_cost =
      kFixedQueryCost + filter_cost + sort_cost + iteration_cost;
  return QueryCost{final_cost, current_row_count};
}

DbSqliteModule::State::State(Table* _table, Table::Schema _schema)
    : State(TableComputation::kStatic, std::move(_schema)) {
  static_table = _table;
}

DbSqliteModule::State::State(std::unique_ptr<RuntimeTable> _table)
    : State(TableComputation::kRuntime, _table->schema()) {
  runtime_table = std::move(_table);
}

DbSqliteModule::State::State(
    std::unique_ptr<StaticTableFunction> _static_function)
    : State(TableComputation::kTableFunction,
            _static_function->CreateSchema()) {
  static_table_function = std::move(_static_function);
  for (const auto& c : schema.columns) {
    argument_count += c.is_hidden;
  }
}

DbSqliteModule::State::State(TableComputation _computation,
                             Table::Schema _schema)
    : computation(_computation), schema(std::move(_schema)) {}

}  // namespace perfetto::trace_processor<|MERGE_RESOLUTION|>--- conflicted
+++ resolved
@@ -44,11 +44,7 @@
 #include "src/trace_processor/db/runtime_table.h"
 #include "src/trace_processor/db/table.h"
 #include "src/trace_processor/perfetto_sql/intrinsics/table_functions/static_table_function.h"
-<<<<<<< HEAD
-#include "src/trace_processor/sqlite/module_lifecycle_manager.h"
-=======
 #include "src/trace_processor/sqlite/module_state_manager.h"
->>>>>>> 883878f1
 #include "src/trace_processor/sqlite/sqlite_utils.h"
 #include "src/trace_processor/tp_metatrace.h"
 #include "src/trace_processor/util/regex.h"
@@ -372,11 +368,7 @@
     return ret;
   }
   std::unique_ptr<Vtab> res = std::make_unique<Vtab>();
-<<<<<<< HEAD
-  res->state = context->manager.OnCreate(argv, std::move(state));
-=======
   res->state = context->OnCreate(argc, argv, std::move(state));
->>>>>>> 883878f1
   res->table_name = argv[2];
   *vtab = res.release();
   return SQLITE_OK;
@@ -405,11 +397,7 @@
   auto* context = GetContext(ctx);
 
   std::unique_ptr<Vtab> res = std::make_unique<Vtab>();
-<<<<<<< HEAD
-  res->state = context->manager.OnConnect(argv);
-=======
   res->state = context->OnConnect(argc, argv);
->>>>>>> 883878f1
   res->table_name = argv[2];
 
   auto* state =
@@ -852,11 +840,7 @@
 
   // We can say kSqliteStatic for strings because all strings are expected
   // to come from the string pool. Thus they will be valid for the lifetime
-<<<<<<< HEAD
-  // of trace processor. Similarily, for bytes, we can also use
-=======
   // of trace processor. Similarly, for bytes, we can also use
->>>>>>> 883878f1
   // kSqliteStatic because for our iterator will hold onto the pointer as
   // long as we don't call Next(). However, that only happens when Next() is
   // called on the Cursor itself, at which point SQLite no longer cares
