# Copyright (C) 2019 The Android Open Source Project
#
# Licensed under the Apache License, Version 2.0 (the "License");
# you may not use this file except in compliance with the License.
# You may obtain a copy of the License at
#
#      http://www.apache.org/licenses/LICENSE-2.0
#
# Unless required by applicable law or agreed to in writing, software
# distributed under the License is distributed on an "AS IS" BASIS,
# WITHOUT WARRANTIES OR CONDITIONS OF ANY KIND, either express or implied.
# See the License for the specific language governing permissions and
# limitations under the License.

import("../../../gn/test.gni")

assert(enable_perfetto_trace_processor_sqlite)

source_set("sqlite") {
  sources = [
    "db_sqlite_table.cc",
    "db_sqlite_table.h",
<<<<<<< HEAD
    "module_lifecycle_manager.h",
=======
    "module_state_manager.cc",
    "module_state_manager.h",
>>>>>>> 883878f1
    "scoped_db.h",
    "sql_source.cc",
    "sql_source.h",
    "sql_stats_table.cc",
    "sql_stats_table.h",
    "sqlite_engine.cc",
    "sqlite_engine.h",
    "sqlite_utils.cc",
    "sqlite_utils.h",
    "stats_table.cc",
    "stats_table.h",
  ]
  deps = [
    "..:metatrace",
    "../../../gn:default_deps",
    "../../../gn:sqlite",
    "../../../include/perfetto/trace_processor",
    "../../../include/perfetto/trace_processor:basic_types",
    "../../../protos/perfetto/trace/ftrace:zero",
    "../../../protos/perfetto/trace_processor:zero",
    "../../base",
    "../containers",
    "../db",
    "../db/column",
    "../importers/common",
    "../importers/ftrace:ftrace_descriptors",
    "../perfetto_sql/intrinsics/table_functions:interface",
    "../storage",
    "../types",
    "../util",
    "../util:profile_builder",
    "../util:regex",
  ]
  public_deps = [ "bindings" ]
}

perfetto_unittest_source_set("unittests") {
  testonly = true
  sources = [
    "db_sqlite_table_unittest.cc",
    "sql_source_unittest.cc",
    "sqlite_utils_unittest.cc",
  ]
  deps = [
    ":sqlite",
    "../../../gn:default_deps",
    "../../../gn:gtest_and_gmock",
    "../../../gn:sqlite",
    "../../../include/perfetto/trace_processor:basic_types",
    "../../base",
    "../../base:test_support",
    "../db",
  ]
}

if (enable_perfetto_benchmarks) {
  source_set("benchmarks") {
    testonly = true
    deps = [
      ":sqlite",
      "../../../gn:benchmark",
      "../../../gn:default_deps",
      "../../../gn:sqlite",
      "../../base",
    ]
    sources = [ "sqlite_vtable_benchmark.cc" ]
  }
}<|MERGE_RESOLUTION|>--- conflicted
+++ resolved
@@ -20,12 +20,8 @@
   sources = [
     "db_sqlite_table.cc",
     "db_sqlite_table.h",
-<<<<<<< HEAD
-    "module_lifecycle_manager.h",
-=======
     "module_state_manager.cc",
     "module_state_manager.h",
->>>>>>> 883878f1
     "scoped_db.h",
     "sql_source.cc",
     "sql_source.h",
