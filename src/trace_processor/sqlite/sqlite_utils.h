--- conflicted
+++ resolved
@@ -33,10 +33,7 @@
 #include "perfetto/ext/base/status_or.h"
 #include "perfetto/trace_processor/basic_types.h"
 #include "src/trace_processor/sqlite/bindings/sqlite_result.h"
-<<<<<<< HEAD
-=======
 #include "src/trace_processor/util/status_macros.h"  // IWYU pragma: keep
->>>>>>> 883878f1
 
 // Analogous to ASSIGN_OR_RETURN macro. Returns an sqlite error.
 #define SQLITE_RETURN_IF_ERROR(vtab, expr)                                  \
