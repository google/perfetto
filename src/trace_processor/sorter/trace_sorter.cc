/*
 * Copyright (C) 2018 The Android Open Source Project
 *
 * Licensed under the Apache License, Version 2.0 (the "License");
 * you may not use this file except in compliance with the License.
 * You may obtain a copy of the License at
 *
 *      http://www.apache.org/licenses/LICENSE-2.0
 *
 * Unless required by applicable law or agreed to in writing, software
 * distributed under the License is distributed on an "AS IS" BASIS,
 * WITHOUT WARRANTIES OR CONDITIONS OF ANY KIND, either express or implied.
 * See the License for the specific language governing permissions and
 * limitations under the License.
 */

#include <algorithm>
#include <cstddef>
#include <cstdint>
#include <cstdlib>
#include <cstring>
#include <limits>
#include <memory>
#include <utility>

#include "perfetto/base/compiler.h"
#include "perfetto/base/logging.h"
#include "perfetto/public/compiler.h"
#include "perfetto/trace_processor/trace_blob_view.h"
#include "src/trace_processor/importers/android_bugreport/android_dumpstate_event.h"
#include "src/trace_processor/importers/android_bugreport/android_log_event.h"
#include "src/trace_processor/importers/art_method/art_method_event.h"
#include "src/trace_processor/importers/common/parser_types.h"
#include "src/trace_processor/importers/common/trace_parser.h"
#include "src/trace_processor/importers/fuchsia/fuchsia_record.h"
#include "src/trace_processor/importers/gecko/gecko_event.h"
#include "src/trace_processor/importers/instruments/row.h"
#include "src/trace_processor/importers/perf/record.h"
#include "src/trace_processor/importers/perf_text/perf_text_event.h"
#include "src/trace_processor/sorter/trace_sorter.h"
#include "src/trace_processor/sorter/trace_token_buffer.h"
#include "src/trace_processor/storage/stats.h"
#include "src/trace_processor/types/trace_processor_context.h"
#include "src/trace_processor/util/bump_allocator.h"

namespace perfetto::trace_processor {

TraceSorter::TraceSorter(TraceProcessorContext* context,
                         SortingMode sorting_mode,
                         EventHandling event_handling)
    : sorting_mode_(sorting_mode),
      storage_(context->storage),
      event_handling_(event_handling) {
  AddMachineContext(context);
}

TraceSorter::~TraceSorter() {
  // If trace processor encountered a fatal error, it's possible for some events
  // to have been pushed without evicting them by pushing to the next stage. Do
  // that now.
  for (auto& sorter_data : sorter_data_by_machine_) {
    for (auto& queue : sorter_data.queues) {
      for (const auto& event : queue.events_) {
        ExtractAndDiscardTokenizedObject(event);
      }
    }
  }
}

<<<<<<< HEAD
=======
bool TraceSorter::SetSortingMode(SortingMode sorting_mode) {
  // Early out if the new sorting mode matches the old.
  if (sorting_mode == sorting_mode_) {
    return true;
  }
  // We cannot transition back to a more relaxed mode after having left that
  // mode.
  if (sorting_mode_ != SortingMode::kDefault) {
    return false;
  }
  // We cannot change sorting mode after having extracted one or more events.
  if (latest_pushed_event_ts_ != std::numeric_limits<int64_t>::min()) {
    return false;
  }
  sorting_mode_ = sorting_mode;
  return true;
}

>>>>>>> 883878f1
void TraceSorter::Queue::Sort(TraceTokenBuffer& buffer, bool use_slow_sorting) {
  PERFETTO_DCHECK(needs_sorting());
  PERFETTO_DCHECK(sort_start_idx_ < events_.size());

  // If sort_min_ts_ has been set, it will no long be max_int, and so will be
  // smaller than max_ts_.
  PERFETTO_DCHECK(sort_min_ts_ < std::numeric_limits<int64_t>::max());

  // We know that all events between [0, sort_start_idx_] are sorted. Within
  // this range, perform a bound search and find the iterator for the min
  // timestamp that broke the monotonicity. Re-sort from there to the end.
  auto sort_end = events_.begin() + static_cast<ssize_t>(sort_start_idx_);
  if (use_slow_sorting) {
    PERFETTO_DCHECK(sort_min_ts_ <= max_ts_);
    PERFETTO_DCHECK(std::is_sorted(events_.begin(), sort_end,
                                   TimestampedEvent::SlowOperatorLess{buffer}));
  } else {
    PERFETTO_DCHECK(sort_min_ts_ < max_ts_);
    PERFETTO_DCHECK(std::is_sorted(events_.begin(), sort_end));
  }
  auto sort_begin = std::lower_bound(events_.begin(), sort_end, sort_min_ts_,
                                     &TimestampedEvent::Compare);
  if (use_slow_sorting) {
    std::sort(sort_begin, events_.end(),
              TimestampedEvent::SlowOperatorLess{buffer});
  } else {
    std::sort(sort_begin, events_.end());
  }
  sort_start_idx_ = 0;
  sort_min_ts_ = 0;

  // At this point |events_| must be fully sorted
  if (use_slow_sorting) {
    PERFETTO_DCHECK(std::is_sorted(events_.begin(), events_.end(),
                                   TimestampedEvent::SlowOperatorLess{buffer}));
  } else {
    PERFETTO_DCHECK(std::is_sorted(events_.begin(), events_.end()));
  }
}

// Removes all the events in |queues_| that are earlier than the given
// packet index and moves them to the next parser stages, respecting global
// timestamp order. This function is a "extract min from N sorted queues", with
// some little cleverness: we know that events tend to be bursty, so events are
// not going to be randomly distributed on the N |queues_|.
// Upon each iteration this function finds the first two queues (if any) that
// have the oldest events, and extracts events from the 1st until hitting the
// min_ts of the 2nd. Imagine the queues are as follows:
//
//  q0           {min_ts: 10  max_ts: 30}
//  q1    {min_ts:5              max_ts: 35}
//  q2              {min_ts: 12    max_ts: 40}
//
// We know that we can extract all events from q1 until we hit ts=10 without
// looking at any other queue. After hitting ts=10, we need to re-look to all of
// them to figure out the next min-event.
// There are more suitable data structures to do this (e.g. keeping a min-heap
// to avoid re-scanning all the queues all the times) but doesn't seem worth it.
// With Android traces (that have 8 CPUs) this function accounts for ~1-3% cpu
// time in a profiler.
void TraceSorter::SortAndExtractEventsUntilAllocId(
    BumpAllocator::AllocId limit_alloc_id) {
  constexpr int64_t kTsMax = std::numeric_limits<int64_t>::max();
  for (;;) {
    size_t min_machine_idx = 0;
    size_t min_queue_idx = 0;  // The index of the queue with the min(ts).

    // The top-2 min(ts) among all queues.
    // queues_[min_queue_idx].events.timestamp == min_queue_ts[0].
    int64_t min_queue_ts[2]{kTsMax, kTsMax};

    // This loop identifies the queue which starts with the earliest event and
    // also remembers the earliest event of the 2nd queue (in min_queue_ts[1]).
    bool all_queues_empty = true;
    for (size_t m = 0; m < sorter_data_by_machine_.size(); m++) {
      TraceSorterData& sorter_data = sorter_data_by_machine_[m];
      for (size_t i = 0; i < sorter_data.queues.size(); i++) {
        auto& queue = sorter_data.queues[i];
        if (queue.events_.empty())
          continue;
        PERFETTO_DCHECK(queue.max_ts_ <= append_max_ts_);

        // Checking for |all_queues_empty| is necessary here as in fuzzer cases
        // we can end up with |int64::max()| as the value here.
        // See https://crbug.com/oss-fuzz/69164 for an example.
        if (all_queues_empty || queue.min_ts_ < min_queue_ts[0]) {
          min_queue_ts[1] = min_queue_ts[0];
          min_queue_ts[0] = queue.min_ts_;
          min_queue_idx = i;
          min_machine_idx = m;
        } else if (queue.min_ts_ < min_queue_ts[1]) {
          min_queue_ts[1] = queue.min_ts_;
        }
        all_queues_empty = false;
      }
    }
    if (all_queues_empty)
      break;

    auto& sorter_data = sorter_data_by_machine_[min_machine_idx];
    auto& queue = sorter_data.queues[min_queue_idx];
    auto& events = queue.events_;
    if (queue.needs_sorting())
      queue.Sort(token_buffer_, use_slow_sorting_);
    PERFETTO_DCHECK(queue.min_ts_ == events.front().ts);

    // Now that we identified the min-queue, extract all events from it until
    // we hit either: (1) the min-ts of the 2nd queue or (2) the packet index
    // limit, whichever comes first.
    size_t num_extracted = 0;
    for (auto& event : events) {
      if (event.alloc_id() >= limit_alloc_id) {
        break;
      }

      if (event.ts > min_queue_ts[1]) {
        // We should never hit this condition on the first extraction as by
        // the algorithm above (event.ts =) min_queue_ts[0] <= min_queue[1].
        PERFETTO_DCHECK(num_extracted > 0);
        break;
      }

      ++num_extracted;
      MaybeExtractEvent(min_machine_idx, min_queue_idx, event);
    }  // for (event: events)

    // The earliest event cannot be extracted without going past the limit.
    if (!num_extracted)
      break;

    // Now remove the entries from the event buffer and update the queue-local
    // and global time bounds.
    events.erase_front(num_extracted);
    events.shrink_to_fit();

    // Since we likely just removed a bunch of items try to reduce the memory
    // usage of the token buffer.
    token_buffer_.FreeMemory();

    // Update the queue timestamps to reflect the bounds after extraction.
    if (events.empty()) {
      queue.min_ts_ = kTsMax;
      queue.max_ts_ = 0;
    } else {
      queue.min_ts_ = queue.events_.front().ts;
    }
  }  // for(;;)
}

void TraceSorter::ParseTracePacket(TraceProcessorContext& context,
                                   const TimestampedEvent& event) {
  TraceTokenBuffer::Id id = GetTokenBufferId(event);
  switch (event.type()) {
    case TimestampedEvent::Type::kPerfRecord:
      context.perf_record_parser->ParsePerfRecord(
          event.ts, token_buffer_.Extract<perf_importer::Record>(id));
      return;
    case TimestampedEvent::Type::kInstrumentsRow:
      context.instruments_row_parser->ParseInstrumentsRow(
          event.ts, token_buffer_.Extract<instruments_importer::Row>(id));
      return;
    case TimestampedEvent::Type::kTracePacket:
      context.proto_trace_parser->ParseTracePacket(
          event.ts, token_buffer_.Extract<TracePacketData>(id));
      return;
    case TimestampedEvent::Type::kTrackEvent:
      context.proto_trace_parser->ParseTrackEvent(
          event.ts, token_buffer_.Extract<TrackEventData>(id));
      return;
    case TimestampedEvent::Type::kFuchsiaRecord:
      context.fuchsia_record_parser->ParseFuchsiaRecord(
          event.ts, token_buffer_.Extract<FuchsiaRecord>(id));
      return;
    case TimestampedEvent::Type::kJsonValue:
      context.json_trace_parser->ParseJsonPacket(
          event.ts, std::move(token_buffer_.Extract<JsonEvent>(id).value));
      return;
    case TimestampedEvent::Type::kSpeRecord:
      context.spe_record_parser->ParseSpeRecord(
          event.ts, token_buffer_.Extract<TraceBlobView>(id));
      return;
    case TimestampedEvent::Type::kSystraceLine:
      context.json_trace_parser->ParseSystraceLine(
          event.ts, token_buffer_.Extract<SystraceLine>(id));
      return;
    case TimestampedEvent::Type::kAndroidDumpstateEvent:
      context.android_dumpstate_event_parser->ParseAndroidDumpstateEvent(
          event.ts, token_buffer_.Extract<AndroidDumpstateEvent>(id));
      return;
    case TimestampedEvent::Type::kAndroidLogEvent:
      context.android_log_event_parser->ParseAndroidLogEvent(
          event.ts, token_buffer_.Extract<AndroidLogEvent>(id));
      return;
    case TimestampedEvent::Type::kLegacyV8CpuProfileEvent:
      context.json_trace_parser->ParseLegacyV8ProfileEvent(
          event.ts, token_buffer_.Extract<LegacyV8CpuProfileEvent>(id));
      return;
    case TimestampedEvent::Type::kGeckoEvent:
      context.gecko_trace_parser->ParseGeckoEvent(
          event.ts, token_buffer_.Extract<gecko_importer::GeckoEvent>(id));
      return;
    case TimestampedEvent::Type::kArtMethodEvent:
      context.art_method_parser->ParseArtMethodEvent(
          event.ts, token_buffer_.Extract<art_method::ArtMethodEvent>(id));
      return;
    case TimestampedEvent::Type::kPerfTextEvent:
      context.perf_text_parser->ParsePerfTextEvent(
          event.ts,
          token_buffer_.Extract<perf_text_importer::PerfTextEvent>(id));
      return;
    case TimestampedEvent::Type::kInlineSchedSwitch:
    case TimestampedEvent::Type::kInlineSchedWaking:
    case TimestampedEvent::Type::kEtwEvent:
    case TimestampedEvent::Type::kFtraceEvent:
      PERFETTO_FATAL("Invalid event type");
  }
  PERFETTO_FATAL("For GCC");
}

void TraceSorter::ParseEtwPacket(TraceProcessorContext& context,
                                 uint32_t cpu,
                                 const TimestampedEvent& event) {
  TraceTokenBuffer::Id id = GetTokenBufferId(event);
  switch (static_cast<TimestampedEvent::Type>(event.event_type)) {
    case TimestampedEvent::Type::kEtwEvent:
      context.proto_trace_parser->ParseEtwEvent(
          cpu, event.ts, token_buffer_.Extract<TracePacketData>(id));
      return;
    case TimestampedEvent::Type::kInlineSchedSwitch:
    case TimestampedEvent::Type::kInlineSchedWaking:
    case TimestampedEvent::Type::kFtraceEvent:
    case TimestampedEvent::Type::kTrackEvent:
    case TimestampedEvent::Type::kSpeRecord:
    case TimestampedEvent::Type::kSystraceLine:
    case TimestampedEvent::Type::kTracePacket:
    case TimestampedEvent::Type::kPerfRecord:
    case TimestampedEvent::Type::kInstrumentsRow:
    case TimestampedEvent::Type::kJsonValue:
    case TimestampedEvent::Type::kFuchsiaRecord:
    case TimestampedEvent::Type::kAndroidDumpstateEvent:
    case TimestampedEvent::Type::kAndroidLogEvent:
    case TimestampedEvent::Type::kLegacyV8CpuProfileEvent:
    case TimestampedEvent::Type::kGeckoEvent:
    case TimestampedEvent::Type::kArtMethodEvent:
    case TimestampedEvent::Type::kPerfTextEvent:
      PERFETTO_FATAL("Invalid event type");
  }
  PERFETTO_FATAL("For GCC");
}

void TraceSorter::ParseFtracePacket(TraceProcessorContext& context,
                                    uint32_t cpu,
                                    const TimestampedEvent& event) {
  TraceTokenBuffer::Id id = GetTokenBufferId(event);
  switch (static_cast<TimestampedEvent::Type>(event.event_type)) {
    case TimestampedEvent::Type::kInlineSchedSwitch:
      context.proto_trace_parser->ParseInlineSchedSwitch(
          cpu, event.ts, token_buffer_.Extract<InlineSchedSwitch>(id));
      return;
    case TimestampedEvent::Type::kInlineSchedWaking:
      context.proto_trace_parser->ParseInlineSchedWaking(
          cpu, event.ts, token_buffer_.Extract<InlineSchedWaking>(id));
      return;
    case TimestampedEvent::Type::kFtraceEvent:
      context.proto_trace_parser->ParseFtraceEvent(
          cpu, event.ts, token_buffer_.Extract<TracePacketData>(id));
      return;
    case TimestampedEvent::Type::kEtwEvent:
    case TimestampedEvent::Type::kTrackEvent:
    case TimestampedEvent::Type::kSpeRecord:
    case TimestampedEvent::Type::kSystraceLine:
    case TimestampedEvent::Type::kTracePacket:
    case TimestampedEvent::Type::kPerfRecord:
    case TimestampedEvent::Type::kInstrumentsRow:
    case TimestampedEvent::Type::kJsonValue:
    case TimestampedEvent::Type::kFuchsiaRecord:
    case TimestampedEvent::Type::kAndroidDumpstateEvent:
    case TimestampedEvent::Type::kAndroidLogEvent:
    case TimestampedEvent::Type::kLegacyV8CpuProfileEvent:
    case TimestampedEvent::Type::kGeckoEvent:
    case TimestampedEvent::Type::kArtMethodEvent:
    case TimestampedEvent::Type::kPerfTextEvent:
      PERFETTO_FATAL("Invalid event type");
  }
  PERFETTO_FATAL("For GCC");
}

void TraceSorter::ExtractAndDiscardTokenizedObject(
    const TimestampedEvent& event) {
  TraceTokenBuffer::Id id = GetTokenBufferId(event);
  switch (static_cast<TimestampedEvent::Type>(event.event_type)) {
    case TimestampedEvent::Type::kTracePacket:
    case TimestampedEvent::Type::kFtraceEvent:
    case TimestampedEvent::Type::kEtwEvent:
      base::ignore_result(token_buffer_.Extract<TracePacketData>(id));
      return;
    case TimestampedEvent::Type::kTrackEvent:
      base::ignore_result(token_buffer_.Extract<TrackEventData>(id));
      return;
    case TimestampedEvent::Type::kFuchsiaRecord:
      base::ignore_result(token_buffer_.Extract<FuchsiaRecord>(id));
      return;
    case TimestampedEvent::Type::kJsonValue:
      base::ignore_result(token_buffer_.Extract<JsonEvent>(id));
      return;
    case TimestampedEvent::Type::kSpeRecord:
      base::ignore_result(token_buffer_.Extract<TraceBlobView>(id));
      return;
    case TimestampedEvent::Type::kSystraceLine:
      base::ignore_result(token_buffer_.Extract<SystraceLine>(id));
      return;
    case TimestampedEvent::Type::kInlineSchedSwitch:
      base::ignore_result(token_buffer_.Extract<InlineSchedSwitch>(id));
      return;
    case TimestampedEvent::Type::kInlineSchedWaking:
      base::ignore_result(token_buffer_.Extract<InlineSchedWaking>(id));
      return;
    case TimestampedEvent::Type::kPerfRecord:
      base::ignore_result(token_buffer_.Extract<perf_importer::Record>(id));
      return;
    case TimestampedEvent::Type::kInstrumentsRow:
      base::ignore_result(token_buffer_.Extract<instruments_importer::Row>(id));
      return;
    case TimestampedEvent::Type::kAndroidDumpstateEvent:
      base::ignore_result(token_buffer_.Extract<AndroidDumpstateEvent>(id));
      return;
    case TimestampedEvent::Type::kAndroidLogEvent:
      base::ignore_result(token_buffer_.Extract<AndroidLogEvent>(id));
      return;
    case TimestampedEvent::Type::kLegacyV8CpuProfileEvent:
      base::ignore_result(token_buffer_.Extract<LegacyV8CpuProfileEvent>(id));
      return;
    case TimestampedEvent::Type::kGeckoEvent:
      base::ignore_result(
          token_buffer_.Extract<gecko_importer::GeckoEvent>(id));
      return;
    case TimestampedEvent::Type::kArtMethodEvent:
      base::ignore_result(
          token_buffer_.Extract<art_method::ArtMethodEvent>(id));
      return;
    case TimestampedEvent::Type::kPerfTextEvent:
      base::ignore_result(
          token_buffer_.Extract<perf_text_importer::PerfTextEvent>(id));
      return;
  }
  PERFETTO_FATAL("For GCC");
}

void TraceSorter::MaybeExtractEvent(size_t min_machine_idx,
                                    size_t queue_idx,
                                    const TimestampedEvent& event) {
  auto* machine_context =
      sorter_data_by_machine_[min_machine_idx].machine_context;
  int64_t timestamp = event.ts;
  if (timestamp < latest_pushed_event_ts_) {
    storage_->IncrementStats(stats::sorter_push_event_out_of_order);
    ExtractAndDiscardTokenizedObject(event);
    return;
  }

  latest_pushed_event_ts_ = std::max(latest_pushed_event_ts_, timestamp);

  if (PERFETTO_UNLIKELY(event_handling_ == EventHandling::kSortAndDrop)) {
    // Parse* would extract this event and push it to the next stage. Since we
    // are skipping that, just extract and discard it.
    ExtractAndDiscardTokenizedObject(event);
    return;
  }
  PERFETTO_DCHECK(event_handling_ == EventHandling::kSortAndPush);

  if (queue_idx == 0) {
    ParseTracePacket(*machine_context, event);
  } else {
    // Ftrace queues start at offset 1. So queues_[1] = cpu[0] and so on.
    uint32_t cpu = static_cast<uint32_t>(queue_idx - 1);
    auto event_type = static_cast<TimestampedEvent::Type>(event.event_type);

    if (event_type == TimestampedEvent::Type::kEtwEvent) {
      ParseEtwPacket(*machine_context, static_cast<uint32_t>(cpu), event);
    } else {
      ParseFtracePacket(*machine_context, cpu, event);
    }
  }
}

}  // namespace perfetto::trace_processor<|MERGE_RESOLUTION|>--- conflicted
+++ resolved
@@ -67,8 +67,6 @@
   }
 }
 
-<<<<<<< HEAD
-=======
 bool TraceSorter::SetSortingMode(SortingMode sorting_mode) {
   // Early out if the new sorting mode matches the old.
   if (sorting_mode == sorting_mode_) {
@@ -87,7 +85,6 @@
   return true;
 }
 
->>>>>>> 883878f1
 void TraceSorter::Queue::Sort(TraceTokenBuffer& buffer, bool use_slow_sorting) {
   PERFETTO_DCHECK(needs_sorting());
   PERFETTO_DCHECK(sort_start_idx_ < events_.size());
