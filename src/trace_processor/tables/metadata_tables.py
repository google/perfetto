# Copyright (C) 2022 The Android Open Source Project
#
# Licensed under the Apache License, Version 2.0 (the 'License');
# you may not use this file except in compliance with the License.
# You may obtain a copy of the License at
#
#      http://www.apache.org/licenses/LICENSE-2.0
#
# Unless required by applicable law or agreed to in writing, software
# distributed under the License is distributed on an 'AS IS' BASIS,
# WITHOUT WARRANTIES OR CONDITIONS OF ANY KIND, either express or implied.
# See the License for the specific language governing permissions and
# limitations under the License.
"""Contains metadata tables for a wide range of usecases."""

from python.generators.trace_processor_table.public import Alias
from python.generators.trace_processor_table.public import Column as C
from python.generators.trace_processor_table.public import ColumnDoc
from python.generators.trace_processor_table.public import ColumnFlag
from python.generators.trace_processor_table.public import CppDouble
from python.generators.trace_processor_table.public import CppInt64
from python.generators.trace_processor_table.public import CppOptional
from python.generators.trace_processor_table.public import CppString
from python.generators.trace_processor_table.public import Table
from python.generators.trace_processor_table.public import TableDoc
from python.generators.trace_processor_table.public import CppTableId
from python.generators.trace_processor_table.public import CppUint32
from python.generators.trace_processor_table.public import CppSelfTableId
from python.generators.trace_processor_table.public import WrappingSqlView

MACHINE_TABLE = Table(
    python_module=__file__,
    class_name='MachineTable',
    sql_name='machine',
    columns=[
        C('raw_id', CppUint32()),
    ],
    tabledoc=TableDoc(
        doc='''
          Contains raw machine_id of trace packets emitted from remote machines.
        ''',
        group='Metadata',
        columns={
            'raw_id':
                '''
                  Raw machine identifier in the trace packet, non-zero for
                  remote machines.
                '''
        }))

PROCESS_TABLE = Table(
    python_module=__file__,
    class_name='ProcessTable',
    sql_name='__intrinsic_process',
    columns=[
        C('upid', Alias(underlying_column='id')),
        C('pid', CppUint32()),
        C('name', CppOptional(CppString())),
        C('start_ts', CppOptional(CppInt64())),
        C('end_ts', CppOptional(CppInt64())),
        C('parent_upid', CppOptional(CppSelfTableId())),
        C('uid', CppOptional(CppUint32())),
        C('android_appid', CppOptional(CppUint32())),
        C('android_user_id', CppOptional(CppUint32())),
        C('cmdline', CppOptional(CppString())),
        C('arg_set_id', CppOptional(CppUint32())),
        C('machine_id', CppOptional(CppTableId(MACHINE_TABLE))),
    ],
    wrapping_sql_view=WrappingSqlView(view_name='process',),
    tabledoc=TableDoc(
        doc='Contains information of processes seen during the trace',
        group='Metadata',
        skip_id_and_type=True,
        columns={
            'upid':
                '''
                   Unique process id. This is != the OS pid. This is a
                   monotonic number associated to each process. The OS process
                   id (pid) cannot be used as primary key because tids and pids
                   are recycled by most kernels.
                ''',
            'pid':
                '''
                  The OS id for this process. Note: this is *not* unique
                  over the lifetime of the trace so cannot be used as a
                  primary key. Use |upid| instead.
                ''',
            'name':
                '''
                  The name of the process. Can be populated from many sources
                  (e.g. ftrace, /proc scraping, track event etc).
                ''',
            'start_ts':
                '''
                  The start timestamp of this process (if known). Is null
                  in most cases unless a process creation event is enabled
                  (e.g. task_newtask ftrace event on Linux/Android).
                ''',
            'end_ts':
                '''
                  The end timestamp of this process (if known). Is null in
                  most cases unless a process destruction event is enabled
                  (e.g. sched_process_free ftrace event on Linux/Android).
                ''',
            'parent_upid':
                ColumnDoc(
                    '''
                  The upid of the process which caused this process to be
                  spawned.
                ''',
                    joinable='process.upid'),
            'uid':
                ColumnDoc(
                    'The Unix user id of the process.',
                    joinable='package_list.uid'),
            'android_appid':
                'Android appid of this process.',
            'android_user_id':
                '''
                Android user id running the process.
                Related to Android multi-user (not to be confused with the
                unix uid)
                ''',
            'cmdline':
                '/proc/cmdline for this process.',
            'arg_set_id':
                ColumnDoc(
                    'Extra args for this process.', joinable='args.arg_set_id'),
            'machine_id':
                '''
                  Machine identifier, non-null for processes on a remote
                  machine.
                ''',
        }))

THREAD_TABLE = Table(
    python_module=__file__,
    class_name='ThreadTable',
    sql_name='__intrinsic_thread',
    columns=[
        C('utid', Alias(underlying_column='id')),
        C('tid', CppUint32()),
        C('name', CppOptional(CppString())),
        C('start_ts', CppOptional(CppInt64())),
        C('end_ts', CppOptional(CppInt64())),
        C('upid', CppOptional(CppTableId(PROCESS_TABLE))),
        C('is_main_thread', CppOptional(CppUint32())),
<<<<<<< HEAD
=======
        C('is_idle', CppUint32()),
>>>>>>> 883878f1
        C('machine_id', CppOptional(CppTableId(MACHINE_TABLE))),
    ],
    wrapping_sql_view=WrappingSqlView(view_name='thread',),
    tabledoc=TableDoc(
        doc='Contains information of threads seen during the trace',
        group='Metadata',
        skip_id_and_type=True,
        columns={
            'utid':
                '''
                  Unique thread id. This is != the OS tid. This is a monotonic
                  number associated to each thread. The OS thread id (tid)
                  cannot be used as primary key because tids and pids are
                  recycled by most kernels.
                ''',
            'tid':
                '''
                  The OS id for this thread. Note: this is *not* unique over the
                  lifetime of the trace so cannot be used as a primary key. Use
                  |utid| instead.
                ''',
            'name':
                '''
                  The name of the thread. Can be populated from many sources
                  (e.g. ftrace, /proc scraping, track event etc).
                ''',
            'start_ts':
                '''
                  The start timestamp of this thread (if known). Is null in most
                  cases unless a thread creation event is enabled (e.g.
                  task_newtask ftrace event on Linux/Android).
                ''',
            'end_ts':
                '''
                  The end timestamp of this thread (if known). Is null in most
                  cases unless a thread destruction event is enabled (e.g.
                  sched_process_free ftrace event on Linux/Android).
                ''',
            'upid':
                ColumnDoc(
                    'The process hosting this thread.',
                    joinable='process.upid'),
            'is_main_thread':
                '''
                  Boolean indicating if this thread is the main thread
                  in the process.
                ''',
<<<<<<< HEAD
            'machine_id':
                '''
                  Machine identifier, non-null for threads on a remote machine.
                ''',
        }))

CPU_TABLE = Table(
    python_module=__file__,
    class_name='CpuTable',
    sql_name='__intrinsic_cpu',
    columns=[
        C('cpu', CppOptional(CppUint32())),
        C('cluster_id', CppUint32()),
        C('processor', CppString()),
        C('machine_id', CppOptional(CppTableId(MACHINE_TABLE))),
        C('capacity', CppOptional(CppUint32())),
        C('arg_set_id', CppOptional(CppUint32())),
    ],
    wrapping_sql_view=WrappingSqlView('cpu'),
    tabledoc=TableDoc(
        doc='''
          Contains information of processes seen during the trace
        ''',
        group='Misc',
        columns={
            'cpu':
                '''the index (0-based) of the CPU core on the device''',
            'cluster_id':
                '''the cluster id is shared by CPUs in the same cluster''',
            'processor':
                '''a string describing this core''',
            'machine_id':
                '''
                  Machine identifier, non-null for CPUs on a remote machine.
                ''',
            'capacity':
                '''
                  Capacity of a CPU of a device, a metric which indicates the
                  relative performance of a CPU on a device
                  For details see:
                  https://www.kernel.org/doc/Documentation/devicetree/bindings/arm/cpu-capacity.txt
                ''',
            'arg_set_id':
                '''Extra args associated with the CPU''',
        }))

CHROME_RAW_TABLE = Table(
    python_module=__file__,
    class_name='ChromeRawTable',
    sql_name='__intrinsic_chrome_raw',
    columns=[
        C('ts', CppInt64(), flags=ColumnFlag.SORTED),
        C('name', CppString()),
        C('utid', CppTableId(THREAD_TABLE)),
        C('arg_set_id', CppUint32()),
    ])

FTRACE_EVENT_TABLE = Table(
    python_module=__file__,
=======
            'is_idle':
                '''
                  Boolean indicating if this thread is an kernel idle task (
                  pid = 0 on Linux).

                ''',
            'machine_id':
                '''
                  Machine identifier, non-null for threads on a remote machine.
                ''',
        }))

CPU_TABLE = Table(
    python_module=__file__,
    class_name='CpuTable',
    sql_name='__intrinsic_cpu',
    columns=[
        C('cpu', CppOptional(CppUint32())),
        C('cluster_id', CppUint32()),
        C('processor', CppString()),
        C('machine_id', CppOptional(CppTableId(MACHINE_TABLE))),
        C('capacity', CppOptional(CppUint32())),
        C('arg_set_id', CppOptional(CppUint32())),
    ],
    wrapping_sql_view=WrappingSqlView('cpu'),
    tabledoc=TableDoc(
        doc='''
          Contains information of processes seen during the trace
        ''',
        group='Misc',
        columns={
            'cpu':
                '''the index (0-based) of the CPU core on the device''',
            'cluster_id':
                '''the cluster id is shared by CPUs in the same cluster''',
            'processor':
                '''a string describing this core''',
            'machine_id':
                '''
                  Machine identifier, non-null for CPUs on a remote machine.
                ''',
            'capacity':
                '''
                  Capacity of a CPU of a device, a metric which indicates the
                  relative performance of a CPU on a device
                  For details see:
                  https://www.kernel.org/doc/Documentation/devicetree/bindings/arm/cpu-capacity.txt
                ''',
            'arg_set_id':
                '''Extra args associated with the CPU''',
        }))

CHROME_RAW_TABLE = Table(
    python_module=__file__,
    class_name='ChromeRawTable',
    sql_name='__intrinsic_chrome_raw',
    columns=[
        C('ts', CppInt64(), flags=ColumnFlag.SORTED),
        C('name', CppString()),
        C('utid', CppTableId(THREAD_TABLE)),
        C('arg_set_id', CppUint32()),
    ])

FTRACE_EVENT_TABLE = Table(
    python_module=__file__,
>>>>>>> 883878f1
    class_name='FtraceEventTable',
    sql_name='__intrinsic_ftrace_event',
    columns=[
        C('ts', CppInt64(), flags=ColumnFlag.SORTED),
        C('name', CppString()),
        C('utid', CppTableId(THREAD_TABLE)),
        C('arg_set_id', CppUint32()),
        C('common_flags', CppUint32()),
        C('ucpu', CppTableId(CPU_TABLE)),
    ],
    wrapping_sql_view=WrappingSqlView('ftrace_event'),
    tabledoc=TableDoc(
        doc='''
          Contains all the ftrace events in the trace. This table exists only
          for debugging purposes and should not be relied on in production
          usecases (i.e. metrics, standard library etc). Note also that this
          table might be empty if raw ftrace parsing has been disabled.
        ''',
        group='Events',
        columns={
            'arg_set_id':
                ColumnDoc(
                    'The set of key/value pairs associated with this event.',
                    joinable='args.arg_set_id'),
            'ts':
                'The timestamp of this event.',
            'name':
                '''
                  The name of the event. For ftrace events, this will be the
                  ftrace event name.
                ''',
            'utid':
                'The thread this event was emitted on.',
            'common_flags':
                '''
                  Ftrace event flags for this event. Currently only emitted for
                  sched_waking events.
                ''',
            'ucpu':
                '''
                  The unique CPU indentifier.
                ''',
        }))

ARG_TABLE = Table(
    python_module=__file__,
    class_name='ArgTable',
    sql_name='__intrinsic_args',
    columns=[
        C('arg_set_id',
          CppUint32(),
          flags=ColumnFlag.SORTED | ColumnFlag.SET_ID),
        C('flat_key', CppString()),
        C('key', CppString()),
        C('int_value', CppOptional(CppInt64())),
        C('string_value', CppOptional(CppString())),
        C('real_value', CppOptional(CppDouble())),
        C('value_type', CppString()),
    ],
    wrapping_sql_view=WrappingSqlView(view_name='args'),
    tabledoc=TableDoc(
        doc='''''',
        group='Misc',
        columns={
            'arg_set_id': '''''',
            'flat_key': '''''',
            'key': '''''',
            'int_value': '''''',
            'string_value': '''''',
            'real_value': '''''',
            'value_type': ''''''
        }))

METADATA_TABLE = Table(
    python_module=__file__,
    class_name='MetadataTable',
    sql_name='metadata',
    columns=[
        C('name', CppString()),
        C('key_type', CppString()),
        C('int_value', CppOptional(CppInt64())),
        C('str_value', CppOptional(CppString())),
    ],
    tabledoc=TableDoc(
        doc='''''',
        group='Metadata',
        columns={
            'name': '''''',
            'key_type': '''''',
            'int_value': '''''',
            'str_value': ''''''
        }))

FILEDESCRIPTOR_TABLE = Table(
    python_module=__file__,
    class_name='FiledescriptorTable',
    sql_name='filedescriptor',
    columns=[
        C('ufd', CppInt64()),
        C('fd', CppInt64()),
        C('ts', CppOptional(CppInt64())),
        C('upid', CppOptional(CppUint32())),
        C('path', CppOptional(CppString())),
    ],
    tabledoc=TableDoc(
        doc='''
          Contains information of filedescriptors collected during the trace
        ''',
        group='Metadata',
        columns={
            'ufd':
                '''Unique fd. This is != the OS fd.
This is a monotonic number associated to each
filedescriptor. The OS assigned fd cannot be used as
primary key because fds are recycled by most kernels.''',
            'fd':
                '''The OS id for this process. Note: this is *not*
unique over the lifetime of the trace so cannot be
used as a primary key. Use |ufd| instead.''',
            'ts':
                '''The timestamp for when the fd was collected.''',
            'upid':
                ''' The upid of the process which
opened the filedescriptor.''',
            'path':
                '''The path to the file or device backing the fd
In case this was a socket the path will be the port
number.'''
        }))

EXP_MISSING_CHROME_PROC_TABLE = Table(
    python_module=__file__,
    class_name='ExpMissingChromeProcTable',
    sql_name='experimental_missing_chrome_processes',
    columns=[
        C('upid', CppUint32()),
        C('reliable_from', CppOptional(CppInt64())),
    ],
    tabledoc=TableDoc(
        doc='''
          Experimental table, subject to arbitrary breaking changes.
        ''',
        group='Chrome',
        columns={
            'upid': '''''',
            'reliable_from': ''''''
        }))

CPU_FREQ_TABLE = Table(
    python_module=__file__,
    class_name='CpuFreqTable',
    sql_name='__intrinsic_cpu_freq',
    columns=[
        C('ucpu', CppTableId(CPU_TABLE)),
        C('freq', CppUint32()),
    ],
    wrapping_sql_view=WrappingSqlView('cpu_freq'),
    tabledoc=TableDoc(
        doc='''''', group='Misc', columns={
            'ucpu': '''''',
            'freq': '''''',
        }))

CLOCK_SNAPSHOT_TABLE = Table(
    python_module=__file__,
    class_name='ClockSnapshotTable',
    sql_name='clock_snapshot',
    columns=[
        C('ts', CppInt64()),
        C('clock_id', CppInt64()),
        C('clock_name', CppOptional(CppString())),
        C('clock_value', CppInt64()),
        C('snapshot_id', CppUint32()),
        C('machine_id', CppOptional(CppTableId(MACHINE_TABLE))),
    ],
    tabledoc=TableDoc(
        doc='''
          Contains all the mapping between clock snapshots and trace time.

NOTE: this table is not sorted by timestamp; this is why we omit the
sorted flag on the ts column.
        ''',
        group='Misc',
        columns={
            'ts':
                '''timestamp of the snapshot in trace time.''',
            'clock_id':
                '''id of the clock (corresponds to the id in the trace).''',
            'clock_name':
                '''the name of the clock for builtin clocks or null
otherwise.''',
            'clock_value':
                '''timestamp of the snapshot in clock time.''',
            'snapshot_id':
                '''the index of this snapshot (only useful for debugging)''',
            'machine_id':
                '''
                  Machine identifier, non-null for clock snapshots on a remote
                  machine.
                ''',
        }))

TRACE_FILE_TABLE = Table(
    python_module=__file__,
    class_name='TraceFileTable',
    sql_name='__intrinsic_trace_file',
    columns=[
        C('parent_id', CppOptional(CppSelfTableId())),
        C('name', CppOptional(CppString())),
        C('size', CppInt64()),
        C('trace_type', CppString()),
        C('processing_order', CppOptional(CppInt64())),
    ],
    wrapping_sql_view=WrappingSqlView('trace_file'),
    tabledoc=TableDoc(
        doc='''
            Metadata related to the trace file parsed. Note the order in which
            the files appear in this table corresponds to the order in which
            they are read and sent to the tokenization stage.
        ''',
        group='Misc',
        columns={
            'parent_id':
                '''
                  Parent file. E.g. files contained in a zip file will point to
                  the zip file.
                ''',
            'name':
                '''File name, if known, NULL otherwise''',
            'size':
                '''Size in bytes''',
            'trace_type':
                '''Trace type''',
            'processing_order':
                '''In which order where the files were processed.''',
        }))

# Keep this list sorted.
ALL_TABLES = [
    ARG_TABLE,
    CHROME_RAW_TABLE,
    CLOCK_SNAPSHOT_TABLE,
    CPU_FREQ_TABLE,
    CPU_TABLE,
    EXP_MISSING_CHROME_PROC_TABLE,
    FILEDESCRIPTOR_TABLE,
    FTRACE_EVENT_TABLE,
    MACHINE_TABLE,
    METADATA_TABLE,
    PROCESS_TABLE,
    THREAD_TABLE,
    TRACE_FILE_TABLE,
]<|MERGE_RESOLUTION|>--- conflicted
+++ resolved
@@ -145,10 +145,7 @@
         C('end_ts', CppOptional(CppInt64())),
         C('upid', CppOptional(CppTableId(PROCESS_TABLE))),
         C('is_main_thread', CppOptional(CppUint32())),
-<<<<<<< HEAD
-=======
         C('is_idle', CppUint32()),
->>>>>>> 883878f1
         C('machine_id', CppOptional(CppTableId(MACHINE_TABLE))),
     ],
     wrapping_sql_view=WrappingSqlView(view_name='thread',),
@@ -196,7 +193,12 @@
                   Boolean indicating if this thread is the main thread
                   in the process.
                 ''',
-<<<<<<< HEAD
+            'is_idle':
+                '''
+                  Boolean indicating if this thread is an kernel idle task (
+                  pid = 0 on Linux).
+
+                ''',
             'machine_id':
                 '''
                   Machine identifier, non-null for threads on a remote machine.
@@ -256,73 +258,6 @@
 
 FTRACE_EVENT_TABLE = Table(
     python_module=__file__,
-=======
-            'is_idle':
-                '''
-                  Boolean indicating if this thread is an kernel idle task (
-                  pid = 0 on Linux).
-
-                ''',
-            'machine_id':
-                '''
-                  Machine identifier, non-null for threads on a remote machine.
-                ''',
-        }))
-
-CPU_TABLE = Table(
-    python_module=__file__,
-    class_name='CpuTable',
-    sql_name='__intrinsic_cpu',
-    columns=[
-        C('cpu', CppOptional(CppUint32())),
-        C('cluster_id', CppUint32()),
-        C('processor', CppString()),
-        C('machine_id', CppOptional(CppTableId(MACHINE_TABLE))),
-        C('capacity', CppOptional(CppUint32())),
-        C('arg_set_id', CppOptional(CppUint32())),
-    ],
-    wrapping_sql_view=WrappingSqlView('cpu'),
-    tabledoc=TableDoc(
-        doc='''
-          Contains information of processes seen during the trace
-        ''',
-        group='Misc',
-        columns={
-            'cpu':
-                '''the index (0-based) of the CPU core on the device''',
-            'cluster_id':
-                '''the cluster id is shared by CPUs in the same cluster''',
-            'processor':
-                '''a string describing this core''',
-            'machine_id':
-                '''
-                  Machine identifier, non-null for CPUs on a remote machine.
-                ''',
-            'capacity':
-                '''
-                  Capacity of a CPU of a device, a metric which indicates the
-                  relative performance of a CPU on a device
-                  For details see:
-                  https://www.kernel.org/doc/Documentation/devicetree/bindings/arm/cpu-capacity.txt
-                ''',
-            'arg_set_id':
-                '''Extra args associated with the CPU''',
-        }))
-
-CHROME_RAW_TABLE = Table(
-    python_module=__file__,
-    class_name='ChromeRawTable',
-    sql_name='__intrinsic_chrome_raw',
-    columns=[
-        C('ts', CppInt64(), flags=ColumnFlag.SORTED),
-        C('name', CppString()),
-        C('utid', CppTableId(THREAD_TABLE)),
-        C('arg_set_id', CppUint32()),
-    ])
-
-FTRACE_EVENT_TABLE = Table(
-    python_module=__file__,
->>>>>>> 883878f1
     class_name='FtraceEventTable',
     sql_name='__intrinsic_ftrace_event',
     columns=[
