/*
 * Copyright (C) 2017 The Android Open Source Project
 *
 * Licensed under the Apache License, Version 2.0 (the "License");
 * you may not use this file except in compliance with the License.
 * You may obtain a copy of the License at
 *
 *      http://www.apache.org/licenses/LICENSE-2.0
 *
 * Unless required by applicable law or agreed to in writing, software
 * distributed under the License is distributed on an "AS IS" BASIS,
 * WITHOUT WARRANTIES OR CONDITIONS OF ANY KIND, either express or implied.
 * See the License for the specific language governing permissions and
 * limitations under the License.
 */

#include "src/tracing/ipc/producer/producer_ipc_client_impl.h"

#include <cinttypes>

#include <string.h>

#include "perfetto/base/logging.h"
#include "perfetto/base/task_runner.h"
#include "perfetto/ext/base/unix_socket.h"
#include "perfetto/ext/base/version.h"
#include "perfetto/ext/ipc/client.h"
#include "perfetto/ext/tracing/core/commit_data_request.h"
#include "perfetto/ext/tracing/core/producer.h"
#include "perfetto/ext/tracing/core/shared_memory_abi.h"
#include "perfetto/ext/tracing/core/shared_memory_arbiter.h"
#include "perfetto/ext/tracing/core/trace_writer.h"
#include "perfetto/tracing/core/data_source_config.h"
#include "perfetto/tracing/core/data_source_descriptor.h"
#include "perfetto/tracing/core/trace_config.h"
#include "src/tracing/core/in_process_shared_memory.h"

#if PERFETTO_BUILDFLAG(PERFETTO_OS_WIN)
#include "src/tracing/ipc/shared_memory_windows.h"
#else
#include "src/tracing/ipc/posix_shared_memory.h"
#endif

// TODO(fmayer): think to what happens when ProducerIPCClientImpl gets destroyed
// w.r.t. the Producer pointer. Also think to lifetime of the Producer* during
// the callbacks.

namespace perfetto {

// static. (Declared in include/tracing/ipc/producer_ipc_client.h).
std::unique_ptr<TracingService::ProducerEndpoint> ProducerIPCClient::Connect(
    const char* service_sock_name,
    Producer* producer,
    const std::string& producer_name,
    base::TaskRunner* task_runner,
    TracingService::ProducerSMBScrapingMode smb_scraping_mode,
    size_t shared_memory_size_hint_bytes,
    size_t shared_memory_page_size_hint_bytes,
    std::unique_ptr<SharedMemory> shm,
    std::unique_ptr<SharedMemoryArbiter> shm_arbiter,
    ConnectionFlags conn_flags) {
  return std::unique_ptr<TracingService::ProducerEndpoint>(
      new ProducerIPCClientImpl(
          {service_sock_name,
           conn_flags ==
               ProducerIPCClient::ConnectionFlags::kRetryIfUnreachable},
          producer, producer_name, task_runner, smb_scraping_mode,
          shared_memory_size_hint_bytes, shared_memory_page_size_hint_bytes,
          std::move(shm), std::move(shm_arbiter), nullptr));
}

// static. (Declared in include/tracing/ipc/producer_ipc_client.h).
std::unique_ptr<TracingService::ProducerEndpoint> ProducerIPCClient::Connect(
    ipc::Client::ConnArgs conn_args,
    Producer* producer,
    const std::string& producer_name,
    base::TaskRunner* task_runner,
    TracingService::ProducerSMBScrapingMode smb_scraping_mode,
    size_t shared_memory_size_hint_bytes,
    size_t shared_memory_page_size_hint_bytes,
    std::unique_ptr<SharedMemory> shm,
    std::unique_ptr<SharedMemoryArbiter> shm_arbiter,
    CreateSocketAsync create_socket_async) {
  return std::unique_ptr<TracingService::ProducerEndpoint>(
      new ProducerIPCClientImpl(
          std::move(conn_args), producer, producer_name, task_runner,
          smb_scraping_mode, shared_memory_size_hint_bytes,
          shared_memory_page_size_hint_bytes, std::move(shm),
          std::move(shm_arbiter), create_socket_async));
}

ProducerIPCClientImpl::ProducerIPCClientImpl(
    ipc::Client::ConnArgs conn_args,
    Producer* producer,
    const std::string& producer_name,
    base::TaskRunner* task_runner,
    TracingService::ProducerSMBScrapingMode smb_scraping_mode,
    size_t shared_memory_size_hint_bytes,
    size_t shared_memory_page_size_hint_bytes,
    std::unique_ptr<SharedMemory> shm,
    std::unique_ptr<SharedMemoryArbiter> shm_arbiter,
    CreateSocketAsync create_socket_async)
    : producer_(producer),
      task_runner_(task_runner),
      receive_shmem_fd_cb_fuchsia_(
          std::move(conn_args.receive_shmem_fd_cb_fuchsia)),
      producer_port_(
          new protos::gen::ProducerPortProxy(this /* event_listener */)),
      shared_memory_(std::move(shm)),
      shared_memory_arbiter_(std::move(shm_arbiter)),
      name_(producer_name),
      shared_memory_page_size_hint_bytes_(shared_memory_page_size_hint_bytes),
      shared_memory_size_hint_bytes_(shared_memory_size_hint_bytes),
      smb_scraping_mode_(smb_scraping_mode) {
  // Check for producer-provided SMB (used by Chrome for startup tracing).
  if (shared_memory_) {
    // We also expect a valid (unbound) arbiter. Bind it to this endpoint now.
    PERFETTO_CHECK(shared_memory_arbiter_);
    shared_memory_arbiter_->BindToProducerEndpoint(this, task_runner_);

    // If the service accepts our SMB, then it must match our requested page
    // layout. The protocol doesn't allow the service to change the size and
    // layout when the SMB is provided by the producer.
    shared_buffer_page_size_kb_ = shared_memory_page_size_hint_bytes_ / 1024;
  }

  if (create_socket_async) {
    PERFETTO_DCHECK(conn_args.socket_name);
    auto weak_this = weak_factory_.GetWeakPtr();
    create_socket_async(
        [weak_this, task_runner = task_runner_](base::SocketHandle fd) {
          task_runner->PostTask([weak_this, fd] {
            base::ScopedSocketHandle handle(fd);
            if (!weak_this) {
              return;
            }
            ipc::Client::ConnArgs args(std::move(handle));
            weak_this->ipc_channel_ = ipc::Client::CreateInstance(
                std::move(args), weak_this->task_runner_);
            weak_this->ipc_channel_->BindService(
                weak_this->producer_port_->GetWeakPtr());
          });
        });
  } else {
    ipc_channel_ =
        ipc::Client::CreateInstance(std::move(conn_args), task_runner);
    ipc_channel_->BindService(producer_port_->GetWeakPtr());
  }
  PERFETTO_DCHECK_THREAD(thread_checker_);
}

ProducerIPCClientImpl::~ProducerIPCClientImpl() {
  PERFETTO_DCHECK_THREAD(thread_checker_);
}

void ProducerIPCClientImpl::Disconnect() {
  PERFETTO_DCHECK_THREAD(thread_checker_);
  if (!producer_port_)
    return;
  // Reset the producer port so that no further IPCs are received and IPC
  // callbacks are no longer executed. Also reset the IPC channel so that the
  // service is notified of the disconnection.
  producer_port_.reset();
  ipc_channel_.reset();
  // Perform disconnect synchronously.
  OnDisconnect();
}

// Called by the IPC layer if the BindService() succeeds.
void ProducerIPCClientImpl::OnConnect() {
  PERFETTO_DCHECK_THREAD(thread_checker_);
  connected_ = true;

  // The IPC layer guarantees that any outstanding callback will be dropped on
  // the floor if producer_port_ is destroyed between the request and the reply.
  // Binding |this| is hence safe.
  ipc::Deferred<protos::gen::InitializeConnectionResponse> on_init;
  on_init.Bind(
      [this](ipc::AsyncResult<protos::gen::InitializeConnectionResponse> resp) {
        OnConnectionInitialized(
            resp.success(),
            resp.success() ? resp->using_shmem_provided_by_producer() : false,
            resp.success() ? resp->direct_smb_patching_supported() : false,
            resp.success() ? resp->use_shmem_emulation() : false);
      });
  protos::gen::InitializeConnectionRequest req;
  req.set_producer_name(name_);
  req.set_shared_memory_size_hint_bytes(
      static_cast<uint32_t>(shared_memory_size_hint_bytes_));
  req.set_shared_memory_page_size_hint_bytes(
      static_cast<uint32_t>(shared_memory_page_size_hint_bytes_));
  switch (smb_scraping_mode_) {
    case TracingService::ProducerSMBScrapingMode::kDefault:
      // No need to set the mode, it defaults to use the service default if
      // unspecified.
      break;
    case TracingService::ProducerSMBScrapingMode::kEnabled:
      req.set_smb_scraping_mode(
          protos::gen::InitializeConnectionRequest::SMB_SCRAPING_ENABLED);
      break;
    case TracingService::ProducerSMBScrapingMode::kDisabled:
      req.set_smb_scraping_mode(
          protos::gen::InitializeConnectionRequest::SMB_SCRAPING_DISABLED);
      break;
  }

  int shm_fd = -1;
  if (shared_memory_) {
    req.set_producer_provided_shmem(true);
#if PERFETTO_BUILDFLAG(PERFETTO_OS_WIN)
    auto key = static_cast<SharedMemoryWindows*>(shared_memory_.get())->key();
    req.set_shm_key_windows(key);
#else
    shm_fd = static_cast<PosixSharedMemory*>(shared_memory_.get())->fd();
#endif
  }

  req.set_sdk_version(base::GetVersionString());
  producer_port_->InitializeConnection(req, std::move(on_init), shm_fd);

  // Create the back channel to receive commands from the Service.
  ipc::Deferred<protos::gen::GetAsyncCommandResponse> on_cmd;
  on_cmd.Bind(
      [this](ipc::AsyncResult<protos::gen::GetAsyncCommandResponse> resp) {
        if (!resp)
          return;  // The IPC channel was closed and |resp| was auto-rejected.
        OnServiceRequest(*resp);
      });
  producer_port_->GetAsyncCommand(protos::gen::GetAsyncCommandRequest(),
                                  std::move(on_cmd));

  // If there are pending Sync() requests, send them now.
  for (auto& pending_sync : pending_sync_reqs_)
    Sync(std::move(pending_sync));
  pending_sync_reqs_.clear();
}

void ProducerIPCClientImpl::OnDisconnect() {
  PERFETTO_DCHECK_THREAD(thread_checker_);
  PERFETTO_DLOG("Tracing service connection failure");
  connected_ = false;
  data_sources_setup_.clear();
  producer_->OnDisconnect();  // Note: may delete |this|.
}

void ProducerIPCClientImpl::ScheduleDisconnect() {
  // |ipc_channel| doesn't allow disconnection in the middle of handling
  // an IPC call, so the connection drop must take place over two phases.

  // First, synchronously drop the |producer_port_| so that no more IPC
  // messages are handled.
  producer_port_.reset();

  // Then schedule an async task for performing the remainder of the
  // disconnection operations outside the context of the IPC method handler.
  auto weak_this = weak_factory_.GetWeakPtr();
  task_runner_->PostTask([weak_this]() {
    if (weak_this) {
      weak_this->Disconnect();
    }
  });
}

void ProducerIPCClientImpl::OnConnectionInitialized(
    bool connection_succeeded,
    bool using_shmem_provided_by_producer,
    bool direct_smb_patching_supported,
    bool use_shmem_emulation) {
  PERFETTO_DCHECK_THREAD(thread_checker_);
  // If connection_succeeded == false, the OnDisconnect() call will follow next
  // and there we'll notify the |producer_|. TODO: add a test for this.
  if (!connection_succeeded)
    return;
  is_shmem_provided_by_producer_ = using_shmem_provided_by_producer;
  direct_smb_patching_supported_ = direct_smb_patching_supported;
  // The tracing service may reject using shared memory and tell the client to
  // commit data over the socket. This can happen when the client connects to
  // the service via a relay service:
  // client <-Unix socket-> relay service <- vsock -> tracing service.
  use_shmem_emulation_ = use_shmem_emulation;
  producer_->OnConnect();

  // Bail out if the service failed to adopt our producer-allocated SMB.
  // TODO(eseckler): Handle adoption failure more gracefully.
  if (shared_memory_ && !is_shmem_provided_by_producer_) {
    PERFETTO_DLOG("Service failed adopt producer-provided SMB, disconnecting.");
    Disconnect();
    return;
  }
}

void ProducerIPCClientImpl::OnServiceRequest(
    const protos::gen::GetAsyncCommandResponse& cmd) {
  PERFETTO_DCHECK_THREAD(thread_checker_);

  // This message is sent only when connecting to a service running Android Q+.
  // See comment below in kStartDataSource.
  if (cmd.has_setup_data_source()) {
    const auto& req = cmd.setup_data_source();
    const DataSourceInstanceID dsid = req.new_instance_id();
    data_sources_setup_.insert(dsid);
    producer_->SetupDataSource(dsid, req.config());
    return;
  }

  if (cmd.has_start_data_source()) {
    const auto& req = cmd.start_data_source();
    const DataSourceInstanceID dsid = req.new_instance_id();
    const DataSourceConfig& cfg = req.config();
    if (!data_sources_setup_.count(dsid)) {
      // When connecting with an older (Android P) service, the service will not
      // send a SetupDataSource message. We synthesize it here in that case.
      producer_->SetupDataSource(dsid, cfg);
    }
    producer_->StartDataSource(dsid, cfg);
    return;
  }

  if (cmd.has_stop_data_source()) {
    const DataSourceInstanceID dsid = cmd.stop_data_source().instance_id();
    producer_->StopDataSource(dsid);
    data_sources_setup_.erase(dsid);
    return;
  }

  if (cmd.has_setup_tracing()) {
    std::unique_ptr<SharedMemory> ipc_shared_memory;
#if PERFETTO_BUILDFLAG(PERFETTO_OS_WIN)
    const std::string& shm_key = cmd.setup_tracing().shm_key_windows();
    if (!shm_key.empty())
      ipc_shared_memory = SharedMemoryWindows::Attach(shm_key);
#elif PERFETTO_BUILDFLAG(PERFETTO_OS_FUCHSIA)
    // On Fuchsia, the embedder is responsible for routing the shared memory
    // FD, which is provided to this code via a blocking callback.
    PERFETTO_CHECK(receive_shmem_fd_cb_fuchsia_);

    base::ScopedFile shmem_fd(receive_shmem_fd_cb_fuchsia_());
    if (!shmem_fd) {
      // Failure to get a shared memory buffer is a protocol violation and
      // therefore we should drop the Protocol connection.
      PERFETTO_ELOG("Could not get shared memory FD from embedder.");
      ScheduleDisconnect();
      return;
    }

    ipc_shared_memory =
        PosixSharedMemory::AttachToFd(std::move(shmem_fd),
                                      /*require_seals_if_supported=*/false);
#else
    base::ScopedFile shmem_fd = ipc_channel_->TakeReceivedFD();
    if (shmem_fd) {
      // TODO(primiano): handle mmap failure in case of OOM.
      ipc_shared_memory =
          PosixSharedMemory::AttachToFd(std::move(shmem_fd),
                                        /*require_seals_if_supported=*/false);
    }
#endif
    if (use_shmem_emulation_) {
      PERFETTO_CHECK(!ipc_shared_memory);
      // Need to create an emulated shmem buffer when the transport deosn't
      // support it.
<<<<<<< HEAD
      // TODO(chinglinyu): Let the tracing service decide on the shmem size and
      // propagate the size in InitializeConnectionResponse.
      ipc_shared_memory = InProcessSharedMemory::Create(
          /*size=*/InProcessSharedMemory::kDefaultSize);
=======
      ipc_shared_memory = InProcessSharedMemory::Create(
          /*size=*/InProcessSharedMemory::kShmemEmulationSize);
>>>>>>> dc046ead
    }
    if (ipc_shared_memory) {
      auto shmem_mode = use_shmem_emulation_
                            ? SharedMemoryABI::ShmemMode::kShmemEmulation
                            : SharedMemoryABI::ShmemMode::kDefault;
      // This is the nominal case used in most configurations, where the service
      // provides the SMB.
      PERFETTO_CHECK(!is_shmem_provided_by_producer_ && !shared_memory_);
      shared_memory_ = std::move(ipc_shared_memory);
      shared_buffer_page_size_kb_ =
          cmd.setup_tracing().shared_buffer_page_size_kb();
      shared_memory_arbiter_ = SharedMemoryArbiter::CreateInstance(
          shared_memory_.get(), shared_buffer_page_size_kb_ * 1024, shmem_mode,
          this, task_runner_);
      if (direct_smb_patching_supported_)
        shared_memory_arbiter_->SetDirectSMBPatchingSupportedByService();
    } else {
      // Producer-provided SMB (used by Chrome for startup tracing).
      PERFETTO_CHECK(is_shmem_provided_by_producer_ && shared_memory_ &&
                     shared_memory_arbiter_);
    }
    producer_->OnTracingSetup();
    return;
  }

  if (cmd.has_flush()) {
    // This cast boilerplate is required only because protobuf uses its own
    // uint64 and not stdint's uint64_t. On some 64 bit archs they differ on the
    // type (long vs long long) even though they have the same size.
    const auto* data_source_ids = cmd.flush().data_source_ids().data();
    static_assert(sizeof(data_source_ids[0]) == sizeof(DataSourceInstanceID),
                  "data_source_ids should be 64-bit");

    FlushFlags flags(cmd.flush().flags());
    producer_->Flush(
        cmd.flush().request_id(),
        reinterpret_cast<const DataSourceInstanceID*>(data_source_ids),
        static_cast<size_t>(cmd.flush().data_source_ids().size()), flags);
    return;
  }

  if (cmd.has_clear_incremental_state()) {
    const auto* data_source_ids =
        cmd.clear_incremental_state().data_source_ids().data();
    static_assert(sizeof(data_source_ids[0]) == sizeof(DataSourceInstanceID),
                  "data_source_ids should be 64-bit");
    producer_->ClearIncrementalState(
        reinterpret_cast<const DataSourceInstanceID*>(data_source_ids),
        static_cast<size_t>(
            cmd.clear_incremental_state().data_source_ids().size()));
    return;
  }

  PERFETTO_DFATAL("Unknown async request received from tracing service");
}

void ProducerIPCClientImpl::RegisterDataSource(
    const DataSourceDescriptor& descriptor) {
  PERFETTO_DCHECK_THREAD(thread_checker_);
  if (!connected_) {
    PERFETTO_DLOG(
        "Cannot RegisterDataSource(), not connected to tracing service");
  }
  protos::gen::RegisterDataSourceRequest req;
  *req.mutable_data_source_descriptor() = descriptor;
  ipc::Deferred<protos::gen::RegisterDataSourceResponse> async_response;
  async_response.Bind(
      [](ipc::AsyncResult<protos::gen::RegisterDataSourceResponse> response) {
        if (!response)
          PERFETTO_DLOG("RegisterDataSource() failed: connection reset");
      });
  producer_port_->RegisterDataSource(req, std::move(async_response));
}

void ProducerIPCClientImpl::UpdateDataSource(
    const DataSourceDescriptor& descriptor) {
  PERFETTO_DCHECK_THREAD(thread_checker_);
  if (!connected_) {
    PERFETTO_DLOG(
        "Cannot UpdateDataSource(), not connected to tracing service");
  }
  protos::gen::UpdateDataSourceRequest req;
  *req.mutable_data_source_descriptor() = descriptor;
  ipc::Deferred<protos::gen::UpdateDataSourceResponse> async_response;
  async_response.Bind(
      [](ipc::AsyncResult<protos::gen::UpdateDataSourceResponse> response) {
        if (!response)
          PERFETTO_DLOG("UpdateDataSource() failed: connection reset");
      });
  producer_port_->UpdateDataSource(req, std::move(async_response));
}

void ProducerIPCClientImpl::UnregisterDataSource(const std::string& name) {
  PERFETTO_DCHECK_THREAD(thread_checker_);
  if (!connected_) {
    PERFETTO_DLOG(
        "Cannot UnregisterDataSource(), not connected to tracing service");
    return;
  }
  protos::gen::UnregisterDataSourceRequest req;
  req.set_data_source_name(name);
  producer_port_->UnregisterDataSource(
      req, ipc::Deferred<protos::gen::UnregisterDataSourceResponse>());
}

void ProducerIPCClientImpl::RegisterTraceWriter(uint32_t writer_id,
                                                uint32_t target_buffer) {
  PERFETTO_DCHECK_THREAD(thread_checker_);
  if (!connected_) {
    PERFETTO_DLOG(
        "Cannot RegisterTraceWriter(), not connected to tracing service");
    return;
  }
  protos::gen::RegisterTraceWriterRequest req;
  req.set_trace_writer_id(writer_id);
  req.set_target_buffer(target_buffer);
  producer_port_->RegisterTraceWriter(
      req, ipc::Deferred<protos::gen::RegisterTraceWriterResponse>());
}

void ProducerIPCClientImpl::UnregisterTraceWriter(uint32_t writer_id) {
  PERFETTO_DCHECK_THREAD(thread_checker_);
  if (!connected_) {
    PERFETTO_DLOG(
        "Cannot UnregisterTraceWriter(), not connected to tracing service");
    return;
  }
  protos::gen::UnregisterTraceWriterRequest req;
  req.set_trace_writer_id(writer_id);
  producer_port_->UnregisterTraceWriter(
      req, ipc::Deferred<protos::gen::UnregisterTraceWriterResponse>());
}

void ProducerIPCClientImpl::CommitData(const CommitDataRequest& req,
                                       CommitDataCallback callback) {
  PERFETTO_DCHECK_THREAD(thread_checker_);
  if (!connected_) {
    PERFETTO_DLOG("Cannot CommitData(), not connected to tracing service");
    return;
  }
  ipc::Deferred<protos::gen::CommitDataResponse> async_response;
  // TODO(primiano): add a test that destroys ProducerIPCClientImpl soon after
  // this call and checks that the callback is dropped.
  if (callback) {
    async_response.Bind(
        [callback](ipc::AsyncResult<protos::gen::CommitDataResponse> response) {
          if (!response) {
            PERFETTO_DLOG("CommitData() failed: connection reset");
            return;
          }
          callback();
        });
  }
  producer_port_->CommitData(req, std::move(async_response));
}

void ProducerIPCClientImpl::NotifyDataSourceStarted(DataSourceInstanceID id) {
  PERFETTO_DCHECK_THREAD(thread_checker_);
  if (!connected_) {
    PERFETTO_DLOG(
        "Cannot NotifyDataSourceStarted(), not connected to tracing service");
    return;
  }
  protos::gen::NotifyDataSourceStartedRequest req;
  req.set_data_source_id(id);
  producer_port_->NotifyDataSourceStarted(
      req, ipc::Deferred<protos::gen::NotifyDataSourceStartedResponse>());
}

void ProducerIPCClientImpl::NotifyDataSourceStopped(DataSourceInstanceID id) {
  PERFETTO_DCHECK_THREAD(thread_checker_);
  if (!connected_) {
    PERFETTO_DLOG(
        "Cannot NotifyDataSourceStopped(), not connected to tracing service");
    return;
  }
  protos::gen::NotifyDataSourceStoppedRequest req;
  req.set_data_source_id(id);
  producer_port_->NotifyDataSourceStopped(
      req, ipc::Deferred<protos::gen::NotifyDataSourceStoppedResponse>());
}

void ProducerIPCClientImpl::ActivateTriggers(
    const std::vector<std::string>& triggers) {
  PERFETTO_DCHECK_THREAD(thread_checker_);
  if (!connected_) {
    PERFETTO_DLOG(
        "Cannot ActivateTriggers(), not connected to tracing service");
    return;
  }
  protos::gen::ActivateTriggersRequest proto_req;
  for (const auto& name : triggers) {
    *proto_req.add_trigger_names() = name;
  }
  producer_port_->ActivateTriggers(
      proto_req, ipc::Deferred<protos::gen::ActivateTriggersResponse>());
}

void ProducerIPCClientImpl::Sync(std::function<void()> callback) {
  PERFETTO_DCHECK_THREAD(thread_checker_);
  if (!connected_) {
    pending_sync_reqs_.emplace_back(std::move(callback));
    return;
  }
  ipc::Deferred<protos::gen::SyncResponse> resp;
  resp.Bind([callback](ipc::AsyncResult<protos::gen::SyncResponse>) {
    // Here we ACK the callback even if the service replies with a failure
    // (i.e. the service is too old and doesn't understand Sync()). In that
    // case the service has still seen the request, the IPC roundtrip is
    // still a (weaker) linearization fence.
    callback();
  });
  producer_port_->Sync(protos::gen::SyncRequest(), std::move(resp));
}

std::unique_ptr<TraceWriter> ProducerIPCClientImpl::CreateTraceWriter(
    BufferID target_buffer,
    BufferExhaustedPolicy buffer_exhausted_policy) {
  // This method can be called by different threads. |shared_memory_arbiter_| is
  // thread-safe but be aware of accessing any other state in this function.
  return shared_memory_arbiter_->CreateTraceWriter(target_buffer,
                                                   buffer_exhausted_policy);
}

SharedMemoryArbiter* ProducerIPCClientImpl::MaybeSharedMemoryArbiter() {
  return shared_memory_arbiter_.get();
}

bool ProducerIPCClientImpl::IsShmemProvidedByProducer() const {
  return is_shmem_provided_by_producer_;
}

void ProducerIPCClientImpl::NotifyFlushComplete(FlushRequestID req_id) {
  return shared_memory_arbiter_->NotifyFlushComplete(req_id);
}

SharedMemory* ProducerIPCClientImpl::shared_memory() const {
  return shared_memory_.get();
}

size_t ProducerIPCClientImpl::shared_buffer_page_size_kb() const {
  return shared_buffer_page_size_kb_;
}

}  // namespace perfetto<|MERGE_RESOLUTION|>--- conflicted
+++ resolved
@@ -359,15 +359,8 @@
       PERFETTO_CHECK(!ipc_shared_memory);
       // Need to create an emulated shmem buffer when the transport deosn't
       // support it.
-<<<<<<< HEAD
-      // TODO(chinglinyu): Let the tracing service decide on the shmem size and
-      // propagate the size in InitializeConnectionResponse.
-      ipc_shared_memory = InProcessSharedMemory::Create(
-          /*size=*/InProcessSharedMemory::kDefaultSize);
-=======
       ipc_shared_memory = InProcessSharedMemory::Create(
           /*size=*/InProcessSharedMemory::kShmemEmulationSize);
->>>>>>> dc046ead
     }
     if (ipc_shared_memory) {
       auto shmem_mode = use_shmem_emulation_
