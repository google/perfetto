--- conflicted
+++ resolved
@@ -479,18 +479,11 @@
           // If the IPC fails, we are talking to an older version of the service
           // that didn't support CloneSession at all.
           weak_this->consumer_->OnSessionCloned(
-<<<<<<< HEAD
-              false, "CloneSession IPC not supported");
-        } else {
-          weak_this->consumer_->OnSessionCloned(response->success(),
-                                                response->error());
-=======
               {false, "CloneSession IPC not supported", {}});
         } else {
           base::Uuid uuid(response->uuid_lsb(), response->uuid_msb());
           weak_this->consumer_->OnSessionCloned(
               {response->success(), response->error(), uuid});
->>>>>>> bad11ba2
         }
       });
   consumer_port_.CloneSession(req, std::move(async_response));
