--- conflicted
+++ resolved
@@ -43,19 +43,12 @@
   // Create a brand new SHM region.
   enum Flags { kNone = 0, kInheritableHandles };
   static std::unique_ptr<SharedMemoryWindows> Create(
-<<<<<<< HEAD
-      size_t size, Flags flags=Flags::kNone);
-  static std::unique_ptr<SharedMemoryWindows> Attach(const std::string& key);
-  static std::unique_ptr<SharedMemoryWindows> AttachToHandleWithKey(
-      base::ScopedPlatformHandle fd, const std::string& key);
-=======
       size_t size,
       Flags flags = Flags::kNone);
   static std::unique_ptr<SharedMemoryWindows> Attach(const std::string& key);
   static std::unique_ptr<SharedMemoryWindows> AttachToHandleWithKey(
       base::ScopedPlatformHandle fd,
       const std::string& key);
->>>>>>> 6540d290
   ~SharedMemoryWindows() override;
   const std::string& key() const { return key_; }
   const base::ScopedPlatformHandle& handle() const { return handle_; }
