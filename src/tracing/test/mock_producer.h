/*
 * Copyright (C) 2018 The Android Open Source Project
 *
 * Licensed under the Apache License, Version 2.0 (the "License");
 * you may not use this file except in compliance with the License.
 * You may obtain a copy of the License at
 *
 *      http://www.apache.org/licenses/LICENSE-2.0
 *
 * Unless required by applicable law or agreed to in writing, software
 * distributed under the License is distributed on an "AS IS" BASIS,
 * WITHOUT WARRANTIES OR CONDITIONS OF ANY KIND, either express or implied.
 * See the License for the specific language governing permissions and
 * limitations under the License.
 */

#ifndef SRC_TRACING_TEST_MOCK_PRODUCER_H_
#define SRC_TRACING_TEST_MOCK_PRODUCER_H_

#include <initializer_list>
#include <map>
#include <memory>
#include <string>

#include "perfetto/ext/tracing/core/producer.h"
#include "perfetto/ext/tracing/core/shared_memory.h"
#include "perfetto/ext/tracing/core/trace_writer.h"
#include "perfetto/ext/tracing/core/tracing_service.h"
#include "test/gtest_and_gmock.h"

namespace perfetto {

namespace base {
class TestTaskRunner;
}

class MockProducer : public Producer {
 public:
  struct EnabledDataSource {
    DataSourceInstanceID id;
    BufferID target_buffer;
    TracingSessionID session_id;
  };

  explicit MockProducer(base::TestTaskRunner*);
  ~MockProducer() override;

  void Connect(TracingService* svc,
               const std::string& producer_name,
               uid_t uid = 42,
               pid_t pid = 1025,
               size_t shared_memory_size_hint_bytes = 0,
               size_t shared_memory_page_size_hint_bytes = 0,
               std::unique_ptr<SharedMemory> shm = nullptr,
               bool in_process = true);
  void RegisterDataSource(const std::string& name,
                          bool ack_stop = false,
                          bool ack_start = false,
                          bool handle_incremental_state_clear = false,
                          bool no_flush = false);
  void UnregisterDataSource(const std::string& name);
  void RegisterTrackEventDataSource(
      const std::initializer_list<std::string>& categories,
      uint32_t id);
  void UpdateTrackEventDataSource(
      const std::initializer_list<std::string>& categories,
      uint32_t id);
  void RegisterTraceWriter(uint32_t writer_id, uint32_t target_buffer);
  void UnregisterTraceWriter(uint32_t writer_id);
  void WaitForTracingSetup();
  void WaitForDataSourceSetup(const std::string& name);
  void WaitForDataSourceStart(const std::string& name);
  void WaitForDataSourceStop(const std::string& name);
  DataSourceInstanceID GetDataSourceInstanceId(const std::string& name);
  const EnabledDataSource* GetDataSourceInstance(const std::string& name);
  std::unique_ptr<TraceWriter> CreateTraceWriter(
      const std::string& data_source_name,
      BufferExhaustedPolicy buffer_exhausted_policy =
<<<<<<< HEAD
          BufferExhaustedPolicy::kDefault);
=======
          BufferExhaustedPolicy::kStall);
>>>>>>> 6540d290

  // Expect a flush. Flushes |writer_to_flush| if non-null. If |reply| is true,
  // replies to the flush request, otherwise ignores it and doesn't reply.
  void ExpectFlush(TraceWriter* writer_to_flush,
                   bool reply = true,
                   FlushFlags expected_flags = FlushFlags());
  // Same as above, but with a vector of writers.
  void ExpectFlush(std::vector<TraceWriter*> writers_to_flush,
                   bool reply = true,
                   FlushFlags expected_flags = FlushFlags());

  TracingService::ProducerEndpoint* endpoint() {
    return service_endpoint_.get();
  }

  // Producer implementation.
  MOCK_METHOD(void, OnConnect, (), (override));
  MOCK_METHOD(void, OnDisconnect, (), (override));
  MOCK_METHOD(void,
              SetupDataSource,
              (DataSourceInstanceID, const DataSourceConfig&),
              (override));
  MOCK_METHOD(void,
              StartDataSource,
              (DataSourceInstanceID, const DataSourceConfig&),
              (override));
  MOCK_METHOD(void, StopDataSource, (DataSourceInstanceID), (override));
  MOCK_METHOD(void, OnTracingSetup, (), (override));
  MOCK_METHOD(void,
              Flush,
              (FlushRequestID, const DataSourceInstanceID*, size_t, FlushFlags),
              (override));
  MOCK_METHOD(void,
              ClearIncrementalState,
              (const DataSourceInstanceID*, size_t),
              (override));

 private:
  base::TestTaskRunner* const task_runner_;
  std::string producer_name_;
  std::unique_ptr<TracingService::ProducerEndpoint> service_endpoint_;
  std::map<std::string, EnabledDataSource> data_source_instances_;
};

}  // namespace perfetto

#endif  // SRC_TRACING_TEST_MOCK_PRODUCER_H_<|MERGE_RESOLUTION|>--- conflicted
+++ resolved
@@ -76,11 +76,7 @@
   std::unique_ptr<TraceWriter> CreateTraceWriter(
       const std::string& data_source_name,
       BufferExhaustedPolicy buffer_exhausted_policy =
-<<<<<<< HEAD
-          BufferExhaustedPolicy::kDefault);
-=======
           BufferExhaustedPolicy::kStall);
->>>>>>> 6540d290
 
   // Expect a flush. Flushes |writer_to_flush| if non-null. If |reply| is true,
   // replies to the flush request, otherwise ignores it and doesn't reply.
