/*
 * Copyright (C) 2017 The Android Open Source Project
 *
 * Licensed under the Apache License, Version 2.0 (the "License");
 * you may not use this file except in compliance with the License.
 * You may obtain a copy of the License at
 *
 *      http://www.apache.org/licenses/LICENSE-2.0
 *
 * Unless required by applicable law or agreed to in writing, software
 * distributed under the License is distributed on an "AS IS" BASIS,
 * WITHOUT WARRANTIES OR CONDITIONS OF ANY KIND, either express or implied.
 * See the License for the specific language governing permissions and
 * limitations under the License.
 */

#include "src/tracing/core/shared_memory_arbiter_impl.h"

#include <algorithm>
#include <limits>
#include <utility>

#include "perfetto/base/logging.h"
#include "perfetto/base/task_runner.h"
#include "perfetto/base/time.h"
#include "perfetto/ext/tracing/core/commit_data_request.h"
#include "perfetto/ext/tracing/core/shared_memory.h"
#include "perfetto/ext/tracing/core/shared_memory_abi.h"
#include "src/tracing/core/null_trace_writer.h"
#include "src/tracing/core/trace_writer_impl.h"

namespace perfetto {

using Chunk = SharedMemoryABI::Chunk;

namespace {
static_assert(sizeof(BufferID) == sizeof(uint16_t),
              "The MaybeUnboundBufferID logic requires BufferID not to grow "
              "above uint16_t.");

MaybeUnboundBufferID MakeTargetBufferIdForReservation(uint16_t reservation_id) {
  // Reservation IDs are stored in the upper bits.
  PERFETTO_CHECK(reservation_id > 0);
  return static_cast<MaybeUnboundBufferID>(reservation_id) << 16;
}

bool IsReservationTargetBufferId(MaybeUnboundBufferID buffer_id) {
  return (buffer_id >> 16) > 0;
}
}  // namespace

// static
SharedMemoryABI::PageLayout SharedMemoryArbiterImpl::default_page_layout =
    SharedMemoryABI::PageLayout::kPageDiv1;

// static
std::unique_ptr<SharedMemoryArbiter> SharedMemoryArbiter::CreateInstance(
    SharedMemory* shared_memory,
    size_t page_size,
    ShmemMode mode,
    TracingService::ProducerEndpoint* producer_endpoint,
    base::TaskRunner* task_runner) {
  return std::unique_ptr<SharedMemoryArbiterImpl>(new SharedMemoryArbiterImpl(
      shared_memory->start(), shared_memory->size(), mode, page_size,
      producer_endpoint, task_runner));
}

// static
std::unique_ptr<SharedMemoryArbiter> SharedMemoryArbiter::CreateUnboundInstance(
    SharedMemory* shared_memory,
    size_t page_size,
    ShmemMode mode) {
  return std::unique_ptr<SharedMemoryArbiterImpl>(new SharedMemoryArbiterImpl(
      shared_memory->start(), shared_memory->size(), mode, page_size,
      /*producer_endpoint=*/nullptr, /*task_runner=*/nullptr));
}

SharedMemoryArbiterImpl::SharedMemoryArbiterImpl(
    void* start,
    size_t size,
    ShmemMode mode,
    size_t page_size,
    TracingService::ProducerEndpoint* producer_endpoint,
    base::TaskRunner* task_runner)
    : producer_endpoint_(producer_endpoint),
      use_shmem_emulation_(mode == ShmemMode::kShmemEmulation),
      task_runner_(task_runner),
      shmem_abi_(reinterpret_cast<uint8_t*>(start), size, page_size, mode),
      active_writer_ids_(kMaxWriterID),
      fully_bound_(task_runner && producer_endpoint),
      was_always_bound_(fully_bound_),
      weak_ptr_factory_(this) {}

Chunk SharedMemoryArbiterImpl::GetNewChunk(
    const SharedMemoryABI::ChunkHeader& header,
    BufferExhaustedPolicy buffer_exhausted_policy) {
  int stall_count = 0;
  unsigned stall_interval_us = 0;
  bool task_runner_runs_on_current_thread = false;
  static const unsigned kMaxStallIntervalUs = 100000;
  static const int kLogAfterNStalls = 3;
  static const int kFlushCommitsAfterEveryNStalls = 2;
  static const int kAssertAtNStalls = 200;

  bool should_stall = false;
  bool should_abort = false;

  switch (buffer_exhausted_policy) {
    case BufferExhaustedPolicy::kDrop:
      break;
    case BufferExhaustedPolicy::kStall:
      should_stall = true;
      should_abort = true;
      break;
    case BufferExhaustedPolicy::kStallThenDrop:
      should_stall = true;
      should_abort = false;
      break;
  }

  for (;;) {
    // TODO(primiano): Probably this lock is not really required and this code
    // could be rewritten leveraging only the Try* atomic operations in
    // SharedMemoryABI. But let's not be too adventurous for the moment.
    {
      std::unique_lock<std::mutex> scoped_lock(lock_);

      // If ever unbound, we do not support stalling. In theory, we could
      // support stalling for TraceWriters created after the arbiter and startup
      // buffer reservations were bound, but to avoid raciness between the
      // creation of startup writers and binding, we categorically forbid kStall
      // mode.
      PERFETTO_DCHECK(was_always_bound_ || !should_stall);

      task_runner_runs_on_current_thread =
          task_runner_ && task_runner_->RunsTasksOnCurrentThread();

      // If more than half of the SMB.size() is filled with completed chunks for
      // which we haven't notified the service yet (i.e. they are still enqueued
      // in |commit_data_req_|), force a synchronous CommitDataRequest() even if
      // we acquire a chunk, to reduce the likeliness of stalling the writer.
      //
      // We can only do this if we're writing on the same thread that we access
      // the producer endpoint on, since we cannot notify the producer endpoint
      // to commit synchronously on a different thread. Attempting to flush
      // synchronously on another thread will lead to subtle bugs caused by
      // out-of-order commit requests (crbug.com/919187#c28).
      bool should_commit_synchronously =
          task_runner_runs_on_current_thread && should_stall &&
          commit_data_req_ && bytes_pending_commit_ >= shmem_abi_.size() / 2;

      const size_t initial_page_idx = page_idx_;
      for (size_t i = 0; i < shmem_abi_.num_pages(); i++) {
        page_idx_ = (initial_page_idx + i) % shmem_abi_.num_pages();
        bool is_new_page = false;

        // TODO(primiano): make the page layout dynamic.
        auto layout = SharedMemoryArbiterImpl::default_page_layout;

        if (shmem_abi_.is_page_free(page_idx_)) {
          is_new_page = shmem_abi_.TryPartitionPage(page_idx_, layout);
        }
        uint32_t free_chunks;
        if (is_new_page) {
          free_chunks = (1 << SharedMemoryABI::kNumChunksForLayout[layout]) - 1;
        } else {
          free_chunks = shmem_abi_.GetFreeChunks(page_idx_);
        }

        for (uint32_t chunk_idx = 0; free_chunks;
             chunk_idx++, free_chunks >>= 1) {
          if (!(free_chunks & 1))
            continue;
          // We found a free chunk.
          Chunk chunk = shmem_abi_.TryAcquireChunkForWriting(
              page_idx_, chunk_idx, &header);
          if (!chunk.is_valid())
            continue;
          if (stall_count > kLogAfterNStalls) {
            PERFETTO_DLOG("Recovered from stall after %d iterations",
                          stall_count);
          }

          if (should_commit_synchronously) {
            // We can't flush while holding the lock.
            scoped_lock.unlock();
            FlushPendingCommitDataRequests();
            return chunk;
          } else {
            return chunk;
          }
        }
      }
    }  // scoped_lock

    if (!should_stall) {
      PERFETTO_DLOG("Shared memory buffer exhausted, returning invalid Chunk!");
      return Chunk();
    }

    // Stalling is not supported if we were ever unbound (see earlier comment).
    PERFETTO_CHECK(was_always_bound_);

    // All chunks are taken (either kBeingWritten by us or kBeingRead by the
    // Service).
    if (stall_count++ == kLogAfterNStalls) {
      PERFETTO_DLOG("Shared memory buffer overrun! Stalling");
    }

    if (stall_count == kAssertAtNStalls) {
<<<<<<< HEAD
      Stats stats = GetStats();
      PERFETTO_FATAL(
          "Shared memory buffer max stall count exceeded; possible deadlock "
          "free=%zu bw=%zu br=%zu comp=%zu pages_free=%zu pages_err=%zu",
          stats.chunks_free, stats.chunks_being_written,
          stats.chunks_being_read, stats.chunks_complete, stats.pages_free,
          stats.pages_unexpected);
=======
      if (should_abort) {
        Stats stats = GetStats();
        PERFETTO_FATAL(
            "Shared memory buffer max stall count exceeded; possible deadlock "
            "free=%zu bw=%zu br=%zu comp=%zu pages_free=%zu pages_err=%zu",
            stats.chunks_free, stats.chunks_being_written,
            stats.chunks_being_read, stats.chunks_complete, stats.pages_free,
            stats.pages_unexpected);
      } else {
        PERFETTO_DLOG(
            "Shared memory buffer exhausted, returning invalid Chunk!");
        return Chunk();
      }
>>>>>>> 6540d290
    }

    // If the IPC thread itself is stalled because the current process has
    // filled up the SMB, we need to make sure that the service can process and
    // purge the chunks written by our process, by flushing any pending commit
    // requests. Because other threads in our process can continue to
    // concurrently grab, fill and commit any chunks purged by the service, it
    // is possible that the SMB remains full and the IPC thread remains stalled,
    // needing to flush the concurrently queued up commits again. This is
    // particularly likely with in-process perfetto service where the IPC thread
    // is the service thread. To avoid remaining stalled forever in such a
    // situation, we attempt to flush periodically after every N stalls.
    if (stall_count % kFlushCommitsAfterEveryNStalls == 0 &&
        task_runner_runs_on_current_thread) {
      // TODO(primiano): sending the IPC synchronously is a temporary workaround
      // until the backpressure logic in probes_producer is sorted out. Until
      // then the risk is that we stall the message loop waiting for the tracing
      // service to consume the shared memory buffer (SMB) and, for this reason,
      // never run the task that tells the service to purge the SMB. This must
      // happen iff we are on the IPC thread, not doing this will cause
      // deadlocks, doing this on the wrong thread causes out-of-order data
      // commits (crbug.com/919187#c28).
      FlushPendingCommitDataRequests();
    } else {
      base::SleepMicroseconds(stall_interval_us);
      stall_interval_us =
          std::min(kMaxStallIntervalUs, (stall_interval_us + 1) * 8);
    }
  }
}

void SharedMemoryArbiterImpl::ReturnCompletedChunk(
    Chunk chunk,
    MaybeUnboundBufferID target_buffer,
    PatchList* patch_list) {
  PERFETTO_DCHECK(chunk.is_valid());
  const WriterID writer_id = chunk.writer_id();
  UpdateCommitDataRequest(std::move(chunk), writer_id, target_buffer,
                          patch_list);
}

void SharedMemoryArbiterImpl::SendPatches(WriterID writer_id,
                                          MaybeUnboundBufferID target_buffer,
                                          PatchList* patch_list) {
  PERFETTO_DCHECK(!patch_list->empty() && patch_list->front().is_patched());
  UpdateCommitDataRequest(Chunk(), writer_id, target_buffer, patch_list);
}

void SharedMemoryArbiterImpl::UpdateCommitDataRequest(
    Chunk chunk,
    WriterID writer_id,
    MaybeUnboundBufferID target_buffer,
    PatchList* patch_list) {
  // Note: chunk will be invalid if the call came from SendPatches().
  base::TaskRunner* task_runner_to_post_delayed_callback_on = nullptr;
  // The delay with which the flush will be posted.
  uint32_t flush_delay_ms = 0;
  base::WeakPtr<SharedMemoryArbiterImpl> weak_this;
  {
    std::unique_lock<std::mutex> scoped_lock(lock_);

    if (!commit_data_req_) {
      commit_data_req_.reset(new CommitDataRequest());

      // Flushing the commit is only supported while we're |fully_bound_|. If we
      // aren't, we'll flush when |fully_bound_| is updated.
      if (fully_bound_ && !delayed_flush_scheduled_) {
        weak_this = weak_ptr_factory_.GetWeakPtr();
        task_runner_to_post_delayed_callback_on = task_runner_;
        flush_delay_ms = batch_commits_duration_ms_;
        delayed_flush_scheduled_ = true;
      }
    }

    CommitDataRequest::ChunksToMove* ctm = nullptr;  // Set if chunk is valid.
    // If a valid chunk is specified, return it and attach it to the request.
    if (chunk.is_valid()) {
      PERFETTO_DCHECK(chunk.writer_id() == writer_id);
      uint8_t chunk_idx = chunk.chunk_idx();
      bytes_pending_commit_ += chunk.size();
      size_t page_idx;

      ctm = commit_data_req_->add_chunks_to_move();
      // If the chunk needs patching, it should not be marked as complete yet,
      // because this would indicate to the service that the producer will not
      // be writing to it anymore, while the producer might still apply patches
      // to the chunk later on. In particular, when re-reading (e.g. because of
      // periodic scraping) a completed chunk, the service expects the flags of
      // that chunk not to be removed between reads. So, let's say the producer
      // marked the chunk as complete here and the service then read it for the
      // first time. If the producer then fully patched the chunk, thus removing
      // the kChunkNeedsPatching flag, and the service re-read the chunk after
      // the patching, the service would be thrown off by the removed flag.
      if (direct_patching_enabled_ &&
          (chunk.GetPacketCountAndFlags().second &
           SharedMemoryABI::ChunkHeader::kChunkNeedsPatching)) {
        page_idx = shmem_abi_.GetPageAndChunkIndex(std::move(chunk)).first;
      } else {
        // If the chunk doesn't need patching, we can mark it as complete
        // immediately. This allows the service to read it in full while
        // scraping, which would not be the case if the chunk was left in a
        // kChunkBeingWritten state.
        page_idx = shmem_abi_.ReleaseChunkAsComplete(std::move(chunk));
      }

      // DO NOT access |chunk| after this point, it has been std::move()-d
      // above.
      ctm->set_page(static_cast<uint32_t>(page_idx));
      ctm->set_chunk(chunk_idx);
      ctm->set_target_buffer(target_buffer);
    }

    // Process the completed patches for previous chunks from the |patch_list|.
    CommitDataRequest::ChunkToPatch* last_patch_req = nullptr;
    while (!patch_list->empty() && patch_list->front().is_patched()) {
      Patch curr_patch = patch_list->front();
      patch_list->pop_front();
      // Patches for the same chunk are contiguous in the |patch_list|. So, to
      // determine if there are any other patches that apply to the chunk that
      // is being patched, check if the next patch in the |patch_list| applies
      // to the same chunk.
      bool chunk_needs_more_patching =
          !patch_list->empty() &&
          patch_list->front().chunk_id == curr_patch.chunk_id;

      if (direct_patching_enabled_ &&
          TryDirectPatchLocked(writer_id, curr_patch,
                               chunk_needs_more_patching)) {
        continue;
      }

      // The chunk that this patch applies to has already been released to the
      // service, so it cannot be patches here. Add the patch to the commit data
      // request, so that it can be sent to the service and applied there.
      if (!last_patch_req ||
          last_patch_req->chunk_id() != curr_patch.chunk_id) {
        last_patch_req = commit_data_req_->add_chunks_to_patch();
        last_patch_req->set_writer_id(writer_id);
        last_patch_req->set_chunk_id(curr_patch.chunk_id);
        last_patch_req->set_target_buffer(target_buffer);
      }
      auto* patch = last_patch_req->add_patches();
      patch->set_offset(curr_patch.offset);
      patch->set_data(&curr_patch.size_field[0], curr_patch.size_field.size());
    }

    // Patches are enqueued in the |patch_list| in order and are notified to
    // the service when the chunk is returned. The only case when the current
    // patch list is incomplete is if there is an unpatched entry at the head of
    // the |patch_list| that belongs to the same ChunkID as the last one we are
    // about to send to the service.
    if (last_patch_req && !patch_list->empty() &&
        patch_list->front().chunk_id == last_patch_req->chunk_id()) {
      last_patch_req->set_has_more_patches(true);
    }

    // If the buffer is filling up or if we are given a patch for a chunk
    // that was already sent to the service, we don't want to wait for the next
    // delayed flush to happen and we flush immediately. Otherwise, if we
    // accumulate the patch and a crash occurs before the patch is sent, the
    // service will not know of the patch and won't be able to reconstruct the
    // trace.
    if (fully_bound_ &&
        (last_patch_req || bytes_pending_commit_ >= shmem_abi_.size() / 2)) {
      weak_this = weak_ptr_factory_.GetWeakPtr();
      task_runner_to_post_delayed_callback_on = task_runner_;
      flush_delay_ms = 0;
    }

    // When using shmem emulation we commit the completed chunks immediately
    // to prevent the |bytes_pending_commit_| to become greater than the size
    // of the IPC buffer, since the chunk's data must be passed in the commit
    // data request proto through the network socket. Not doing so could
    // result in a "IPC Frame too large" issue on the host traced side.
    if (fully_bound_ && use_shmem_emulation_) {
      if (task_runner_->RunsTasksOnCurrentThread()) {
        task_runner_to_post_delayed_callback_on = nullptr;
        // Allow next call to UpdateCommitDataRequest to start
        // another batching period.
        delayed_flush_scheduled_ = false;
        // We can't flush while holding the lock
        scoped_lock.unlock();
        FlushPendingCommitDataRequests();
      } else {
        // Since we aren't on the |task_runner_| thread post a task instead,
        // in order to prevent non-overlaping commit data request flushes.
        weak_this = weak_ptr_factory_.GetWeakPtr();
        task_runner_to_post_delayed_callback_on = task_runner_;
        flush_delay_ms = 0;
      }
    }
  }  // scoped_lock(lock_)

  // We shouldn't post tasks while locked.
  // |task_runner_to_post_delayed_callback_on| remains valid after unlocking,
  // because |task_runner_| is never reset.
  if (task_runner_to_post_delayed_callback_on) {
    task_runner_to_post_delayed_callback_on->PostDelayedTask(
        [weak_this] {
          if (!weak_this)
            return;
          {
            std::lock_guard<std::mutex> scoped_lock(weak_this->lock_);
            // Clear |delayed_flush_scheduled_|, allowing the next call to
            // UpdateCommitDataRequest to start another batching period.
            weak_this->delayed_flush_scheduled_ = false;
          }
          weak_this->FlushPendingCommitDataRequests();
        },
        flush_delay_ms);
  }
}

bool SharedMemoryArbiterImpl::TryDirectPatchLocked(
    WriterID writer_id,
    const Patch& patch,
    bool chunk_needs_more_patching) {
  // Search the chunks that are being batched in |commit_data_req_| for a chunk
  // that needs patching and that matches the provided |writer_id| and
  // |patch.chunk_id|. Iterate |commit_data_req_| in reverse, since
  // |commit_data_req_| is appended to at the end with newly-returned chunks,
  // and patches are more likely to apply to chunks that have been returned
  // recently.
  SharedMemoryABI::Chunk chunk;
  bool chunk_found = false;
  auto& chunks_to_move = commit_data_req_->chunks_to_move();
  for (auto ctm_it = chunks_to_move.rbegin(); ctm_it != chunks_to_move.rend();
       ++ctm_it) {
    uint32_t header_bitmap = shmem_abi_.GetPageHeaderBitmap(ctm_it->page());
    auto chunk_state = shmem_abi_.GetChunkStateFromHeaderBitmap(
        header_bitmap, ctm_it->chunk());
    // Note: the subset of |commit_data_req_| chunks that still need patching is
    // also the subset of chunks that are still being written to. The rest of
    // the chunks in |commit_data_req_| do not need patching and have already
    // been marked as complete.
    if (chunk_state != SharedMemoryABI::kChunkBeingWritten)
      continue;

    chunk = shmem_abi_.GetChunkUnchecked(ctm_it->page(), header_bitmap,
                                         ctm_it->chunk());
    if (chunk.writer_id() == writer_id &&
        chunk.header()->chunk_id.load(std::memory_order_relaxed) ==
            patch.chunk_id) {
      chunk_found = true;
      break;
    }
  }

  if (!chunk_found) {
    // The chunk has already been committed to the service and the patch cannot
    // be applied in the producer.
    return false;
  }

  // Apply the patch.
  size_t page_idx;
  uint8_t chunk_idx;
  std::tie(page_idx, chunk_idx) = shmem_abi_.GetPageAndChunkIndex(chunk);
  PERFETTO_DCHECK(shmem_abi_.GetChunkState(page_idx, chunk_idx) ==
                  SharedMemoryABI::ChunkState::kChunkBeingWritten);
  auto chunk_begin = chunk.payload_begin();
  uint8_t* ptr = chunk_begin + patch.offset;
  PERFETTO_CHECK(ptr <= chunk.end() - SharedMemoryABI::kPacketHeaderSize);
  // DCHECK that we are writing into a zero-filled size field and not into
  // valid data. It relies on ScatteredStreamWriter::ReserveBytes() to
  // zero-fill reservations in debug builds.
  const char zero[SharedMemoryABI::kPacketHeaderSize]{};
  PERFETTO_DCHECK(memcmp(ptr, &zero, SharedMemoryABI::kPacketHeaderSize) == 0);

  memcpy(ptr, &patch.size_field[0], SharedMemoryABI::kPacketHeaderSize);

  if (!chunk_needs_more_patching) {
    // Mark that the chunk doesn't need more patching and mark it as complete,
    // as the producer will not write to it anymore. This allows the service to
    // read the chunk in full while scraping, which would not be the case if the
    // chunk was left in a kChunkBeingWritten state.
    chunk.ClearNeedsPatchingFlag();
    shmem_abi_.ReleaseChunkAsComplete(std::move(chunk));
  }

  return true;
}

void SharedMemoryArbiterImpl::SetBatchCommitsDuration(
    uint32_t batch_commits_duration_ms) {
  std::lock_guard<std::mutex> scoped_lock(lock_);
  batch_commits_duration_ms_ = batch_commits_duration_ms;
}

bool SharedMemoryArbiterImpl::EnableDirectSMBPatching() {
  std::lock_guard<std::mutex> scoped_lock(lock_);
  if (!direct_patching_supported_by_service_) {
    return false;
  }

  return direct_patching_enabled_ = true;
}

void SharedMemoryArbiterImpl::SetDirectSMBPatchingSupportedByService() {
  std::lock_guard<std::mutex> scoped_lock(lock_);
  direct_patching_supported_by_service_ = true;
}

// This function is quite subtle. When making changes keep in mind these two
// challenges:
// 1) If the producer stalls and we happen to be on the |task_runner_| IPC
//    thread (or, for in-process cases, on the same thread where
//    TracingServiceImpl lives), the CommitData() call must be synchronous and
//    not posted, to avoid deadlocks.
// 2) When different threads hit this function, we must guarantee that we don't
//    accidentally make commits out of order. See commit 4e4fe8f56ef and
//    crbug.com/919187 for more context.
void SharedMemoryArbiterImpl::FlushPendingCommitDataRequests(
    std::function<void()> callback) {
  std::unique_ptr<CommitDataRequest> req;
  {
    std::unique_lock<std::mutex> scoped_lock(lock_);

    // Flushing is only supported while |fully_bound_|, and there may still be
    // unbound startup trace writers. If so, skip the commit for now - it'll be
    // done when |fully_bound_| is updated.
    if (!fully_bound_) {
      if (callback)
        pending_flush_callbacks_.push_back(callback);
      return;
    }

    // May be called by TraceWriterImpl on any thread.
    base::TaskRunner* task_runner = task_runner_;
    if (!task_runner->RunsTasksOnCurrentThread()) {
      // We shouldn't post a task while holding a lock. |task_runner| remains
      // valid after unlocking, because |task_runner_| is never reset.
      scoped_lock.unlock();

      auto weak_this = weak_ptr_factory_.GetWeakPtr();
      task_runner->PostTask([weak_this, callback] {
        if (weak_this)
          weak_this->FlushPendingCommitDataRequests(std::move(callback));
      });
      return;
    }

    // |commit_data_req_| could have become a nullptr, for example when a forced
    // sync flush happens in GetNewChunk().
    if (commit_data_req_) {
      // Make sure any placeholder buffer IDs from StartupWriters are replaced
      // before sending the request.
      bool all_placeholders_replaced =
          ReplaceCommitPlaceholderBufferIdsLocked();
      // We're |fully_bound_|, thus all writers are bound and all placeholders
      // should have been replaced.
      PERFETTO_DCHECK(all_placeholders_replaced);

      // In order to allow patching in the producer we delay the kChunkComplete
      // transition and keep batched chunks in the kChunkBeingWritten state.
      // Since we are about to notify the service of all batched chunks, it will
      // not be possible to apply any more patches to them and we need to move
      // them to kChunkComplete - otherwise the service won't look at them.
      for (auto& ctm : *commit_data_req_->mutable_chunks_to_move()) {
        uint32_t header_bitmap = shmem_abi_.GetPageHeaderBitmap(ctm.page());
        auto chunk_state = shmem_abi_.GetChunkStateFromHeaderBitmap(
            header_bitmap, ctm.chunk());
        // Note: the subset of |commit_data_req_| chunks that still need
        // patching is also the subset of chunks that are still being written
        // to. The rest of the chunks in |commit_data_req_| do not need patching
        // and have already been marked as complete.
        if (chunk_state == SharedMemoryABI::kChunkBeingWritten) {
          auto chunk = shmem_abi_.GetChunkUnchecked(ctm.page(), header_bitmap,
                                                    ctm.chunk());
          shmem_abi_.ReleaseChunkAsComplete(std::move(chunk));
        }

        if (use_shmem_emulation_) {
          // When running in the emulation mode:
          // 1. serialize the chunk data to |ctm| as we won't modify the chunk
          // anymore.
          // 2. free the chunk as the service won't be able to do this.
          auto chunk = shmem_abi_.GetChunkUnchecked(ctm.page(), header_bitmap,
                                                    ctm.chunk());
          PERFETTO_CHECK(chunk.is_valid());
          ctm.set_data(chunk.begin(), chunk.size());
          shmem_abi_.ReleaseChunkAsFree(std::move(chunk));
        }
      }

      req = std::move(commit_data_req_);
      bytes_pending_commit_ = 0;
    }
  }  // scoped_lock

  if (req) {
    producer_endpoint_->CommitData(*req, callback);
  } else if (callback) {
    // If |req| was nullptr, it means that an enqueued deferred commit was
    // executed just before this. At this point send an empty commit request
    // to the service, just to linearize with it and give the guarantee to the
    // caller that the data has been flushed into the service.
    producer_endpoint_->CommitData(CommitDataRequest(), std::move(callback));
  }
}

bool SharedMemoryArbiterImpl::TryShutdown() {
  std::lock_guard<std::mutex> scoped_lock(lock_);
  did_shutdown_ = true;
  // Shutdown is safe if there are no active trace writers for this arbiter.
  return active_writer_ids_.IsEmpty();
}

std::unique_ptr<TraceWriter> SharedMemoryArbiterImpl::CreateTraceWriter(
    BufferID target_buffer,
    BufferExhaustedPolicy buffer_exhausted_policy) {
  PERFETTO_CHECK(target_buffer > 0);
  return CreateTraceWriterInternal(target_buffer, buffer_exhausted_policy);
}

std::unique_ptr<TraceWriter> SharedMemoryArbiterImpl::CreateStartupTraceWriter(
    uint16_t target_buffer_reservation_id) {
  return CreateTraceWriterInternal(
      MakeTargetBufferIdForReservation(target_buffer_reservation_id),
      BufferExhaustedPolicy::kDrop);
}

void SharedMemoryArbiterImpl::BindToProducerEndpoint(
    TracingService::ProducerEndpoint* producer_endpoint,
    base::TaskRunner* task_runner) {
  PERFETTO_DCHECK(producer_endpoint && task_runner);
  PERFETTO_DCHECK(task_runner->RunsTasksOnCurrentThread());

  bool should_flush = false;
  std::function<void()> flush_callback;
  {
    std::lock_guard<std::mutex> scoped_lock(lock_);
    PERFETTO_CHECK(!fully_bound_);
    PERFETTO_CHECK(!producer_endpoint_ && !task_runner_);

    producer_endpoint_ = producer_endpoint;
    task_runner_ = task_runner;

    // Now that we're bound to a task runner, also reset the WeakPtrFactory to
    // it. Because this code runs on the task runner, the factory's weak
    // pointers will be valid on it.
    weak_ptr_factory_.Reset(this);

    // All writers registered so far should be startup trace writers, since
    // the producer cannot feasibly know the target buffer for any future
    // session yet.
    for (const auto& entry : pending_writers_) {
      PERFETTO_CHECK(IsReservationTargetBufferId(entry.second));
    }

    // If all buffer reservations are bound, we can flush pending commits.
    if (UpdateFullyBoundLocked()) {
      should_flush = true;
      flush_callback = TakePendingFlushCallbacksLocked();
    }
  }  // scoped_lock

  // Attempt to flush any pending commits (and run pending flush callbacks). If
  // there are none, this will have no effect. If we ended up in a race that
  // changed |fully_bound_| back to false, the commit will happen once we become
  // |fully_bound_| again.
  if (should_flush)
    FlushPendingCommitDataRequests(flush_callback);
}

void SharedMemoryArbiterImpl::BindStartupTargetBuffer(
    uint16_t target_buffer_reservation_id,
    BufferID target_buffer_id) {
  PERFETTO_DCHECK(target_buffer_id > 0);

  std::unique_lock<std::mutex> scoped_lock(lock_);

  // We should already be bound to an endpoint.
  PERFETTO_CHECK(producer_endpoint_);
  PERFETTO_CHECK(task_runner_);
  PERFETTO_CHECK(task_runner_->RunsTasksOnCurrentThread());

  BindStartupTargetBufferImpl(std::move(scoped_lock),
                              target_buffer_reservation_id, target_buffer_id);
}

void SharedMemoryArbiterImpl::AbortStartupTracingForReservation(
    uint16_t target_buffer_reservation_id) {
  std::unique_lock<std::mutex> scoped_lock(lock_);

  // If we are already bound to an arbiter, we may need to flush after aborting
  // the session, and thus should be running on the arbiter's task runner.
  if (task_runner_ && !task_runner_->RunsTasksOnCurrentThread()) {
    // We shouldn't post tasks while locked.
    auto* task_runner = task_runner_;
    scoped_lock.unlock();

    auto weak_this = weak_ptr_factory_.GetWeakPtr();
    task_runner->PostTask([weak_this, target_buffer_reservation_id]() {
      if (!weak_this)
        return;
      weak_this->AbortStartupTracingForReservation(
          target_buffer_reservation_id);
    });
    return;
  }

  // Bind the target buffer reservation to an invalid buffer (ID 0), so that
  // existing commits, as well as future commits (of currently acquired chunks),
  // will be released as free free by the service but otherwise ignored (i.e.
  // not copied into any valid target buffer).
  BindStartupTargetBufferImpl(std::move(scoped_lock),
                              target_buffer_reservation_id,
                              /*target_buffer_id=*/kInvalidBufferId);
}

void SharedMemoryArbiterImpl::BindStartupTargetBufferImpl(
    std::unique_lock<std::mutex> scoped_lock,
    uint16_t target_buffer_reservation_id,
    BufferID target_buffer_id) {
  // We should already be bound to an endpoint if the target buffer is valid.
  PERFETTO_DCHECK((producer_endpoint_ && task_runner_) ||
                  target_buffer_id == kInvalidBufferId);

  PERFETTO_DLOG("Binding startup target buffer reservation %" PRIu16
                " to buffer %" PRIu16,
                target_buffer_reservation_id, target_buffer_id);

  MaybeUnboundBufferID reserved_id =
      MakeTargetBufferIdForReservation(target_buffer_reservation_id);

  bool should_flush = false;
  std::function<void()> flush_callback;
  std::vector<std::pair<WriterID, BufferID>> writers_to_register;

  TargetBufferReservation& reservation =
      target_buffer_reservations_[reserved_id];
  PERFETTO_CHECK(!reservation.resolved);
  reservation.resolved = true;
  reservation.target_buffer = target_buffer_id;

  // Collect trace writers associated with the reservation.
  for (auto it = pending_writers_.begin(); it != pending_writers_.end();) {
    if (it->second == reserved_id) {
      // No need to register writers that have an invalid target buffer.
      if (target_buffer_id != kInvalidBufferId) {
        writers_to_register.push_back(
            std::make_pair(it->first, target_buffer_id));
      }
      it = pending_writers_.erase(it);
    } else {
      it++;
    }
  }

  // If all buffer reservations are bound, we can flush pending commits.
  if (UpdateFullyBoundLocked()) {
    should_flush = true;
    flush_callback = TakePendingFlushCallbacksLocked();
  }

  scoped_lock.unlock();

  // Register any newly bound trace writers with the service.
  for (const auto& writer_and_target_buffer : writers_to_register) {
    producer_endpoint_->RegisterTraceWriter(writer_and_target_buffer.first,
                                            writer_and_target_buffer.second);
  }

  // Attempt to flush any pending commits (and run pending flush callbacks). If
  // there are none, this will have no effect. If we ended up in a race that
  // changed |fully_bound_| back to false, the commit will happen once we become
  // |fully_bound_| again.
  if (should_flush)
    FlushPendingCommitDataRequests(flush_callback);
}

SharedMemoryArbiterImpl::Stats SharedMemoryArbiterImpl::GetStats() {
  std::lock_guard<std::mutex> scoped_lock(lock_);
  Stats res;

  for (size_t page_idx = 0; page_idx < shmem_abi_.num_pages(); page_idx++) {
    uint32_t bitmap = shmem_abi_.page_header(page_idx)->header_bitmap.load(
        std::memory_order_relaxed);
    SharedMemoryABI::PageLayout layout =
        SharedMemoryABI::GetLayoutFromHeaderBitmap(bitmap);
    if (layout == SharedMemoryABI::kPageNotPartitioned) {
      res.pages_free++;
    } else if (layout == SharedMemoryABI::kPageDivReserved1 ||
               layout == SharedMemoryABI::kPageDivReserved2) {
      res.pages_unexpected++;
    }
    // Free and unexpected pages have zero chunks.
    const uint32_t num_chunks =
        SharedMemoryABI::GetNumChunksFromHeaderBitmap(bitmap);
    for (uint32_t i = 0; i < num_chunks; i++) {
      switch (SharedMemoryABI::GetChunkStateFromHeaderBitmap(bitmap, i)) {
        case SharedMemoryABI::kChunkFree:
          res.chunks_free++;
          break;
        case SharedMemoryABI::kChunkBeingWritten:
          res.chunks_being_written++;
          break;
        case SharedMemoryABI::kChunkBeingRead:
          res.chunks_being_read++;
          break;
        case SharedMemoryABI::kChunkComplete:
          res.chunks_complete++;
          break;
      }
    }
  }

  return res;
}

std::function<void()>
SharedMemoryArbiterImpl::TakePendingFlushCallbacksLocked() {
  if (pending_flush_callbacks_.empty())
    return std::function<void()>();

  std::vector<std::function<void()>> pending_flush_callbacks;
  pending_flush_callbacks.swap(pending_flush_callbacks_);
  // Capture the callback list into the lambda by copy.
  return [pending_flush_callbacks]() {
    for (auto& callback : pending_flush_callbacks)
      callback();
  };
}

void SharedMemoryArbiterImpl::NotifyFlushComplete(FlushRequestID req_id) {
  base::TaskRunner* task_runner_to_commit_on = nullptr;

  {
    std::lock_guard<std::mutex> scoped_lock(lock_);
    // If a commit_data_req_ exists it means that somebody else already posted a
    // FlushPendingCommitDataRequests() task.
    if (!commit_data_req_) {
      commit_data_req_.reset(new CommitDataRequest());

      // Flushing the commit is only supported while we're |fully_bound_|. If we
      // aren't, we'll flush when |fully_bound_| is updated.
      if (fully_bound_)
        task_runner_to_commit_on = task_runner_;
    } else {
      // If there is another request queued and that also contains is a reply
      // to a flush request, reply with the highest id.
      req_id = std::max(req_id, commit_data_req_->flush_request_id());
    }
    commit_data_req_->set_flush_request_id(req_id);
  }  // scoped_lock

  // We shouldn't post tasks while locked. |task_runner_to_commit_on|
  // remains valid after unlocking, because |task_runner_| is never reset.
  if (task_runner_to_commit_on) {
    auto weak_this = weak_ptr_factory_.GetWeakPtr();
    task_runner_to_commit_on->PostTask([weak_this] {
      if (weak_this)
        weak_this->FlushPendingCommitDataRequests();
    });
  }
}

std::unique_ptr<TraceWriter> SharedMemoryArbiterImpl::CreateTraceWriterInternal(
    MaybeUnboundBufferID target_buffer,
    BufferExhaustedPolicy buffer_exhausted_policy) {
  WriterID id;
  base::TaskRunner* task_runner_to_register_on = nullptr;

  {
    std::lock_guard<std::mutex> scoped_lock(lock_);
    if (did_shutdown_)
      return std::unique_ptr<TraceWriter>(new NullTraceWriter());

    id = active_writer_ids_.Allocate();
    if (!id)
      return std::unique_ptr<TraceWriter>(new NullTraceWriter());

    PERFETTO_DCHECK(!pending_writers_.count(id));

    if (IsReservationTargetBufferId(target_buffer)) {
      // If the reservation is new, mark it as unbound in
      // |target_buffer_reservations_|. Otherwise, if the reservation was
      // already bound, choose the bound buffer ID now.
      auto it_and_inserted = target_buffer_reservations_.insert(
          {target_buffer, TargetBufferReservation()});
      if (it_and_inserted.first->second.resolved)
        target_buffer = it_and_inserted.first->second.target_buffer;
    }

    if (IsReservationTargetBufferId(target_buffer)) {
      // The arbiter and/or startup buffer reservations are not bound yet, so
      // buffer the registration of the writer until after we're bound.
      pending_writers_[id] = target_buffer;

      // Mark the arbiter as not fully bound, since we now have at least one
      // unbound trace writer / target buffer reservation.
      fully_bound_ = false;
      was_always_bound_ = false;
    } else if (target_buffer != kInvalidBufferId) {
      // Trace writer is bound, so arbiter should be bound to an endpoint, too.
      PERFETTO_CHECK(producer_endpoint_ && task_runner_);
      task_runner_to_register_on = task_runner_;
    }

    // All trace writers must use kDrop policy if the arbiter ever becomes
    // unbound.
    bool uses_drop_policy =
        buffer_exhausted_policy == BufferExhaustedPolicy::kDrop;
    all_writers_have_drop_policy_ &= uses_drop_policy;
    PERFETTO_DCHECK(fully_bound_ || uses_drop_policy);
    PERFETTO_CHECK(fully_bound_ || all_writers_have_drop_policy_);
    PERFETTO_CHECK(was_always_bound_ || uses_drop_policy);
  }  // scoped_lock

  // We shouldn't post tasks while locked. |task_runner_to_register_on|
  // remains valid after unlocking, because |task_runner_| is never reset.
  if (task_runner_to_register_on) {
    auto weak_this = weak_ptr_factory_.GetWeakPtr();
    task_runner_to_register_on->PostTask([weak_this, id, target_buffer] {
      if (weak_this)
        weak_this->producer_endpoint_->RegisterTraceWriter(id, target_buffer);
    });
  }

  return std::unique_ptr<TraceWriter>(
      new TraceWriterImpl(this, id, target_buffer, buffer_exhausted_policy));
}

void SharedMemoryArbiterImpl::ReleaseWriterID(WriterID id) {
  base::TaskRunner* task_runner = nullptr;
  base::WeakPtr<SharedMemoryArbiterImpl> weak_this;
  {
    std::lock_guard<std::mutex> scoped_lock(lock_);
    active_writer_ids_.Free(id);

    auto it = pending_writers_.find(id);
    if (it != pending_writers_.end()) {
      // Writer hasn't been bound yet and thus also not yet registered with the
      // service.
      pending_writers_.erase(it);
      return;
    }

    // A trace writer from an aborted session may be destroyed before the
    // arbiter is bound to a task runner. In that case, it was never registered
    // with the service.
    if (!task_runner_)
      return;

    // If `active_writer_ids_` is empty, `TryShutdown()` can return true
    // and `*this` can be deleted. Let's grab everything we need from `*this`
    // before releasing the lock.
    weak_this = weak_ptr_factory_.GetWeakPtr();
    task_runner = task_runner_;
  }  // scoped_lock

  // We shouldn't post tasks while locked. |task_runner| remains valid after
  // unlocking, because |task_runner_| is never reset.
  task_runner->PostTask([weak_this, id] {
    if (weak_this)
      weak_this->producer_endpoint_->UnregisterTraceWriter(id);
  });
}

bool SharedMemoryArbiterImpl::ReplaceCommitPlaceholderBufferIdsLocked() {
  if (!commit_data_req_)
    return true;

  bool all_placeholders_replaced = true;
  for (auto& chunk : *commit_data_req_->mutable_chunks_to_move()) {
    if (!IsReservationTargetBufferId(chunk.target_buffer()))
      continue;
    const auto it = target_buffer_reservations_.find(chunk.target_buffer());
    PERFETTO_DCHECK(it != target_buffer_reservations_.end());
    if (!it->second.resolved) {
      all_placeholders_replaced = false;
      continue;
    }
    chunk.set_target_buffer(it->second.target_buffer);
  }
  for (auto& chunk : *commit_data_req_->mutable_chunks_to_patch()) {
    if (!IsReservationTargetBufferId(chunk.target_buffer()))
      continue;
    const auto it = target_buffer_reservations_.find(chunk.target_buffer());
    PERFETTO_DCHECK(it != target_buffer_reservations_.end());
    if (!it->second.resolved) {
      all_placeholders_replaced = false;
      continue;
    }
    chunk.set_target_buffer(it->second.target_buffer);
  }
  return all_placeholders_replaced;
}

bool SharedMemoryArbiterImpl::UpdateFullyBoundLocked() {
  if (!producer_endpoint_) {
    PERFETTO_DCHECK(!fully_bound_);
    return false;
  }
  // We're fully bound if all target buffer reservations have a valid associated
  // BufferID.
  fully_bound_ = std::none_of(
      target_buffer_reservations_.begin(), target_buffer_reservations_.end(),
      [](std::pair<MaybeUnboundBufferID, TargetBufferReservation> entry) {
        return !entry.second.resolved;
      });
  if (!fully_bound_)
    was_always_bound_ = false;
  return fully_bound_;
}

}  // namespace perfetto<|MERGE_RESOLUTION|>--- conflicted
+++ resolved
@@ -208,15 +208,6 @@
     }
 
     if (stall_count == kAssertAtNStalls) {
-<<<<<<< HEAD
-      Stats stats = GetStats();
-      PERFETTO_FATAL(
-          "Shared memory buffer max stall count exceeded; possible deadlock "
-          "free=%zu bw=%zu br=%zu comp=%zu pages_free=%zu pages_err=%zu",
-          stats.chunks_free, stats.chunks_being_written,
-          stats.chunks_being_read, stats.chunks_complete, stats.pages_free,
-          stats.pages_unexpected);
-=======
       if (should_abort) {
         Stats stats = GetStats();
         PERFETTO_FATAL(
@@ -230,7 +221,6 @@
             "Shared memory buffer exhausted, returning invalid Chunk!");
         return Chunk();
       }
->>>>>>> 6540d290
     }
 
     // If the IPC thread itself is stalled because the current process has
