/*
 * Copyright (C) 2017 The Android Open Source Project
 *
 * Licensed under the Apache License, Version 2.0 (the "License");
 * you may not use this file except in compliance with the License.
 * You may obtain a copy of the License at
 *
 *      http://www.apache.org/licenses/LICENSE-2.0
 *
 * Unless required by applicable law or agreed to in writing, software
 * distributed under the License is distributed on an "AS IS" BASIS,
 * WITHOUT WARRANTIES OR CONDITIONS OF ANY KIND, either express or implied.
 * See the License for the specific language governing permissions and
 * limitations under the License.
 */

#ifndef SRC_TRACING_CORE_TRACING_SERVICE_IMPL_H_
#define SRC_TRACING_CORE_TRACING_SERVICE_IMPL_H_

#include <algorithm>
#include <functional>
#include <map>
#include <memory>
#include <mutex>
#include <optional>
#include <random>
#include <set>
#include <utility>
#include <vector>

#include "perfetto/base/logging.h"
#include "perfetto/base/status.h"
#include "perfetto/base/time.h"
#include "perfetto/ext/base/circular_queue.h"
#include "perfetto/ext/base/periodic_task.h"
#include "perfetto/ext/base/uuid.h"
#include "perfetto/ext/base/weak_ptr.h"
#include "perfetto/ext/tracing/core/basic_types.h"
#include "perfetto/ext/tracing/core/commit_data_request.h"
#include "perfetto/ext/tracing/core/observable_events.h"
#include "perfetto/ext/tracing/core/shared_memory_abi.h"
#include "perfetto/ext/tracing/core/trace_stats.h"
#include "perfetto/ext/tracing/core/tracing_service.h"
#include "perfetto/tracing/core/data_source_config.h"
#include "perfetto/tracing/core/data_source_descriptor.h"
#include "perfetto/tracing/core/forward_decls.h"
#include "perfetto/tracing/core/trace_config.h"
#include "src/android_stats/perfetto_atoms.h"
#include "src/tracing/core/id_allocator.h"

namespace protozero {
class MessageFilter;
}

namespace perfetto {

namespace base {
class TaskRunner;
}  // namespace base

namespace protos {
namespace gen {
enum TraceStats_FinalFlushOutcome : int;
}
}  // namespace protos

class Consumer;
class Producer;
class SharedMemory;
class SharedMemoryArbiterImpl;
class TraceBuffer;
class TracePacket;

// The tracing service business logic.
class TracingServiceImpl : public TracingService {
 private:
  struct DataSourceInstance;

 public:
  static constexpr size_t kMaxShmSize = 32 * 1024 * 1024ul;
  static constexpr uint32_t kDataSourceStopTimeoutMs = 5000;
  static constexpr uint8_t kSyncMarker[] = {0x82, 0x47, 0x7a, 0x76, 0xb2, 0x8d,
                                            0x42, 0xba, 0x81, 0xdc, 0x33, 0x32,
                                            0x6d, 0x57, 0xa0, 0x79};
  static constexpr size_t kMaxTracePacketSliceSize =
      128 * 1024 - 512;  // This is ipc::kIPCBufferSize - 512, see assertion in
                         // tracing_integration_test.cc and b/195065199

  // This is a rough threshold to determine how many bytes to read from the
  // buffers on each iteration when writing into a file. Since filtering and
  // compression allocate memory, this effectively limits the amount of memory
  // allocated.
  static constexpr size_t kWriteIntoFileChunkSize = 1024 * 1024ul;

  // The implementation behind the service endpoint exposed to each producer.
  class ProducerEndpointImpl : public TracingService::ProducerEndpoint {
   public:
    ProducerEndpointImpl(ProducerID,
                         uid_t uid,
                         pid_t pid,
                         TracingServiceImpl*,
                         base::TaskRunner*,
                         Producer*,
                         const std::string& producer_name,
                         const std::string& sdk_version,
                         bool in_process,
                         bool smb_scraping_enabled);
    ~ProducerEndpointImpl() override;

    // TracingService::ProducerEndpoint implementation.
    void Disconnect() override;
    void RegisterDataSource(const DataSourceDescriptor&) override;
    void UpdateDataSource(const DataSourceDescriptor&) override;
    void UnregisterDataSource(const std::string& name) override;
    void RegisterTraceWriter(uint32_t writer_id,
                             uint32_t target_buffer) override;
    void UnregisterTraceWriter(uint32_t writer_id) override;
    void CommitData(const CommitDataRequest&, CommitDataCallback) override;
    void SetupSharedMemory(std::unique_ptr<SharedMemory>,
                           size_t page_size_bytes,
                           bool provided_by_producer);
    std::unique_ptr<TraceWriter> CreateTraceWriter(
        BufferID,
        BufferExhaustedPolicy) override;
    SharedMemoryArbiter* MaybeSharedMemoryArbiter() override;
    bool IsShmemProvidedByProducer() const override;
    void NotifyFlushComplete(FlushRequestID) override;
    void NotifyDataSourceStarted(DataSourceInstanceID) override;
    void NotifyDataSourceStopped(DataSourceInstanceID) override;
    SharedMemory* shared_memory() const override;
    size_t shared_buffer_page_size_kb() const override;
    void ActivateTriggers(const std::vector<std::string>&) override;
    void Sync(std::function<void()> callback) override;

    void OnTracingSetup();
    void SetupDataSource(DataSourceInstanceID, const DataSourceConfig&);
    void StartDataSource(DataSourceInstanceID, const DataSourceConfig&);
    void StopDataSource(DataSourceInstanceID);
    void Flush(FlushRequestID, const std::vector<DataSourceInstanceID>&);
    void OnFreeBuffers(const std::vector<BufferID>& target_buffers);
    void ClearIncrementalState(const std::vector<DataSourceInstanceID>&);

    bool is_allowed_target_buffer(BufferID buffer_id) const {
      return allowed_target_buffers_.count(buffer_id);
    }

    std::optional<BufferID> buffer_id_for_writer(WriterID writer_id) const {
      const auto it = writers_.find(writer_id);
      if (it != writers_.end())
        return it->second;
      return std::nullopt;
    }

    uid_t uid() const { return uid_; }
    pid_t pid() const { return pid_; }

   private:
    friend class TracingServiceImpl;
    friend class TracingServiceImplTest;
    friend class TracingIntegrationTest;
    ProducerEndpointImpl(const ProducerEndpointImpl&) = delete;
    ProducerEndpointImpl& operator=(const ProducerEndpointImpl&) = delete;

    ProducerID const id_;
    const uid_t uid_;
    const pid_t pid_;
    TracingServiceImpl* const service_;
    base::TaskRunner* const task_runner_;
    Producer* producer_;
    std::unique_ptr<SharedMemory> shared_memory_;
    size_t shared_buffer_page_size_kb_ = 0;
    SharedMemoryABI shmem_abi_;
    size_t shmem_size_hint_bytes_ = 0;
    size_t shmem_page_size_hint_bytes_ = 0;
    bool is_shmem_provided_by_producer_ = false;
    const std::string name_;
    std::string sdk_version_;
    bool in_process_;
    bool smb_scraping_enabled_;

    // Set of the global target_buffer IDs that the producer is configured to
    // write into in any active tracing session.
    std::set<BufferID> allowed_target_buffers_;

    // Maps registered TraceWriter IDs to their target buffers as registered by
    // the producer. Note that producers aren't required to register their
    // writers, so we may see commits of chunks with WriterIDs that aren't
    // contained in this map. However, if a producer does register a writer, the
    // service will prevent the writer from writing into any other buffer than
    // the one associated with it here. The BufferIDs stored in this map are
    // untrusted, so need to be verified against |allowed_target_buffers_|
    // before use.
    std::map<WriterID, BufferID> writers_;

    // This is used only in in-process configurations.
    // SharedMemoryArbiterImpl methods themselves are thread-safe.
    std::unique_ptr<SharedMemoryArbiterImpl> inproc_shmem_arbiter_;

    PERFETTO_THREAD_CHECKER(thread_checker_)
    base::WeakPtrFactory<ProducerEndpointImpl> weak_ptr_factory_;  // Keep last.
  };

  // The implementation behind the service endpoint exposed to each consumer.
  class ConsumerEndpointImpl : public TracingService::ConsumerEndpoint {
   public:
    ConsumerEndpointImpl(TracingServiceImpl*,
                         base::TaskRunner*,
                         Consumer*,
                         uid_t uid);
    ~ConsumerEndpointImpl() override;

    void NotifyOnTracingDisabled(const std::string& error);
    void NotifyCloneSnapshotTrigger();

    // TracingService::ConsumerEndpoint implementation.
    void EnableTracing(const TraceConfig&, base::ScopedFile) override;
    void ChangeTraceConfig(const TraceConfig& cfg) override;
    void StartTracing() override;
    void DisableTracing() override;
    void ReadBuffers() override;
    void FreeBuffers() override;
    void Flush(uint32_t timeout_ms, FlushCallback) override;
    void Detach(const std::string& key) override;
    void Attach(const std::string& key) override;
    void GetTraceStats() override;
    void ObserveEvents(uint32_t enabled_event_types) override;
    void QueryServiceState(QueryServiceStateCallback) override;
    void QueryCapabilities(QueryCapabilitiesCallback) override;
    void SaveTraceForBugreport(SaveTraceForBugreportCallback) override;
    void CloneSession(TracingSessionID) override;

    // Will queue a task to notify the consumer about the state change.
    void OnDataSourceInstanceStateChange(const ProducerEndpointImpl&,
                                         const DataSourceInstance&);
    void OnAllDataSourcesStarted();

    base::WeakPtr<ConsumerEndpointImpl> GetWeakPtr() {
      return weak_ptr_factory_.GetWeakPtr();
    }

   private:
    friend class TracingServiceImpl;
    ConsumerEndpointImpl(const ConsumerEndpointImpl&) = delete;
    ConsumerEndpointImpl& operator=(const ConsumerEndpointImpl&) = delete;

    // Returns a pointer to an ObservableEvents object that the caller can fill
    // and schedules a task to send the ObservableEvents to the consumer.
    ObservableEvents* AddObservableEvents();

    base::TaskRunner* const task_runner_;
    TracingServiceImpl* const service_;
    Consumer* const consumer_;
    uid_t const uid_;
    TracingSessionID tracing_session_id_ = 0;

    // Whether the consumer is interested in DataSourceInstance state change
    // events.
    uint32_t observable_events_mask_ = 0;

    // ObservableEvents that will be sent to the consumer. If set, a task to
    // flush the events to the consumer has been queued.
    std::unique_ptr<ObservableEvents> observable_events_;

    PERFETTO_THREAD_CHECKER(thread_checker_)
    base::WeakPtrFactory<ConsumerEndpointImpl> weak_ptr_factory_;  // Keep last.
  };

  explicit TracingServiceImpl(std::unique_ptr<SharedMemory::Factory>,
                              base::TaskRunner*,
                              InitOpts = {});
  ~TracingServiceImpl() override;

  // Called by ProducerEndpointImpl.
  void DisconnectProducer(ProducerID);
  void RegisterDataSource(ProducerID, const DataSourceDescriptor&);
  void UpdateDataSource(ProducerID, const DataSourceDescriptor&);
  void UnregisterDataSource(ProducerID, const std::string& name);
  void CopyProducerPageIntoLogBuffer(ProducerID,
                                     uid_t,
                                     pid_t,
                                     WriterID,
                                     ChunkID,
                                     BufferID,
                                     uint16_t num_fragments,
                                     uint8_t chunk_flags,
                                     bool chunk_complete,
                                     const uint8_t* src,
                                     size_t size);
  void ApplyChunkPatches(ProducerID,
                         const std::vector<CommitDataRequest::ChunkToPatch>&);
  void NotifyFlushDoneForProducer(ProducerID, FlushRequestID);
  void NotifyDataSourceStarted(ProducerID, const DataSourceInstanceID);
  void NotifyDataSourceStopped(ProducerID, const DataSourceInstanceID);
  void ActivateTriggers(ProducerID, const std::vector<std::string>& triggers);

  // Called by ConsumerEndpointImpl.
  bool DetachConsumer(ConsumerEndpointImpl*, const std::string& key);
  bool AttachConsumer(ConsumerEndpointImpl*, const std::string& key);
  void DisconnectConsumer(ConsumerEndpointImpl*);
  base::Status EnableTracing(ConsumerEndpointImpl*,
                             const TraceConfig&,
                             base::ScopedFile);
  void ChangeTraceConfig(ConsumerEndpointImpl*, const TraceConfig&);

  base::Status StartTracing(TracingSessionID);
  void DisableTracing(TracingSessionID, bool disable_immediately = false);
  void Flush(TracingSessionID tsid,
             uint32_t timeout_ms,
             ConsumerEndpoint::FlushCallback);
  void FlushAndDisableTracing(TracingSessionID);
  void FlushAndCloneSession(ConsumerEndpointImpl*, TracingSessionID);

  // Starts reading the internal tracing buffers from the tracing session `tsid`
  // and sends them to `*consumer` (which must be != nullptr).
  //
  // Only reads a limited amount of data in one call. If there's more data,
  // immediately schedules itself on a PostTask.
  //
  // Returns false in case of error.
  bool ReadBuffersIntoConsumer(TracingSessionID tsid,
                               ConsumerEndpointImpl* consumer);

  // Reads all the tracing buffers from the tracing session `tsid` and writes
  // them into the associated file.
  //
  // Reads all the data in the buffers (or until the file is full) before
  // returning.
  //
  // If the tracing session write_period_ms is 0, the file is full or there has
  // been an error, flushes the file and closes it. Otherwise, schedules itself
  // to be executed after write_period_ms.
  //
  // Returns false in case of error.
  bool ReadBuffersIntoFile(TracingSessionID);

  void FreeBuffers(TracingSessionID);

  // Service implementation.
  std::unique_ptr<TracingService::ProducerEndpoint> ConnectProducer(
      Producer*,
      uid_t uid,
      pid_t pid,
      const std::string& producer_name,
      size_t shared_memory_size_hint_bytes = 0,
      bool in_process = false,
      ProducerSMBScrapingMode smb_scraping_mode =
          ProducerSMBScrapingMode::kDefault,
      size_t shared_memory_page_size_hint_bytes = 0,
      std::unique_ptr<SharedMemory> shm = nullptr,
      const std::string& sdk_version = {}) override;

  std::unique_ptr<TracingService::ConsumerEndpoint> ConnectConsumer(
      Consumer*,
      uid_t) override;

  // Set whether SMB scraping should be enabled by default or not. Producers can
  // override this setting for their own SMBs.
  void SetSMBScrapingEnabled(bool enabled) override {
    smb_scraping_enabled_ = enabled;
  }

  // Exposed mainly for testing.
  size_t num_producers() const { return producers_.size(); }
  ProducerEndpointImpl* GetProducer(ProducerID) const;

 private:
  friend class TracingServiceImplTest;
  friend class TracingIntegrationTest;

  static constexpr int64_t kOneDayInNs = 24ll * 60 * 60 * 1000 * 1000 * 1000;

  struct TriggerHistory {
    int64_t timestamp_ns;
    uint64_t name_hash;

    bool operator<(const TriggerHistory& other) const {
      return timestamp_ns < other.timestamp_ns;
    }
  };

  struct RegisteredDataSource {
    ProducerID producer_id;
    DataSourceDescriptor descriptor;
  };

  // Represents an active data source for a tracing session.
  struct DataSourceInstance {
    DataSourceInstance(DataSourceInstanceID id,
                       const DataSourceConfig& cfg,
                       const std::string& ds_name,
                       bool notify_on_start,
                       bool notify_on_stop,
                       bool handles_incremental_state_invalidation)
        : instance_id(id),
          config(cfg),
          data_source_name(ds_name),
          will_notify_on_start(notify_on_start),
          will_notify_on_stop(notify_on_stop),
          handles_incremental_state_clear(
              handles_incremental_state_invalidation) {}
    DataSourceInstance(const DataSourceInstance&) = delete;
    DataSourceInstance& operator=(const DataSourceInstance&) = delete;

    DataSourceInstanceID instance_id;
    DataSourceConfig config;
    std::string data_source_name;
    bool will_notify_on_start;
    bool will_notify_on_stop;
    bool handles_incremental_state_clear;

    enum DataSourceInstanceState {
      CONFIGURED,
      STARTING,
      STARTED,
      STOPPING,
      STOPPED
    };
    DataSourceInstanceState state = CONFIGURED;
  };

  struct PendingFlush {
    std::set<ProducerID> producers;
    ConsumerEndpoint::FlushCallback callback;
    explicit PendingFlush(decltype(callback) cb) : callback(std::move(cb)) {}
  };

  // Holds the state of a tracing session. A tracing session is uniquely bound
  // a specific Consumer. Each Consumer can own one or more sessions.
  struct TracingSession {
    enum State {
      DISABLED = 0,
      CONFIGURED,
      STARTED,
      DISABLING_WAITING_STOP_ACKS,
      CLONED_READ_ONLY,
    };

    TracingSession(TracingSessionID,
                   ConsumerEndpointImpl*,
                   const TraceConfig&,
                   base::TaskRunner*);
    TracingSession(TracingSession&&) = delete;
    TracingSession& operator=(TracingSession&&) = delete;

    size_t num_buffers() const { return buffers_index.size(); }

    uint32_t delay_to_next_write_period_ms() const {
      PERFETTO_DCHECK(write_period_ms > 0);
      return write_period_ms -
             static_cast<uint32_t>(base::GetWallTimeMs().count() %
                                   write_period_ms);
    }

    uint32_t flush_timeout_ms() {
      uint32_t timeout_ms = config.flush_timeout_ms();
      return timeout_ms ? timeout_ms : kDefaultFlushTimeoutMs;
    }

    uint32_t data_source_stop_timeout_ms() {
      uint32_t timeout_ms = config.data_source_stop_timeout_ms();
      return timeout_ms ? timeout_ms : kDataSourceStopTimeoutMs;
    }

    PacketSequenceID GetPacketSequenceID(ProducerID producer_id,
                                         WriterID writer_id) {
      auto key = std::make_pair(producer_id, writer_id);
      auto it = packet_sequence_ids.find(key);
      if (it != packet_sequence_ids.end())
        return it->second;
      // We shouldn't run out of sequence IDs (producer ID is 16 bit, writer IDs
      // are limited to 1024).
      static_assert(kMaxPacketSequenceID > kMaxProducerID * kMaxWriterID,
                    "PacketSequenceID value space doesn't cover service "
                    "sequence ID and all producer/writer ID combinations!");
      PERFETTO_DCHECK(last_packet_sequence_id < kMaxPacketSequenceID);
      PacketSequenceID sequence_id = ++last_packet_sequence_id;
      packet_sequence_ids[key] = sequence_id;
      return sequence_id;
    }

    DataSourceInstance* GetDataSourceInstance(
        ProducerID producer_id,
        DataSourceInstanceID instance_id) {
      for (auto& inst_kv : data_source_instances) {
        if (inst_kv.first != producer_id ||
            inst_kv.second.instance_id != instance_id) {
          continue;
        }
        return &inst_kv.second;
      }
      return nullptr;
    }

    bool AllDataSourceInstancesStarted() {
      return std::all_of(
          data_source_instances.begin(), data_source_instances.end(),
          [](decltype(data_source_instances)::const_reference x) {
            return x.second.state == DataSourceInstance::STARTED;
          });
    }

    bool AllDataSourceInstancesStopped() {
      return std::all_of(
          data_source_instances.begin(), data_source_instances.end(),
          [](decltype(data_source_instances)::const_reference x) {
            return x.second.state == DataSourceInstance::STOPPED;
          });
    }

    const TracingSessionID id;

    // The consumer that started the session.
    // Can be nullptr if the consumer detached from the session.
    ConsumerEndpointImpl* consumer_maybe_null;

    // Unix uid of the consumer. This is valid even after the consumer detaches
    // and does not change for the entire duration of the session. It is used to
    // prevent that a consumer re-attaches to a session from a different uid.
    uid_t const consumer_uid;

    // The list of triggers this session received while alive and the time they
    // were received at. This is used to insert 'fake' packets back to the
    // consumer so they can tell when some event happened. The order matches the
    // order they were received.
    struct TriggerInfo {
      uint64_t boot_time_ns;
      std::string trigger_name;
      std::string producer_name;
      uid_t producer_uid;
    };
    std::vector<TriggerInfo> received_triggers;

    // The trace config provided by the Consumer when calling
    // EnableTracing(), plus any updates performed by ChangeTraceConfig.
    TraceConfig config;

    // List of data source instances that have been enabled on the various
    // producers for this tracing session.
    // TODO(rsavitski): at the time of writing, the map structure is unused
    // (even when the calling code has a key). This is also an opportunity to
    // consider an alternative data type, e.g. a map of vectors.
    std::multimap<ProducerID, DataSourceInstance> data_source_instances;

    // For each Flush(N) request, keeps track of the set of producers for which
    // we are still awaiting a NotifyFlushComplete(N) ack.
    std::map<FlushRequestID, PendingFlush> pending_flushes;

    // Maps a per-trace-session buffer index into the corresponding global
    // BufferID (shared namespace amongst all consumers). This vector has as
    // many entries as |config.buffers_size()|.
    std::vector<BufferID> buffers_index;

    std::map<std::pair<ProducerID, WriterID>, PacketSequenceID>
        packet_sequence_ids;
    PacketSequenceID last_packet_sequence_id = kServicePacketSequenceID;

    // Whether we should emit the trace stats next time we reach EOF while
    // performing ReadBuffers.
    bool should_emit_stats = false;

    // Whether we should emit the sync marker the next time ReadBuffers() is
    // called.
    bool should_emit_sync_marker = false;

    // Whether we mirrored the trace config back to the trace output yet.
    bool did_emit_config = false;

    // Whether we put the system info into the trace output yet.
    bool did_emit_system_info = false;

    // Whether we should compress TracePackets after reading them.
    bool compress_deflate = false;

    // The number of received triggers we've emitted into the trace output.
    size_t num_triggers_emitted_into_trace = 0;

    // Packets that failed validation of the TrustedPacket.
    uint64_t invalid_packets = 0;

    // Flush() stats. See comments in trace_stats.proto for more.
    uint64_t flushes_requested = 0;
    uint64_t flushes_succeeded = 0;
    uint64_t flushes_failed = 0;

    // Outcome of the final Flush() done by FlushAndDisableTracing().
    protos::gen::TraceStats_FinalFlushOutcome final_flush_outcome{};

    // Set to true on the first call to MaybeNotifyAllDataSourcesStarted().
    bool did_notify_all_data_source_started = false;

    // Stores all lifecycle events of a particular type (i.e. associated with a
    // single field id in the TracingServiceEvent proto).
    struct LifecycleEvent {
      LifecycleEvent(uint32_t f_id, uint32_t m_size = 1)
          : field_id(f_id), max_size(m_size), timestamps(m_size) {}

      // The field id of the event in the TracingServiceEvent proto.
      uint32_t field_id;

      // Stores the max size of |timestamps|. Set to 1 by default (in
      // the constructor) but can be overriden in TraceSession constructor
      // if a larger size is required.
      uint32_t max_size;

      // Stores the timestamps emitted for each event type (in nanoseconds).
      // Emitted into the trace and cleared when the consumer next calls
      // ReadBuffers.
      base::CircularQueue<int64_t> timestamps;
    };
    std::vector<LifecycleEvent> lifecycle_events;

    using ClockSnapshotData =
        std::vector<std::pair<uint32_t /*clock_id*/, uint64_t /*ts*/>>;

    // Initial clock snapshot, captured at trace start time (when state goes to
    // TracingSession::STARTED). Emitted into the trace when the consumer first
    // calls ReadBuffers().
    ClockSnapshotData initial_clock_snapshot;

    // Stores clock snapshots to emit into the trace as a ring buffer. This
    // buffer is populated both periodically and when lifecycle events happen
    // but only when significant clock drift is detected. Emitted into the trace
    // and cleared when the consumer next calls ReadBuffers().
    base::CircularQueue<ClockSnapshotData> clock_snapshot_ring_buffer;

    State state = DISABLED;

    // If the consumer detached the session, this variable defines the key used
    // for identifying the session later when reattaching.
    std::string detach_key;

    // This is set when the Consumer calls sets |write_into_file| == true in the
    // TraceConfig. In this case this represents the file we should stream the
    // trace packets into, rather than returning it to the consumer via
    // OnTraceData().
    base::ScopedFile write_into_file;
    uint32_t write_period_ms = 0;
    uint64_t max_file_size_bytes = 0;
    uint64_t bytes_written_into_file = 0;

    // Periodic task for snapshotting service events (e.g. clocks, sync markers
    // etc)
    base::PeriodicTask snapshot_periodic_task;

    // Deferred task that stops the trace when |duration_ms| expires. This is
    // to handle the case of |prefer_suspend_clock_for_duration| which cannot
    // use PostDelayedTask.
    base::PeriodicTask timed_stop_task;

    // When non-NULL the packets should be post-processed using the filter.
    std::unique_ptr<protozero::MessageFilter> trace_filter;
    uint64_t filter_input_packets = 0;
    uint64_t filter_input_bytes = 0;
    uint64_t filter_output_bytes = 0;
    uint64_t filter_errors = 0;
<<<<<<< HEAD
=======
    uint64_t filter_time_taken_ns = 0;
>>>>>>> 45332e04

    // A randomly generated trace identifier. Note that this does NOT always
    // match the requested TraceConfig.trace_uuid_msb/lsb. Spcifically, it does
    // until a gap-less snapshot is requested. Each snapshot re-generates the
    // uuid to avoid emitting two different traces with the same uuid.
    base::Uuid trace_uuid;

    // NOTE: when adding new fields here consider whether that state should be
    // copied over in DoCloneSession() or not. Ask yourself: is this a
    // "runtime state" (e.g. active data sources) or a "trace (meta)data state"?
    // If the latter, it should be handled by DoCloneSession()).
  };

  TracingServiceImpl(const TracingServiceImpl&) = delete;
  TracingServiceImpl& operator=(const TracingServiceImpl&) = delete;

  DataSourceInstance* SetupDataSource(const TraceConfig::DataSource&,
                                      const TraceConfig::ProducerConfig&,
                                      const RegisteredDataSource&,
                                      TracingSession*);

  // Returns the next available ProducerID that is not in |producers_|.
  ProducerID GetNextProducerID();

  // Returns a pointer to the |tracing_sessions_| entry or nullptr if the
  // session doesn't exists.
  TracingSession* GetTracingSession(TracingSessionID);

  // Returns a pointer to the tracing session that has the highest
  // TraceConfig.bugreport_score, if any, or nullptr.
  TracingSession* FindTracingSessionWithMaxBugreportScore();

  // Returns a pointer to the |tracing_sessions_| entry, matching the given
  // uid and detach key, or nullptr if no such session exists.
  TracingSession* GetDetachedSession(uid_t, const std::string& key);

  // Update the memory guard rail by using the latest information from the
  // shared memory and trace buffers.
  void UpdateMemoryGuardrail();

  void StartDataSourceInstance(ProducerEndpointImpl*,
                               TracingSession*,
                               DataSourceInstance*);
  void StopDataSourceInstance(ProducerEndpointImpl*,
                              TracingSession*,
                              DataSourceInstance*,
                              bool disable_immediately);
  void PeriodicSnapshotTask(TracingSessionID);
  void MaybeSnapshotClocksIntoRingBuffer(TracingSession*);
  bool SnapshotClocks(TracingSession::ClockSnapshotData*);
  void SnapshotLifecyleEvent(TracingSession*,
                             uint32_t field_id,
                             bool snapshot_clocks);
  void EmitClockSnapshot(TracingSession*,
                         TracingSession::ClockSnapshotData,
                         std::vector<TracePacket>*);
  void EmitSyncMarker(std::vector<TracePacket>*);
  void EmitStats(TracingSession*, std::vector<TracePacket>*);
  TraceStats GetTraceStats(TracingSession*);
  void EmitLifecycleEvents(TracingSession*, std::vector<TracePacket>*);
  void MaybeEmitUuidAndTraceConfig(TracingSession*, std::vector<TracePacket>*);
  void MaybeEmitSystemInfo(TracingSession*, std::vector<TracePacket>*);
  void MaybeEmitReceivedTriggers(TracingSession*, std::vector<TracePacket>*);
  void MaybeNotifyAllDataSourcesStarted(TracingSession*);
  void OnFlushTimeout(TracingSessionID, FlushRequestID);
  void OnDisableTracingTimeout(TracingSessionID);
  void DisableTracingNotifyConsumerAndFlushFile(TracingSession*);
  void PeriodicFlushTask(TracingSessionID, bool post_next_only);
  void CompleteFlush(TracingSessionID tsid,
                     ConsumerEndpoint::FlushCallback callback,
                     bool success);
  void ScrapeSharedMemoryBuffers(TracingSession*, ProducerEndpointImpl*);
  void PeriodicClearIncrementalStateTask(TracingSessionID, bool post_next_only);
  TraceBuffer* GetBufferByID(BufferID);
  base::Status DoCloneSession(ConsumerEndpointImpl*,
                              TracingSessionID,
                              bool final_flush_outcome,
                              base::Uuid*);

  // Returns true if `*tracing_session` is waiting for a trigger that hasn't
  // happened.
  static bool IsWaitingForTrigger(TracingSession* tracing_session);

  // Reads the buffers from `*tracing_session` and returns them (along with some
  // metadata packets).
  //
  // The function stops when the cumulative size of the return packets exceeds
  // `threshold` (so it's not a strict upper bound) and sets `*has_more` to
  // true, or when there are no more packets (and sets `*has_more` to false).
  std::vector<TracePacket> ReadBuffers(TracingSession* tracing_session,
                                       size_t threshold,
                                       bool* has_more);

  // If `*tracing_session` has a filter, applies it to `*packets`. Doesn't
  // change the number of `*packets`, only their content.
  void MaybeFilterPackets(TracingSession* tracing_session,
                          std::vector<TracePacket>* packets);

  // If `*tracing_session` has compression enabled, compress `*packets`.
  void MaybeCompressPackets(TracingSession* tracing_session,
                            std::vector<TracePacket>* packets);

  // If `*tracing_session` is configured to write into a file, writes `packets`
  // into the file.
  //
  // Returns true if the file should be closed (because it's full or there has
  // been an error), false otherwise.
  bool WriteIntoFile(TracingSession* tracing_session,
                     std::vector<TracePacket> packets);
  void OnStartTriggersTimeout(TracingSessionID tsid);
  void MaybeLogUploadEvent(const TraceConfig&,
                           const base::Uuid&,
                           PerfettoStatsdAtom atom,
                           const std::string& trigger_name = "");
  void MaybeLogTriggerEvent(const TraceConfig&,
                            PerfettoTriggerAtom atom,
                            const std::string& trigger_name);
  size_t PurgeExpiredAndCountTriggerInWindow(int64_t now_ns,
                                             uint64_t trigger_name_hash);
  static void StopOnDurationMsExpiry(base::WeakPtr<TracingServiceImpl>,
                                     TracingSessionID);

  base::TaskRunner* const task_runner_;
  const InitOpts init_opts_;
  std::unique_ptr<SharedMemory::Factory> shm_factory_;
  ProducerID last_producer_id_ = 0;
  DataSourceInstanceID last_data_source_instance_id_ = 0;
  TracingSessionID last_tracing_session_id_ = 0;
  FlushRequestID last_flush_request_id_ = 0;
  uid_t uid_ = 0;

  // Buffer IDs are global across all consumers (because a Producer can produce
  // data for more than one trace session, hence more than one consumer).
  IdAllocator<BufferID> buffer_ids_;

  std::multimap<std::string /*name*/, RegisteredDataSource> data_sources_;
  std::map<ProducerID, ProducerEndpointImpl*> producers_;
  std::set<ConsumerEndpointImpl*> consumers_;
  std::map<TracingSessionID, TracingSession> tracing_sessions_;
  std::map<BufferID, std::unique_ptr<TraceBuffer>> buffers_;
  std::map<std::string, int64_t> session_to_last_trace_s_;

  // Contains timestamps of triggers.
  // The queue is sorted by timestamp and invocations older than
  // |trigger_window_ns_| are purged when a trigger happens.
  base::CircularQueue<TriggerHistory> trigger_history_;

  bool smb_scraping_enabled_ = false;
  bool lockdown_mode_ = false;
  uint32_t min_write_period_ms_ = 100;       // Overridable for testing.
  int64_t trigger_window_ns_ = kOneDayInNs;  // Overridable for testing.

  std::minstd_rand trigger_probability_rand_;
  std::uniform_real_distribution<> trigger_probability_dist_;
  double trigger_rnd_override_for_testing_ = 0;  // Overridable for testing.

  uint8_t sync_marker_packet_[32];  // Lazily initialized.
  size_t sync_marker_packet_size_ = 0;

  // Stats.
  uint64_t chunks_discarded_ = 0;
  uint64_t patches_discarded_ = 0;

  PERFETTO_THREAD_CHECKER(thread_checker_)

  base::WeakPtrFactory<TracingServiceImpl>
      weak_ptr_factory_;  // Keep at the end.
};

}  // namespace perfetto

#endif  // SRC_TRACING_CORE_TRACING_SERVICE_IMPL_H_<|MERGE_RESOLUTION|>--- conflicted
+++ resolved
@@ -653,10 +653,7 @@
     uint64_t filter_input_bytes = 0;
     uint64_t filter_output_bytes = 0;
     uint64_t filter_errors = 0;
-<<<<<<< HEAD
-=======
     uint64_t filter_time_taken_ns = 0;
->>>>>>> 45332e04
 
     // A randomly generated trace identifier. Note that this does NOT always
     // match the requested TraceConfig.trace_uuid_msb/lsb. Spcifically, it does
