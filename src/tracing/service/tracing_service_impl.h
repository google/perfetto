--- conflicted
+++ resolved
@@ -81,239 +81,6 @@
   // allocated.
   static constexpr size_t kWriteIntoFileChunkSize = 1024 * 1024ul;
 
-<<<<<<< HEAD
-  // The implementation behind the service endpoint exposed to each producer.
-  class ProducerEndpointImpl : public TracingService::ProducerEndpoint {
-   public:
-    ProducerEndpointImpl(ProducerID,
-                         const ClientIdentity& client_identity,
-                         TracingServiceImpl*,
-                         base::TaskRunner*,
-                         Producer*,
-                         const std::string& producer_name,
-                         const std::string& machine_name,
-                         const std::string& sdk_version,
-                         bool in_process,
-                         bool smb_scraping_enabled);
-    ~ProducerEndpointImpl() override;
-
-    // TracingService::ProducerEndpoint implementation.
-    void Disconnect() override;
-    void RegisterDataSource(const DataSourceDescriptor&) override;
-    void UpdateDataSource(const DataSourceDescriptor&) override;
-    void UnregisterDataSource(const std::string& name) override;
-    void RegisterTraceWriter(uint32_t writer_id,
-                             uint32_t target_buffer) override;
-    void UnregisterTraceWriter(uint32_t writer_id) override;
-    void CommitData(const CommitDataRequest&, CommitDataCallback) override;
-    void SetupSharedMemory(std::unique_ptr<SharedMemory>,
-                           size_t page_size_bytes,
-                           bool provided_by_producer,
-                           SharedMemoryABI::ShmemMode shmem_mode);
-    std::unique_ptr<TraceWriter> CreateTraceWriter(
-        BufferID,
-        BufferExhaustedPolicy) override;
-    SharedMemoryArbiter* MaybeSharedMemoryArbiter() override;
-    bool IsShmemProvidedByProducer() const override;
-    void NotifyFlushComplete(FlushRequestID) override;
-    void NotifyDataSourceStarted(DataSourceInstanceID) override;
-    void NotifyDataSourceStopped(DataSourceInstanceID) override;
-    SharedMemory* shared_memory() const override;
-    size_t shared_buffer_page_size_kb() const override;
-    void ActivateTriggers(const std::vector<std::string>&) override;
-    void Sync(std::function<void()> callback) override;
-
-    void OnTracingSetup();
-    void SetupDataSource(DataSourceInstanceID, const DataSourceConfig&);
-    void StartDataSource(DataSourceInstanceID, const DataSourceConfig&);
-    void StopDataSource(DataSourceInstanceID);
-    void Flush(FlushRequestID,
-               const std::vector<DataSourceInstanceID>&,
-               FlushFlags);
-    void OnFreeBuffers(const std::vector<BufferID>& target_buffers);
-    void ClearIncrementalState(const std::vector<DataSourceInstanceID>&);
-
-    bool is_allowed_target_buffer(BufferID buffer_id) const {
-      return allowed_target_buffers_.count(buffer_id);
-    }
-
-    std::optional<BufferID> buffer_id_for_writer(WriterID writer_id) const {
-      const auto it = writers_.find(writer_id);
-      if (it != writers_.end())
-        return it->second;
-      return std::nullopt;
-    }
-
-    bool IsShmemEmulated() { return shmem_abi_.use_shmem_emulation(); }
-
-    bool IsAndroidProcessFrozen();
-    uid_t uid() const { return client_identity_.uid(); }
-    pid_t pid() const { return client_identity_.pid(); }
-    const ClientIdentity& client_identity() const { return client_identity_; }
-
-   private:
-    friend class TracingServiceImpl;
-    ProducerEndpointImpl(const ProducerEndpointImpl&) = delete;
-    ProducerEndpointImpl& operator=(const ProducerEndpointImpl&) = delete;
-
-    ProducerID const id_;
-    ClientIdentity const client_identity_;
-    TracingServiceImpl* const service_;
-    Producer* producer_;
-    std::unique_ptr<SharedMemory> shared_memory_;
-    size_t shared_buffer_page_size_kb_ = 0;
-    SharedMemoryABI shmem_abi_;
-    size_t shmem_size_hint_bytes_ = 0;
-    size_t shmem_page_size_hint_bytes_ = 0;
-    bool is_shmem_provided_by_producer_ = false;
-    const std::string name_;
-    const std::string machine_name_;
-    std::string sdk_version_;
-    bool in_process_;
-    bool smb_scraping_enabled_;
-
-    // Set of the global target_buffer IDs that the producer is configured to
-    // write into in any active tracing session.
-    std::set<BufferID> allowed_target_buffers_;
-
-    // Maps registered TraceWriter IDs to their target buffers as registered by
-    // the producer. Note that producers aren't required to register their
-    // writers, so we may see commits of chunks with WriterIDs that aren't
-    // contained in this map. However, if a producer does register a writer, the
-    // service will prevent the writer from writing into any other buffer than
-    // the one associated with it here. The BufferIDs stored in this map are
-    // untrusted, so need to be verified against |allowed_target_buffers_|
-    // before use.
-    std::map<WriterID, BufferID> writers_;
-
-    // This is used only in in-process configurations.
-    // SharedMemoryArbiterImpl methods themselves are thread-safe.
-    std::unique_ptr<SharedMemoryArbiterImpl> inproc_shmem_arbiter_;
-
-    PERFETTO_THREAD_CHECKER(thread_checker_)
-    base::WeakRunner weak_runner_;
-  };
-
-  // The implementation behind the service endpoint exposed to each consumer.
-  class ConsumerEndpointImpl : public TracingService::ConsumerEndpoint {
-   public:
-    ConsumerEndpointImpl(TracingServiceImpl*,
-                         base::TaskRunner*,
-                         Consumer*,
-                         uid_t uid);
-    ~ConsumerEndpointImpl() override;
-
-    void NotifyOnTracingDisabled(const std::string& error);
-
-    // TracingService::ConsumerEndpoint implementation.
-    void EnableTracing(const TraceConfig&, base::ScopedFile) override;
-    void ChangeTraceConfig(const TraceConfig& cfg) override;
-    void StartTracing() override;
-    void DisableTracing() override;
-    void ReadBuffers() override;
-    void FreeBuffers() override;
-    void Flush(uint32_t timeout_ms, FlushCallback, FlushFlags) override;
-    void Detach(const std::string& key) override;
-    void Attach(const std::string& key) override;
-    void GetTraceStats() override;
-    void ObserveEvents(uint32_t enabled_event_types) override;
-    void QueryServiceState(QueryServiceStateArgs,
-                           QueryServiceStateCallback) override;
-    void QueryCapabilities(QueryCapabilitiesCallback) override;
-    void SaveTraceForBugreport(SaveTraceForBugreportCallback) override;
-    void CloneSession(CloneSessionArgs) override;
-
-    // Will queue a task to notify the consumer about the state change.
-    void OnDataSourceInstanceStateChange(const ProducerEndpointImpl&,
-                                         const DataSourceInstance&);
-    void OnAllDataSourcesStarted();
-
-    base::WeakPtr<ConsumerEndpointImpl> GetWeakPtr() {
-      return weak_ptr_factory_.GetWeakPtr();
-    }
-
-   private:
-    friend class TracingServiceImpl;
-    ConsumerEndpointImpl(const ConsumerEndpointImpl&) = delete;
-    ConsumerEndpointImpl& operator=(const ConsumerEndpointImpl&) = delete;
-
-    void NotifyCloneSnapshotTrigger(const TriggerInfo& trigger_name);
-
-    // Returns a pointer to an ObservableEvents object that the caller can fill
-    // and schedules a task to send the ObservableEvents to the consumer.
-    ObservableEvents* AddObservableEvents();
-
-    base::TaskRunner* const task_runner_;
-    TracingServiceImpl* const service_;
-    Consumer* const consumer_;
-    uid_t const uid_;
-    TracingSessionID tracing_session_id_ = 0;
-
-    // Whether the consumer is interested in DataSourceInstance state change
-    // events.
-    uint32_t observable_events_mask_ = 0;
-
-    // ObservableEvents that will be sent to the consumer. If set, a task to
-    // flush the events to the consumer has been queued.
-    std::unique_ptr<ObservableEvents> observable_events_;
-
-    PERFETTO_THREAD_CHECKER(thread_checker_)
-    base::WeakPtrFactory<ConsumerEndpointImpl> weak_ptr_factory_;  // Keep last.
-  };
-
-  class RelayEndpointImpl : public TracingService::RelayEndpoint {
-   public:
-    using SyncMode = RelayEndpoint::SyncMode;
-
-    struct SyncedClockSnapshots {
-      SyncedClockSnapshots(SyncMode _sync_mode,
-                           base::ClockSnapshotVector _client_clocks,
-                           base::ClockSnapshotVector _host_clocks)
-          : sync_mode(_sync_mode),
-            client_clocks(std::move(_client_clocks)),
-            host_clocks(std::move(_host_clocks)) {}
-      SyncMode sync_mode;
-      base::ClockSnapshotVector client_clocks;
-      base::ClockSnapshotVector host_clocks;
-    };
-
-    explicit RelayEndpointImpl(RelayClientID relay_client_id,
-                               TracingServiceImpl* service);
-    ~RelayEndpointImpl() override;
-
-    void CacheSystemInfo(std::vector<uint8_t> serialized_system_info) override {
-      serialized_system_info_ = serialized_system_info;
-    }
-
-    void SyncClocks(SyncMode sync_mode,
-                    base::ClockSnapshotVector client_clocks,
-                    base::ClockSnapshotVector host_clocks) override;
-    void Disconnect() override;
-
-    MachineID machine_id() const { return relay_client_id_.first; }
-
-    base::CircularQueue<SyncedClockSnapshots>& synced_clocks() {
-      return synced_clocks_;
-    }
-
-    std::vector<uint8_t>& serialized_system_info() {
-      return serialized_system_info_;
-    }
-
-   private:
-    RelayEndpointImpl(const RelayEndpointImpl&) = delete;
-    RelayEndpointImpl& operator=(const RelayEndpointImpl&) = delete;
-
-    RelayClientID relay_client_id_;
-    TracingServiceImpl* const service_;
-    std::vector<uint8_t> serialized_system_info_;
-    base::CircularQueue<SyncedClockSnapshots> synced_clocks_;
-
-    PERFETTO_THREAD_CHECKER(thread_checker_)
-  };
-
-=======
->>>>>>> 5fb28467
   explicit TracingServiceImpl(std::unique_ptr<SharedMemory::Factory>,
                               base::TaskRunner*,
                               tracing_service::Dependencies,
