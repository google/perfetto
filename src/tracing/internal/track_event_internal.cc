--- conflicted
+++ resolved
@@ -424,11 +424,7 @@
     }
 
 #if PERFETTO_BUILDFLAG(PERFETTO_OS_MAC)
-<<<<<<< HEAD
-    // Emit a MacOS point-of-interest signpost to synchonize Mac profiler time
-=======
     // Emit a MacOS point-of-interest signpost to synchronize Mac profiler time
->>>>>>> 883878f1
     // with boot time.
     // TODO(leszeks): Consider allowing synchronization against other clocks
     // than boot time.
