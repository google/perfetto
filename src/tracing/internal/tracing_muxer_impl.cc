--- conflicted
+++ resolved
@@ -464,11 +464,7 @@
     muxer_->QueryServiceState(session_id_, std::move(callback));
   }
   if (session_to_clone_) {
-<<<<<<< HEAD
-    service_->CloneSession(*session_to_clone_);
-=======
     service_->CloneSession(std::move(*session_to_clone_));
->>>>>>> aaad9625
     session_to_clone_ = std::nullopt;
   }
 
@@ -1993,22 +1989,14 @@
   // Multiple concurrent cloning isn't supported.
   PERFETTO_DCHECK(!consumer->clone_trace_callback_);
   consumer->clone_trace_callback_ = std::move(callback);
-<<<<<<< HEAD
-  ConsumerEndpoint::CloneSessionArgs consumer_args{};
-=======
   ConsumerEndpoint::CloneSessionArgs consumer_args;
->>>>>>> aaad9625
   consumer_args.unique_session_name = args.unique_session_name;
   if (!consumer->connected_) {
     consumer->session_to_clone_ = std::move(consumer_args);
     return;
   }
   consumer->session_to_clone_ = std::nullopt;
-<<<<<<< HEAD
-  consumer->service_->CloneSession(consumer_args);
-=======
   consumer->service_->CloneSession(std::move(consumer_args));
->>>>>>> aaad9625
 }
 
 void TracingMuxerImpl::ChangeTracingSessionConfig(
