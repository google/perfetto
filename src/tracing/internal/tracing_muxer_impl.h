--- conflicted
+++ resolved
@@ -113,12 +113,7 @@
   struct RegisteredDataSource {
     DataSourceDescriptor descriptor;
     DataSourceFactory factory{};
-<<<<<<< HEAD
-    bool supports_multiple_instances = false;
-    bool requires_callbacks_under_lock = false;
-=======
     DataSourceParams params;
->>>>>>> 3a84f0d3
     bool no_flush = false;
     DataSourceStaticState* static_state = nullptr;
   };
