--- conflicted
+++ resolved
@@ -26,10 +26,7 @@
 #include <iterator>
 #include <limits>
 
-<<<<<<< HEAD
-=======
 #include "perfetto/ext/base/flat_hash_map.h"
->>>>>>> 6540d290
 #include "perfetto/ext/base/utils.h"
 #include "protos/perfetto/config/ftrace/ftrace_config.gen.h"
 #include "protos/perfetto/trace/ftrace/generic.pbzero.h"
@@ -717,8 +714,6 @@
   }
 
   std::set<GroupAndName> events = GetFtraceEvents(request, table_);
-  std::map<GroupAndName, KprobeEvent::KprobeType> events_kprobes =
-      GetFtraceKprobeEvents(request);
 
   // Android: vendors can provide a set of extra ftrace categories to be enabled
   // when a specific atrace category is used
@@ -749,23 +744,18 @@
     UpdateAtrace(request, errors ? &errors->atrace_errors : nullptr);
   }
 
-<<<<<<< HEAD
-=======
   // Set up and enable kprobe events.
   std::map<GroupAndName, KprobeEvent::KprobeType> events_kprobes =
       GetFtraceKprobeEvents(request);
->>>>>>> 6540d290
   base::FlatHashMap<uint32_t, KprobeEvent::KprobeType> kprobes;
   for (const auto& [group_and_name, type] : events_kprobes) {
     if (!ValidateKprobeName(group_and_name.name())) {
       PERFETTO_ELOG("Invalid kprobes event %s", group_and_name.name().c_str());
-<<<<<<< HEAD
       if (errors)
         errors->failed_ftrace_events.push_back(group_and_name.ToString());
       continue;
     }
-    // Kprobes events are created after their definition is written in the
-    // kprobe_events file
+    // Create kprobe in the kernel by writing to the tracefs.
     if (!ftrace_->CreateKprobeEvent(
             group_and_name.group(), group_and_name.name(),
             group_and_name.group() == kKretprobeGroup)) {
@@ -775,63 +765,6 @@
         errors->failed_ftrace_events.push_back(group_and_name.ToString());
       continue;
     }
-
-    const Event* event = table_->GetOrCreateKprobeEvent(group_and_name);
-    if (!event) {
-      ftrace_->RemoveKprobeEvent(group_and_name.group(), group_and_name.name());
-
-      PERFETTO_ELOG("Can't enable kprobe %s",
-                    group_and_name.ToString().c_str());
-      if (errors)
-        errors->unknown_ftrace_events.push_back(group_and_name.ToString());
-      continue;
-    }
-    current_state_.installed_kprobes.insert(group_and_name);
-    EnableFtraceEvent(event, group_and_name, &filter, errors);
-    kprobes[event->ftrace_event_id] = type;
-  }
-
-  for (const auto& group_and_name : events) {
-    if (group_and_name.group() == kKprobeGroup ||
-        group_and_name.group() == kKretprobeGroup) {
-      PERFETTO_DLOG("Can't enable %s, group reserved for kprobes",
-                    group_and_name.ToString().c_str());
-      if (errors)
-        errors->failed_ftrace_events.push_back(group_and_name.ToString());
-      continue;
-    }
-    const Event* event = table_->GetOrCreateEvent(group_and_name);
-    if (!event) {
-      PERFETTO_DLOG("Can't enable %s, event not known",
-                    group_and_name.ToString().c_str());
-=======
->>>>>>> 6540d290
-      if (errors)
-        errors->failed_ftrace_events.push_back(group_and_name.ToString());
-      continue;
-    }
-<<<<<<< HEAD
-
-    // Niche option to skip events that are in the config, but don't have a
-    // dedicated proto for the event in perfetto. Otherwise such events will be
-    // encoded as GenericFtraceEvent.
-    if (request.disable_generic_events() &&
-        event->proto_field_id ==
-            protos::pbzero::FtraceEvent::kGenericFieldNumber) {
-=======
-    // Create kprobe in the kernel by writing to the tracefs.
-    if (!ftrace_->CreateKprobeEvent(
-            group_and_name.group(), group_and_name.name(),
-            group_and_name.group() == kKretprobeGroup)) {
-      PERFETTO_ELOG("Failed creation of kprobes event %s",
-                    group_and_name.name().c_str());
->>>>>>> 6540d290
-      if (errors)
-        errors->failed_ftrace_events.push_back(group_and_name.ToString());
-      continue;
-    }
-<<<<<<< HEAD
-=======
     // Create the mapping in ProtoTranslationTable.
     const Event* event = table_->GetEvent(group_and_name);
     if (!event) {
@@ -882,7 +815,6 @@
         errors->unknown_ftrace_events.push_back(group_and_name.ToString());
       continue;
     }
->>>>>>> 6540d290
 
     EnableFtraceEvent(event, group_and_name, &filter, errors);
   }
@@ -931,10 +863,7 @@
     }
     current_state_.funcgraph_on = true;
   }
-<<<<<<< HEAD
-=======
-
->>>>>>> 6540d290
+
   const auto& compact_format = table_->compact_sched_format();
   auto compact_sched = CreateCompactSchedConfig(
       request, filter.IsEventEnabled(compact_format.sched_switch.event_id),
@@ -960,26 +889,15 @@
   std::vector<std::string> categories(request.atrace_categories());
   std::vector<std::string> categories_sdk_optout = Subtract(
       request.atrace_categories(), request.atrace_categories_prefer_sdk());
-<<<<<<< HEAD
-  auto [it, inserted] = ds_configs_.emplace(
-=======
   ds_configs_.emplace(
->>>>>>> 6540d290
       std::piecewise_construct, std::forward_as_tuple(id),
       std::forward_as_tuple(
           std::move(filter), std::move(syscall_filter), compact_sched,
           std::move(ftrace_print_filter), std::move(apps),
           std::move(categories), std::move(categories_sdk_optout),
           request.symbolize_ksyms(), request.drain_buffer_percent(),
-<<<<<<< HEAD
-          GetSyscallsReturningFds(syscalls_), request.debug_ftrace_abi()));
-  if (inserted) {
-    it->second.kprobes = std::move(kprobes);
-  }
-=======
           GetSyscallsReturningFds(syscalls_), std::move(kprobes),
           request.debug_ftrace_abi(), request.denser_generic_event_encoding()));
->>>>>>> 6540d290
   return true;
 }
 
