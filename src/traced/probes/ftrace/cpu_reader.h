--- conflicted
+++ resolved
@@ -20,30 +20,14 @@
 #include <stdint.h>
 #include <string.h>
 
-<<<<<<< HEAD
-#include <array>
-#include <atomic>
-#include <memory>
-=======
->>>>>>> 45332e04
 #include <optional>
 #include <set>
 
-<<<<<<< HEAD
-#include "perfetto/ext/base/paged_memory.h"
-#include "perfetto/ext/base/pipe.h"
-=======
->>>>>>> 45332e04
 #include "perfetto/ext/base/scoped_file.h"
 #include "perfetto/ext/traced/data_source_types.h"
 #include "perfetto/ext/tracing/core/trace_writer.h"
 #include "perfetto/protozero/message.h"
 #include "perfetto/protozero/message_handle.h"
-#include "protos/perfetto/trace/interned_data/interned_data.pbzero.h"
-#include "protos/perfetto/trace/profiling/profile_common.pbzero.h"
-#include "protos/perfetto/trace/trace_packet.pbzero.h"
-#include "src/kallsyms/kernel_symbol_map.h"
-#include "src/kallsyms/lazy_kernel_symbolizer.h"
 #include "src/traced/probes/ftrace/compact_sched.h"
 #include "src/traced/probes/ftrace/ftrace_metadata.h"
 
@@ -124,62 +108,6 @@
     CompactSchedBuffer compact_sched_buffer_;
   };
 
-  // Helper class to generate `TracePacket`s when needed. Public for testing.
-  class Bundler {
-   public:
-    Bundler(TraceWriter* trace_writer,
-            FtraceMetadata* metadata,
-            LazyKernelSymbolizer* symbolizer,
-            size_t cpu,
-            const FtraceClockSnapshot* ftrace_clock_snapshot,
-            protos::pbzero::FtraceClock ftrace_clock,
-            bool compact_sched_enabled)
-        : trace_writer_(trace_writer),
-          metadata_(metadata),
-          symbolizer_(symbolizer),
-          cpu_(cpu),
-          ftrace_clock_snapshot_(ftrace_clock_snapshot),
-          ftrace_clock_(ftrace_clock),
-          compact_sched_enabled_(compact_sched_enabled) {}
-
-    ~Bundler() { FinalizeAndRunSymbolizer(); }
-
-    protos::pbzero::FtraceEventBundle* GetOrCreateBundle() {
-      if (!bundle_) {
-        StartNewPacket(false);
-      }
-      return bundle_;
-    }
-
-    // Forces the creation of a new TracePacket.
-    void StartNewPacket(bool lost_events);
-
-    // This function is called after the contents of a FtraceBundle are written.
-    void FinalizeAndRunSymbolizer();
-
-    CompactSchedBuffer* compact_sched_buffer() {
-      // FinalizeAndRunSymbolizer will only process the compact_sched_buffer_ if
-      // there is an open bundle.
-      GetOrCreateBundle();
-      return &compact_sched_buffer_;
-    }
-
-   private:
-    TraceWriter* const trace_writer_;         // Never nullptr.
-    FtraceMetadata* const metadata_;          // Never nullptr.
-    LazyKernelSymbolizer* const symbolizer_;  // Can be nullptr.
-    const size_t cpu_;
-    const FtraceClockSnapshot* const ftrace_clock_snapshot_;
-    protos::pbzero::FtraceClock const ftrace_clock_;
-    const bool compact_sched_enabled_;
-
-    TraceWriter::TracePacketHandle packet_;
-    protos::pbzero::FtraceEventBundle* bundle_ = nullptr;
-    // Allocate the buffer for compact scheduler events (which will be unused if
-    // the compact option isn't enabled).
-    CompactSchedBuffer compact_sched_buffer_;
-  };
-
   struct PageHeader {
     uint64_t timestamp;
     uint64_t size;
@@ -190,13 +118,8 @@
             base::ScopedFile trace_fd,
             const ProtoTranslationTable* table,
             LazyKernelSymbolizer* symbolizer,
-<<<<<<< HEAD
-            const FtraceClockSnapshot*,
-            base::ScopedFile trace_fd);
-=======
             protos::pbzero::FtraceClock ftrace_clock,
             const FtraceClockSnapshot* ftrace_clock_snapshot);
->>>>>>> 45332e04
   ~CpuReader();
 
   // Reads and parses all ftrace data for this cpu (in batches), until we catch
@@ -391,13 +314,6 @@
       LazyKernelSymbolizer* symbolizer,
       const FtraceClockSnapshot*,
       protos::pbzero::FtraceClock);
-<<<<<<< HEAD
-
-  void set_ftrace_clock(protos::pbzero::FtraceClock clock) {
-    ftrace_clock_ = clock;
-  }
-=======
->>>>>>> 45332e04
 
  private:
   CpuReader(const CpuReader&) = delete;
@@ -416,13 +332,9 @@
   const size_t cpu_;
   const ProtoTranslationTable* const table_;
   LazyKernelSymbolizer* const symbolizer_;
-  const FtraceClockSnapshot* const ftrace_clock_snapshot_;
   base::ScopedFile trace_fd_;
   protos::pbzero::FtraceClock ftrace_clock_{};
-<<<<<<< HEAD
-=======
   const FtraceClockSnapshot* const ftrace_clock_snapshot_;
->>>>>>> 45332e04
 };
 
 }  // namespace perfetto
