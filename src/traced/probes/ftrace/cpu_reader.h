--- conflicted
+++ resolved
@@ -159,21 +159,12 @@
       // there is an open bundle.
       GetOrCreateBundle();
       return compact_sched_buf_;
-<<<<<<< HEAD
     }
 
     base::FlatSet<uint32_t>* generic_descriptors_to_write() {
       return &generic_descriptors_to_write_;
     }
 
-=======
-    }
-
-    base::FlatSet<uint32_t>* generic_descriptors_to_write() {
-      return &generic_descriptors_to_write_;
-    }
-
->>>>>>> 3d891536
     void WriteGenericEventDescriptors();
 
    private:
