--- conflicted
+++ resolved
@@ -135,11 +135,7 @@
   // The Tracefs and ProtoTranslationTable
   // should outlive this instance.
   FtraceConfigMuxer(
-<<<<<<< HEAD
-      Tracefs* ftrace,
-=======
       Tracefs* tracefs,
->>>>>>> aaad9625
       AtraceWrapper* atrace_wrapper,
       ProtoTranslationTable* table,
       SyscallTable syscalls,
@@ -237,8 +233,6 @@
     bool saved_tracing_on;  // Backup for the original tracing_on.
     // Set of kprobes that we've installed, to be cleaned up when tracing stops.
     base::FlatSet<GroupAndName> installed_kprobes;
-<<<<<<< HEAD
-=======
     // State of tracefs options before tracing started.
     // Since there is no "default" value for tracefs options, we save the
     // original values when tracing starts and restore them when tracing stops.
@@ -247,7 +241,6 @@
     // Since there is no "default" value for tracing_cpumask, we save the
     // original value when tracing starts and restore it when tracing stops.
     std::optional<std::string> saved_tracing_cpumask;
->>>>>>> aaad9625
   };
 
   void SetupClock(const FtraceConfig& request);
@@ -292,11 +285,7 @@
   // so the filter can be updated before ds_configs_.
   bool SetSyscallEventFilter(const EventFilter& extra_syscalls);
 
-<<<<<<< HEAD
-  Tracefs* ftrace_;
-=======
   Tracefs* tracefs_;
->>>>>>> aaad9625
   AtraceWrapper* atrace_wrapper_;
   ProtoTranslationTable* table_;
   SyscallTable syscalls_;
