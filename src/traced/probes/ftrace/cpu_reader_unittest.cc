--- conflicted
+++ resolved
@@ -3860,8 +3860,6 @@
   // (skip verifying last switch)
 }
 
-<<<<<<< HEAD
-=======
 // Tests that |ReadFrozen()| reads the specified file and parse it correctly.
 TEST(CpuReaderTest, FrozenPageRead) {
   auto page_ok = PageFromXxd(g_switch_page);
@@ -3936,6 +3934,5 @@
   EXPECT_EQ(4u, packets[3].ftrace_events().event().size());
 }
 
->>>>>>> 3d891536
 }  // namespace
 }  // namespace perfetto