/*
 * Copyright (C) 2017 The Android Open Source Project
 *
 * Licensed under the Apache License, Version 2.0 (the "License");
 * you may not use this file except in compliance with the License.
 * You may obtain a copy of the License at
 *
 *      http://www.apache.org/licenses/LICENSE-2.0
 *
 * Unless required by applicable law or agreed to in writing, software
 * distributed under the License is distributed on an "AS IS" BASIS,
 * WITHOUT WARRANTIES OR CONDITIONS OF ANY KIND, either express or implied.
 * See the License for the specific language governing permissions and
 * limitations under the License.
 */

#include "src/traced/probes/ftrace/cpu_reader.h"

#include <string.h>
#include <sys/stat.h>
#include <sys/syscall.h>

#include "perfetto/base/build_config.h"
#include "perfetto/ext/base/file_utils.h"
#include "perfetto/ext/base/utils.h"
#include "perfetto/protozero/proto_utils.h"
#include "perfetto/protozero/scattered_heap_buffer.h"
#include "perfetto/protozero/scattered_stream_writer.h"
#include "src/base/test/tmp_dir_tree.h"
#include "src/traced/probes/ftrace/compact_sched.h"
#include "src/traced/probes/ftrace/event_info.h"
#include "src/traced/probes/ftrace/ftrace_config_muxer.h"
#include "src/traced/probes/ftrace/proto_translation_table.h"
#include "src/traced/probes/ftrace/test/cpu_reader_support.h"
#include "src/traced/probes/ftrace/tracefs.h"
#include "src/tracing/core/trace_writer_for_testing.h"
#include "test/gtest_and_gmock.h"

#include "protos/perfetto/common/descriptor.gen.h"
#include "protos/perfetto/trace/ftrace/dpu.gen.h"
#include "protos/perfetto/trace/ftrace/f2fs.gen.h"
#include "protos/perfetto/trace/ftrace/ftrace.gen.h"
#include "protos/perfetto/trace/ftrace/ftrace_event.gen.h"
#include "protos/perfetto/trace/ftrace/ftrace_event.pbzero.h"
#include "protos/perfetto/trace/ftrace/ftrace_event_bundle.gen.h"
#include "protos/perfetto/trace/ftrace/ftrace_event_bundle.pbzero.h"
#include "protos/perfetto/trace/ftrace/ftrace_stats.gen.h"
#include "protos/perfetto/trace/ftrace/ftrace_stats.pbzero.h"
#include "protos/perfetto/trace/ftrace/generic.gen.h"
#include "protos/perfetto/trace/ftrace/generic.pbzero.h"
#include "protos/perfetto/trace/ftrace/power.gen.h"
#include "protos/perfetto/trace/ftrace/raw_syscalls.gen.h"
#include "protos/perfetto/trace/ftrace/sched.gen.h"
#include "protos/perfetto/trace/ftrace/task.gen.h"
#include "protos/perfetto/trace/trace_packet.gen.h"
#include "src/traced/probes/ftrace/test/test_messages.gen.h"
#include "src/traced/probes/ftrace/test/test_messages.pbzero.h"

using protozero::proto_utils::ProtoSchemaType;
using testing::_;
using testing::AnyNumber;
using testing::Contains;
using testing::Each;
using testing::ElementsAre;
using testing::ElementsAreArray;
using testing::EndsWith;
using testing::Eq;
using testing::IsEmpty;
using testing::NiceMock;
using testing::Not;
using testing::Pair;
using testing::Property;
using testing::Return;
using testing::SizeIs;
using testing::StartsWith;
using testing::StrEq;

namespace perfetto {
namespace {

using FtraceParseStatus = protos::pbzero::FtraceParseStatus;

FtraceDataSourceConfig ConfigForTesting(
    CompactSchedConfig compact_cfg,
    bool write_generic_evt_descriptors = false) {
  return FtraceDataSourceConfig{
      /*event_filter=*/EventFilter{},
      /*syscall_filter=*/EventFilter{}, compact_cfg,
      /*print_filter=*/std::nullopt,
      /*atrace_apps=*/{},
      /*atrace_categories=*/{},
      /*atrace_categories_sdk_optout=*/{},
      /*symbolize_ksyms=*/false,
      /*buffer_percent=*/50u,
      /*syscalls_returning_fd=*/{},
      /*kprobes=*/
      base::FlatHashMap<uint32_t, protos::pbzero::KprobeEvent::KprobeType>{0},
      /*debug_ftrace_abi=*/false, write_generic_evt_descriptors};
}

FtraceDataSourceConfig EmptyConfig() {
  return ConfigForTesting(DisabledCompactSchedConfigForTesting());
}

constexpr uint64_t kNanoInSecond = 1000 * 1000 * 1000;
constexpr uint64_t kNanoInMicro = 1000;

::testing::AssertionResult WithinOneMicrosecond(uint64_t actual_ns,
                                                uint64_t expected_s,
                                                uint64_t expected_us) {
  // Round to closest us.
  uint64_t actual_us = (actual_ns + kNanoInMicro / 2) / kNanoInMicro;
  uint64_t total_expected_us = expected_s * 1000 * 1000 + expected_us;
  if (actual_us == total_expected_us)
    return ::testing::AssertionSuccess();

  return ::testing::AssertionFailure()
         << actual_ns / kNanoInSecond << "."
         << (actual_ns % kNanoInSecond) / kNanoInMicro << " vs. " << expected_s
         << "." << expected_us;
}

class MockTracefs : public Tracefs {
 public:
  MockTracefs() : Tracefs("/root/") {
    ON_CALL(*this, NumberOfCpus()).WillByDefault(Return(1));
    ON_CALL(*this, WriteToFile(_, _)).WillByDefault(Return(true));
    ON_CALL(*this, ClearFile(_)).WillByDefault(Return(true));
    EXPECT_CALL(*this, NumberOfCpus()).Times(AnyNumber());
  }

  MOCK_METHOD(bool,
              WriteToFile,
              (const std::string& path, const std::string& str),
              (override));
  MOCK_METHOD(char, ReadOneCharFromFile, (const std::string& path), (override));
  MOCK_METHOD(bool, ClearFile, (const std::string& path), (override));
  MOCK_METHOD(std::string,
              ReadFileIntoString,
              (const std::string& path),
              (const, override));
  MOCK_METHOD(size_t, NumberOfCpus, (), (const, override));
};

class CpuReaderTableTest : public ::testing::Test {
 protected:
<<<<<<< HEAD
  NiceMock<MockTracefs> ftrace_;
=======
  NiceMock<MockTracefs> tracefs_;
>>>>>>> aaad9625
};

// Single class to manage the whole protozero -> scattered stream -> chunks ->
// single buffer -> real proto dance. Has a method: writer() to get an
// protozero ftrace bundle writer and a method ParseProto() to attempt to
// parse whatever has been written so far into a proto message.
template <class ZeroT, class ProtoT>
class ProtoProvider {
 public:
  explicit ProtoProvider(size_t chunk_size) : chunk_size_(chunk_size) {}
  ~ProtoProvider() = default;

  ZeroT* writer() { return writer_.get(); }
  void ResetWriter() { writer_.Reset(); }

  // Stitch together the scattered chunks into a single buffer then attempt
  // to parse the buffer as a FtraceEventBundle. Returns the FtraceEventBundle
  // on success and nullptr on failure.
  std::unique_ptr<ProtoT> ParseProto() {
    auto bundle = std::make_unique<ProtoT>();
    std::vector<uint8_t> buffer = writer_.SerializeAsArray();
    if (!bundle->ParseFromArray(buffer.data(), buffer.size()))
      return nullptr;
    return bundle;
  }

 private:
  ProtoProvider(const ProtoProvider&) = delete;
  ProtoProvider& operator=(const ProtoProvider&) = delete;

  size_t chunk_size_;
  protozero::HeapBuffered<ZeroT> writer_;
};

using BundleProvider = ProtoProvider<protos::pbzero::FtraceEventBundle,
                                     protos::gen::FtraceEventBundle>;

class BinaryWriter {
 public:
  BinaryWriter()
      : size_(base::GetSysPageSize()),
        page_(new uint8_t[size_]),
        ptr_(page_.get()) {}

  template <typename T>
  void Write(T t) {
    memcpy(ptr_, &t, sizeof(T));
    ptr_ += sizeof(T);
    PERFETTO_CHECK(ptr_ < ptr_ + size_);
  }

  void WriteFixedString(size_t n, const char* s) {
    size_t length = strlen(s);
    PERFETTO_CHECK(length < n);
    char c;
    while ((c = *s++)) {
      Write<char>(c);
    }
    Write<char>('\0');
    for (size_t i = 0; i < n - length - 1; i++) {
      Write<char>('\xff');
    }
  }

  std::unique_ptr<uint8_t[]> GetCopy() {
    std::unique_ptr<uint8_t[]> buffer(new uint8_t[written()]);
    memcpy(buffer.get(), page_.get(), written());
    return buffer;
  }

  size_t written() { return static_cast<size_t>(ptr_ - page_.get()); }

 private:
  size_t size_;
  std::unique_ptr<uint8_t[]> page_;
  uint8_t* ptr_;
};

TEST(PageFromXxdTest, OneLine) {
  std::string text = R"(
    00000000: 0000 0000 0000 0000 0000 0000 0000 0000  ................
    00000000: 0000 0000 5600 0000 0000 0000 0000 0000  ................
  )";
  auto page = PageFromXxd(text);
  EXPECT_EQ(page.get()[0x14], 0x56);
}

TEST(PageFromXxdTest, ManyLines) {
  std::string text = R"(
    00000000: 1234 0000 0000 0000 0000 0000 0000 0056  ................
    00000010: 7800 0000 0000 0000 0000 0000 0000 009a  ................
    00000020: 0000 0000 bc00 0000 00de 0000 0000 009a  ................
  )";
  auto page = PageFromXxd(text);
  EXPECT_EQ(page.get()[0x00], 0x12);
  EXPECT_EQ(page.get()[0x01], 0x34);
  EXPECT_EQ(page.get()[0x0f], 0x56);
  EXPECT_EQ(page.get()[0x10], 0x78);
  EXPECT_EQ(page.get()[0x1f], 0x9a);
  EXPECT_EQ(page.get()[0x24], 0xbc);
  EXPECT_EQ(page.get()[0x29], 0xde);
}

TEST(CpuReaderTest, BinaryWriter) {
  BinaryWriter writer;
  writer.Write<uint64_t>(1);
  writer.Write<uint32_t>(2);
  writer.Write<uint16_t>(3);
  writer.Write<uint8_t>(4);
  auto buffer = writer.GetCopy();
  EXPECT_EQ(buffer.get()[0], 1);
  EXPECT_EQ(buffer.get()[1], 0);
  EXPECT_EQ(buffer.get()[2], 0);
  EXPECT_EQ(buffer.get()[3], 0);
  EXPECT_EQ(buffer.get()[4], 0);
  EXPECT_EQ(buffer.get()[5], 0);
  EXPECT_EQ(buffer.get()[6], 0);
  EXPECT_EQ(buffer.get()[7], 0);
  EXPECT_EQ(buffer.get()[8], 2);
}

TEST(ReadAndAdvanceTest, Number) {
  uint64_t expected = 42;
  uint64_t actual = 0;
  uint8_t buffer[8] = {};
  const uint8_t* start = buffer;
  const uint8_t* ptr = buffer;
  memcpy(&buffer, &expected, 8);
  EXPECT_TRUE(CpuReader::ReadAndAdvance<uint64_t>(&ptr, ptr + 8, &actual));
  EXPECT_EQ(ptr, start + 8);
  EXPECT_EQ(actual, expected);
}

TEST(ReadAndAdvanceTest, PlainStruct) {
  struct PlainStruct {
    uint64_t timestamp;
    uint64_t length;
  };

  uint64_t expected[2] = {42, 999};
  PlainStruct actual;
  uint8_t buffer[16] = {};
  const uint8_t* start = buffer;
  const uint8_t* ptr = buffer;
  memcpy(&buffer, &expected, 16);
  EXPECT_TRUE(CpuReader::ReadAndAdvance<PlainStruct>(&ptr, ptr + 16, &actual));
  EXPECT_EQ(ptr, start + 16);
  EXPECT_EQ(actual.timestamp, 42ul);
  EXPECT_EQ(actual.length, 999ul);
}

TEST(ReadAndAdvanceTest, ComplexStruct) {
  struct ComplexStruct {
    uint64_t timestamp;
    uint32_t length;
    uint32_t : 24;
    uint32_t overwrite : 8;
  };

  uint64_t expected[2] = {42, 0xcdffffffabababab};
  ComplexStruct actual = {};
  uint8_t buffer[16] = {};
  const uint8_t* start = buffer;
  const uint8_t* ptr = buffer;
  memcpy(&buffer, &expected, 16);
  EXPECT_TRUE(
      CpuReader::ReadAndAdvance<ComplexStruct>(&ptr, ptr + 16, &actual));
  EXPECT_EQ(ptr, start + 16);
  EXPECT_EQ(actual.timestamp, 42ul);
  EXPECT_EQ(actual.length, 0xabababab);
  EXPECT_EQ(actual.overwrite, 0xCDu);
}

TEST(ReadAndAdvanceTest, Overruns) {
  uint64_t result = 42;
  uint8_t buffer[7] = {};
  const uint8_t* start = buffer;
  const uint8_t* ptr = buffer;
  EXPECT_FALSE(CpuReader::ReadAndAdvance<uint64_t>(&ptr, ptr + 7, &result));
  EXPECT_EQ(ptr, start);
  EXPECT_EQ(result, 42ul);
}

TEST(ReadAndAdvanceTest, AtEnd) {
  uint8_t result = 42;
  uint8_t buffer[8] = {};
  const uint8_t* start = buffer;
  const uint8_t* ptr = buffer;
  EXPECT_FALSE(CpuReader::ReadAndAdvance<uint8_t>(&ptr, ptr, &result));
  EXPECT_EQ(ptr, start);
  EXPECT_EQ(result, 42);
}

TEST(ReadAndAdvanceTest, Underruns) {
  uint64_t expected = 42;
  uint64_t actual = 0;
  uint8_t buffer[9] = {};
  const uint8_t* start = buffer;
  const uint8_t* ptr = buffer;
  memcpy(&buffer, &expected, 8);
  EXPECT_TRUE(CpuReader::ReadAndAdvance<uint64_t>(&ptr, ptr + 8, &actual));
  EXPECT_EQ(ptr, start + 8);
  EXPECT_EQ(actual, expected);
}

TEST(ParsePageHeaderTest, WithOverrun) {
  std::string text = R"(
    00000000: 3ef3 db77 67a2 0100 f00f 0080 ffff ffff
    )";
  auto page = PageFromXxd(text);

  // parse as if we're on a 32 bit kernel (4 byte "commit" field)
  {
    const uint8_t* ptr = page.get();
    auto ret = CpuReader::ParsePageHeader(&ptr, 4u);
    ASSERT_TRUE(ret.has_value());
    CpuReader::PageHeader parsed = ret.value();

    ASSERT_EQ(parsed.timestamp, 0x0001A26777DBF33Eull);  // first 8 bytes
    ASSERT_EQ(parsed.size, 0x0ff0u);                     // 4080
    ASSERT_TRUE(parsed.lost_events);

    // pointer advanced past the header (8+4 bytes)
    ASSERT_EQ(ptr, page.get() + 12);
  }

  // parse as if we're on a 64 bit kernel (8 byte "commit" field)
  {
    const uint8_t* ptr = page.get();
    auto ret = CpuReader::ParsePageHeader(&ptr, 8u);
    ASSERT_TRUE(ret.has_value());
    CpuReader::PageHeader parsed = ret.value();

    ASSERT_EQ(parsed.timestamp, 0x0001A26777DBF33Eull);  // first 8 bytes
    ASSERT_EQ(parsed.size, 0x0ff0u);                     // 4080
    ASSERT_TRUE(parsed.lost_events);

    // pointer advanced past the header (8+8 bytes)
    ASSERT_EQ(ptr, page.get() + 16);
  }
}

// clang-format off
// # tracer: nop
// #
// # entries-in-buffer/entries-written: 1/1   #P:8
// #
// #                              _-----=> irqs-off
// #                             / _----=> need-resched
// #                            | / _---=> hardirq/softirq
// #                            || / _--=> preempt-depth
// #                            ||| /     delay
// #           TASK-PID   CPU#  ||||    TIMESTAMP  FUNCTION
// #              | |       |   ||||       |         |
//               sh-28712 [000] ...1 608934.535199: tracing_mark_write: Hello, world!
// clang-format on

static ExamplePage g_single_print{
    "synthetic",
    R"(
    00000000: ba12 6a33 c628 0200 2c00 0000 0000 0000  ..j3.(..,.......
    00000010: def0 ec67 8d21 0000 0800 0000 0500 0001  ...g.!..........
    00000020: 2870 0000 ac5d 1661 86ff ffff 4865 6c6c  (p...].a....Hell
    00000030: 6f2c 2077 6f72 6c64 210a 00ff 0000 0000  o, world!.......
  )",
};

class CpuReaderParsePagePayloadTest : public testing::Test {
 protected:
  CpuReader::Bundler* CreateBundler(const FtraceDataSourceConfig& ds_config) {
    PERFETTO_CHECK(!bundler_.has_value());
    writer_.emplace();
    compact_sched_buf_ = std::make_unique<CompactSchedBuffer>();
    bundler_.emplace(&writer_.value(), &metadata_, /*symbolizer=*/nullptr,
                     /*cpu=*/0,
                     /*clock_snapshot=*/std::nullopt, compact_sched_buf_.get(),
                     ds_config.compact_sched.enabled,
                     /*last_read_event_ts=*/0, &generic_pb_descriptors_);
    return &bundler_.value();
  }

  protos::gen::FtraceEventBundle GetBundle() {
    PERFETTO_CHECK(bundler_.has_value());
    PERFETTO_CHECK(writer_.has_value());
    bundler_.reset();
    protos::gen::FtraceEventBundle bundle =
        writer_->GetOnlyTracePacket().ftrace_events();
    writer_.reset();
    return bundle;
  }

  std::vector<protos::gen::TracePacket> AllTracePackets() {
    PERFETTO_CHECK(bundler_.has_value());
    PERFETTO_CHECK(writer_.has_value());
    bundler_.reset();
    std::vector<protos::gen::TracePacket> packets =
        writer_->GetAllTracePackets();
    writer_.reset();
    return packets;
  }

  FtraceMetadata metadata_;
  std::optional<TraceWriterForTesting> writer_;
  std::unique_ptr<CompactSchedBuffer> compact_sched_buf_;
<<<<<<< HEAD
  base::FlatHashMap<uint32_t, std::vector<uint8_t>> generic_pb_descriptors_;
=======
  GenericEventProtoDescriptors generic_pb_descriptors_;
>>>>>>> aaad9625
  std::optional<CpuReader::Bundler> bundler_;
  uint64_t last_read_event_ts_ = 0;
};

TEST_F(CpuReaderParsePagePayloadTest, ParseSinglePrint) {
  const ExamplePage* test_case = &g_single_print;

  ProtoTranslationTable* table = GetTable(test_case->name);
  auto page = PageFromXxd(test_case->data);

  FtraceDataSourceConfig ds_config = EmptyConfig();
  ds_config.event_filter.AddEnabledEvent(
      table->EventToFtraceId(GroupAndName("ftrace", "print")));

  const uint8_t* parse_pos = page.get();
  std::optional<CpuReader::PageHeader> page_header =
      CpuReader::ParsePageHeader(&parse_pos, table->page_header_size_len());

  const uint8_t* page_end = page.get() + base::GetSysPageSize();
  ASSERT_TRUE(page_header.has_value());
  EXPECT_EQ(44ul, page_header->size);
  EXPECT_FALSE(page_header->lost_events);
  EXPECT_LE(parse_pos + page_header->size, page_end);

  FtraceParseStatus status = CpuReader::ParsePagePayload(
      parse_pos, &page_header.value(), table, &ds_config,
      CreateBundler(ds_config), &metadata_, &last_read_event_ts_);

  EXPECT_EQ(status, FtraceParseStatus::FTRACE_STATUS_OK);

  auto bundle = GetBundle();
  ASSERT_EQ(bundle.event().size(), 1u);
  const protos::gen::FtraceEvent& event = bundle.event()[0];
  EXPECT_EQ(event.pid(), 28712ul);
  EXPECT_TRUE(WithinOneMicrosecond(event.timestamp(), 608934, 535199));
  EXPECT_EQ(event.print().buf(), "Hello, world!\n");
}

// clang-format off
// # tracer: nop
// #
// # entries-in-buffer/entries-written: 2/2   #P:8
// #
// #                                      _-----=> irqs-off
// #                                     / _----=> need-resched
// #                                    | / _---=> hardirq/softirq
// #                                    || / _--=> preempt-depth
// #                                    ||| /     delay
// #           TASK-PID    TGID   CPU#  ||||    TIMESTAMP  FUNCTION
// #              | |        |      |   ||||       |         |
//             echo-6908  ( 6908) [000] ...1 282762.884473: tracing_mark_write: qwertyuiopqwrtyuiopqwertyuiopqwertyuiopqwer[...]
//             echo-6908  ( 6908) [000] ...1 282762.884492: tracing_mark_write:
// clang-format on

static ExamplePage g_really_long_event{
    "synthetic",
    R"(
      00000000: 6be0 48dd 2b01 0100 e403 0000 0000 0000  k.H.+...........
      00000010: 1e00 0000 0000 0000 0000 0000 c003 0000  ................
      00000020: 0500 0001 fc1a 0000 4096 3615 9cff ffff  ........@.6.....
      00000030: 7177 6572 7479 7569 6f70 7177 7274 7975  qwertyuiopqwrtyu
      00000040: 696f 7071 7765 7274 7975 696f 7071 7765  iopqwertyuiopqwe
      00000050: 7274 7975 696f 7071 7765 7274 7975 696f  rtyuiopqwertyuio
      00000060: 7071 7772 7479 7569 6f70 7177 6572 7479  pqwrtyuiopqwerty
      00000070: 7569 6f70 7177 6572 7479 7569 6f71 7765  uiopqwertyuioqwe
      00000080: 7274 7975 696f 7071 7772 7479 7569 6f70  rtyuiopqwrtyuiop
      00000090: 7177 6572 7479 7569 6f70 7177 6572 7479  qwertyuiopqwerty
      000000a0: 7569 6f71 7765 7274 7975 696f 7071 7772  uioqwertyuiopqwr
      000000b0: 7479 7569 6f70 7177 6572 7479 7569 6f70  tyuiopqwertyuiop
      000000c0: 7177 6572 7479 7569 6f70 7070 7177 6572  qwertyuiopppqwer
      000000d0: 7479 7569 6f70 7177 7274 7975 696f 7071  tyuiopqwrtyuiopq
      000000e0: 7765 7274 7975 696f 7071 7765 7274 7975  wertyuiopqwertyu
      000000f0: 696f 7071 7765 7274 7975 696f 7071 7772  iopqwertyuiopqwr
      00000100: 7479 7569 6f70 7177 6572 7479 7569 6f70  tyuiopqwertyuiop
      00000110: 7177 6572 7479 7569 6f71 7765 7274 7975  qwertyuioqwertyu
      00000120: 696f 7071 7772 7479 7569 6f70 7177 6572  iopqwrtyuiopqwer
      00000130: 7479 7569 6f70 7177 6572 7479 7569 6f71  tyuiopqwertyuioq
      00000140: 7765 7274 7975 696f 7071 7772 7479 7569  wertyuiopqwrtyui
      00000150: 6f70 7177 6572 7479 7569 6f70 7177 6572  opqwertyuiopqwer
      00000160: 7479 7569 6f70 7070 7177 6572 7479 7569  tyuiopppqwertyui
      00000170: 6f70 7177 7274 7975 696f 7071 7765 7274  opqwrtyuiopqwert
      00000180: 7975 696f 7071 7765 7274 7975 696f 7071  yuiopqwertyuiopq
      00000190: 7765 7274 7975 696f 7071 7772 7479 7569  wertyuiopqwrtyui
      000001a0: 6f70 7177 6572 7479 7569 6f70 7177 6572  opqwertyuiopqwer
      000001b0: 7479 7569 6f71 7765 7274 7975 696f 7071  tyuioqwertyuiopq
      000001c0: 7772 7479 7569 6f70 7177 6572 7479 7569  wrtyuiopqwertyui
      000001d0: 6f70 7177 6572 7479 7569 6f71 7765 7274  opqwertyuioqwert
      000001e0: 7975 696f 7071 7772 7479 7569 6f70 7177  yuiopqwrtyuiopqw
      000001f0: 6572 7479 7569 6f70 7177 6572 7479 7569  ertyuiopqwertyui
      00000200: 6f70 7070 7177 6572 7479 7569 6f70 7177  opppqwertyuiopqw
      00000210: 7274 7975 696f 7071 7765 7274 7975 696f  rtyuiopqwertyuio
      00000220: 7071 7765 7274 7975 696f 7071 7765 7274  pqwertyuiopqwert
      00000230: 7975 696f 7071 7772 7479 7569 6f70 7177  yuiopqwrtyuiopqw
      00000240: 6572 7479 7569 6f70 7177 6572 7479 7569  ertyuiopqwertyui
      00000250: 6f71 7765 7274 7975 696f 7071 7772 7479  oqwertyuiopqwrty
      00000260: 7569 6f70 7177 6572 7479 7569 6f70 7177  uiopqwertyuiopqw
      00000270: 6572 7479 7569 6f71 7765 7274 7975 696f  ertyuioqwertyuio
      00000280: 7071 7772 7479 7569 6f70 7177 6572 7479  pqwrtyuiopqwerty
      00000290: 7569 6f70 7177 6572 7479 7569 6f70 7070  uiopqwertyuioppp
      000002a0: 7177 6572 7479 7569 6f70 7177 7274 7975  qwertyuiopqwrtyu
      000002b0: 696f 7071 7765 7274 7975 696f 7071 7765  iopqwertyuiopqwe
      000002c0: 7274 7975 696f 7071 7765 7274 7975 696f  rtyuiopqwertyuio
      000002d0: 7071 7772 7479 7569 6f70 7177 6572 7479  pqwrtyuiopqwerty
      000002e0: 7569 6f70 7177 6572 7479 7569 6f71 7765  uiopqwertyuioqwe
      000002f0: 7274 7975 696f 7071 7772 7479 7569 6f70  rtyuiopqwrtyuiop
      00000300: 7177 6572 7479 7569 6f70 7177 6572 7479  qwertyuiopqwerty
      00000310: 7569 6f71 7765 7274 7975 696f 7071 7772  uioqwertyuiopqwr
      00000320: 7479 7569 6f70 7177 6572 7479 7569 6f70  tyuiopqwertyuiop
      00000330: 7177 6572 7479 7569 6f70 7070 7177 6572  qwertyuiopppqwer
      00000340: 7479 7569 6f70 7177 7274 7975 696f 7071  tyuiopqwrtyuiopq
      00000350: 7765 7274 7975 696f 7071 7765 7274 7975  wertyuiopqwertyu
      00000360: 696f 7071 7765 7274 7975 696f 7071 7772  iopqwertyuiopqwr
      00000370: 7479 7569 6f70 7177 6572 7479 7569 6f70  tyuiopqwertyuiop
      00000380: 7177 6572 7479 7569 6f71 7765 7274 7975  qwertyuioqwertyu
      00000390: 696f 7071 7772 7479 7569 6f70 7177 6572  iopqwrtyuiopqwer
      000003a0: 7479 7569 6f70 7177 6572 7479 7569 6f71  tyuiopqwertyuioq
      000003b0: 7765 7274 7975 696f 7071 7772 7479 7569  wertyuiopqwrtyui
      000003c0: 6f70 7177 6572 7479 7569 6f70 7177 6572  opqwertyuiopqwer
      000003d0: 7479 7569 6f70 7070 0a00 5115 6562 0900  tyuioppp..Q.eb..
      000003e0: 0500 0001 fc1a 0000 4096 3615 9cff ffff  ........@.6.....
      000003f0: 0a00 0000 0000 0000 0000 0000 0000 0000  ................
      00000400: 0000 0000 0000 0000 0000 0000 0000 0000  ................
      00000410: 0000 0000 0000 0000 0000 0000 0000 0000  ................
      00000420: 0000 0000 0000 0000 0000 0000 0000 0000  ................
  )",
};

TEST_F(CpuReaderParsePagePayloadTest, ReallyLongEvent) {
  const ExamplePage* test_case = &g_really_long_event;

  ProtoTranslationTable* table = GetTable(test_case->name);
  auto page = PageFromXxd(test_case->data);

  FtraceDataSourceConfig ds_config = EmptyConfig();
  ds_config.event_filter.AddEnabledEvent(
      table->EventToFtraceId(GroupAndName("ftrace", "print")));

  const uint8_t* parse_pos = page.get();
  std::optional<CpuReader::PageHeader> page_header =
      CpuReader::ParsePageHeader(&parse_pos, table->page_header_size_len());

  const uint8_t* page_end = page.get() + base::GetSysPageSize();
  ASSERT_TRUE(page_header.has_value());
  EXPECT_FALSE(page_header->lost_events);
  EXPECT_LE(parse_pos + page_header->size, page_end);

  CpuReader::ParsePagePayload(parse_pos, &page_header.value(), table,
                              &ds_config, CreateBundler(ds_config), &metadata_,
                              &last_read_event_ts_);

  auto bundle = GetBundle();
  const protos::gen::FtraceEvent& long_print = bundle.event()[0];
  EXPECT_THAT(long_print.print().buf(), StartsWith("qwerty"));
  EXPECT_THAT(long_print.print().buf(), EndsWith("ppp\n"));
  const protos::gen::FtraceEvent& newline = bundle.event()[1];
  EXPECT_EQ(newline.print().buf(), "\n");
}

// This event is as the event for ParseSinglePrint above except the string
// is extended and not null terminated.
static ExamplePage g_single_print_non_null_terminated{
    "synthetic",
    R"(
    00000000: ba12 6a33 c628 0200 2c00 0000 0000 0000  ..j3.(..,.......
    00000010: def0 ec67 8d21 0000 0800 0000 0500 0001  ...g.!..........
    00000020: 2870 0000 ac5d 1661 86ff ffff 4865 6c6c  (p...].a....Hell
    00000030: 6f2c 2077 6f72 6c64 2161 6161 6161 6161  o, world!aaaaaaa
    00000040: 6161 6161 6161 6161 6161 6161 6161 6161  aaaaaaaaaaaaaaaa
  )",
};

TEST_F(CpuReaderParsePagePayloadTest, ParseSinglePrintNonNullTerminated) {
  const ExamplePage* test_case = &g_single_print_non_null_terminated;

  ProtoTranslationTable* table = GetTable(test_case->name);
  auto page = PageFromXxd(test_case->data);

  FtraceDataSourceConfig ds_config = EmptyConfig();
  ds_config.event_filter.AddEnabledEvent(
      table->EventToFtraceId(GroupAndName("ftrace", "print")));

  const uint8_t* parse_pos = page.get();
  std::optional<CpuReader::PageHeader> page_header =
      CpuReader::ParsePageHeader(&parse_pos, table->page_header_size_len());

  const uint8_t* page_end = page.get() + base::GetSysPageSize();
  ASSERT_TRUE(page_header.has_value());
  EXPECT_FALSE(page_header->lost_events);
  EXPECT_LE(parse_pos + page_header->size, page_end);

  FtraceParseStatus status = CpuReader::ParsePagePayload(
      parse_pos, &page_header.value(), table, &ds_config,
      CreateBundler(ds_config), &metadata_, &last_read_event_ts_);

  EXPECT_EQ(status, FtraceParseStatus::FTRACE_STATUS_OK);

  auto bundle = GetBundle();
  ASSERT_EQ(bundle.event().size(), 1u);
  const protos::gen::FtraceEvent& event = bundle.event()[0];
  EXPECT_EQ(event.pid(), 28712ul);
  EXPECT_TRUE(WithinOneMicrosecond(event.timestamp(), 608934, 535199));
  EXPECT_EQ(event.print().buf(), "Hello, world!aaa");
}

static ExamplePage g_single_print_zero_size{
    "synthetic",
    R"(
    00000000: ba12 6a33 c628 0200 2c00 0000 0000 0000  ..j3.(..,.......
    00000010: def0 ec67 8d21 0000 0800 0000 0500 0001  ...g.!..........
    00000020: 2870 0000 ac5d 1661 86ff ffff 0000 0000  (p...].a........
    00000030: 0000 0000 0000 0000 0000 0000 0000 0000  ................
    00000040: 0000 0000 0000 0000 0000 0000 0000 0000  ................
  )",
};

TEST_F(CpuReaderParsePagePayloadTest, ParseSinglePrintZeroSize) {
  const ExamplePage* test_case = &g_single_print_zero_size;

  ProtoTranslationTable* table = GetTable(test_case->name);
  auto page = PageFromXxd(test_case->data);

  FtraceDataSourceConfig ds_config = EmptyConfig();
  ds_config.event_filter.AddEnabledEvent(
      table->EventToFtraceId(GroupAndName("ftrace", "print")));

  const uint8_t* parse_pos = page.get();
  std::optional<CpuReader::PageHeader> page_header =
      CpuReader::ParsePageHeader(&parse_pos, table->page_header_size_len());

  const uint8_t* page_end = page.get() + base::GetSysPageSize();
  ASSERT_TRUE(page_header.has_value());
  EXPECT_FALSE(page_header->lost_events);
  EXPECT_LE(parse_pos + page_header->size, page_end);

  FtraceParseStatus status = CpuReader::ParsePagePayload(
      parse_pos, &page_header.value(), table, &ds_config,
      CreateBundler(ds_config), &metadata_, &last_read_event_ts_);

  EXPECT_EQ(status, FtraceParseStatus::FTRACE_STATUS_OK);

  auto bundle = GetBundle();
  ASSERT_EQ(bundle.event().size(), 1u);
  const protos::gen::FtraceEvent& event = bundle.event()[0];
  EXPECT_EQ(event.pid(), 28712ul);
  EXPECT_TRUE(WithinOneMicrosecond(event.timestamp(), 608934, 535199));
  EXPECT_TRUE(event.print().has_buf());
  EXPECT_EQ(event.print().buf(), "");
}

TEST_F(CpuReaderParsePagePayloadTest, FilterByEvent) {
  const ExamplePage* test_case = &g_single_print;

  ProtoTranslationTable* table = GetTable(test_case->name);
  auto page = PageFromXxd(test_case->data);

  FtraceDataSourceConfig ds_config = EmptyConfig();

  const uint8_t* parse_pos = page.get();
  std::optional<CpuReader::PageHeader> page_header =
      CpuReader::ParsePageHeader(&parse_pos, table->page_header_size_len());

  ASSERT_TRUE(page_header.has_value());
  EXPECT_FALSE(page_header->lost_events);

  FtraceParseStatus status = CpuReader::ParsePagePayload(
      parse_pos, &page_header.value(), table, &ds_config,
      CreateBundler(ds_config), &metadata_, &last_read_event_ts_);

  EXPECT_EQ(status, FtraceParseStatus::FTRACE_STATUS_OK);

  EXPECT_THAT(AllTracePackets(), IsEmpty());
}

// clang-format off
// # tracer: nop
// #
// # entries-in-buffer/entries-written: 3/3   #P:8
// #
// #                              _-----=> irqs-off
// #                             / _----=> need-resched
// #                            | / _---=> hardirq/softirq
// #                            || / _--=> preempt-depth
// #                            ||| /     delay
// #           TASK-PID   CPU#  ||||    TIMESTAMP  FUNCTION
// #              | |       |   ||||       |         |
//               sh-30693 [000] ...1 615436.216806: tracing_mark_write: Hello, world!
//               sh-30693 [000] ...1 615486.377232: tracing_mark_write: Good afternoon, world!
//               sh-30693 [000] ...1 615495.632679: tracing_mark_write: Goodbye, world!
// clang-format on

static ExamplePage g_three_prints{
    "synthetic",
    R"(
    00000000: a3ab 1569 bc2f 0200 9400 0000 0000 0000  ...i./..........
    00000010: 1e00 0000 0000 0000 0800 0000 0500 0001  ................
    00000020: e577 0000 ac5d 1661 86ff ffff 4865 6c6c  .w...].a....Hell
    00000030: 6f2c 2077 6f72 6c64 210a 0000 5e32 6bb9  o, world!...^2k.
    00000040: 7501 0000 0b00 0000 0500 0001 e577 0000  u............w..
    00000050: ac5d 1661 86ff ffff 476f 6f64 2061 6674  .].a....Good aft
    00000060: 6572 6e6f 6f6e 2c20 776f 726c 6421 0a00  ernoon, world!..
    00000070: 0000 0000 9e6a 5df5 4400 0000 0900 0000  .....j].D.......
    00000080: 0500 0001 e577 0000 ac5d 1661 86ff ffff  .....w...].a....
    00000090: 476f 6f64 6279 652c 2077 6f72 6c64 210a  Goodbye, world!.
    000000a0: 0051 0000 0000 0000 0000 0000 0000 0000  .Q..............
  )",
};

TEST_F(CpuReaderParsePagePayloadTest, ParseThreePrint) {
  const ExamplePage* test_case = &g_three_prints;

  ProtoTranslationTable* table = GetTable(test_case->name);
  auto page = PageFromXxd(test_case->data);

  FtraceDataSourceConfig ds_config = EmptyConfig();
  ds_config.event_filter.AddEnabledEvent(
      table->EventToFtraceId(GroupAndName("ftrace", "print")));

  const uint8_t* parse_pos = page.get();
  std::optional<CpuReader::PageHeader> page_header =
      CpuReader::ParsePageHeader(&parse_pos, table->page_header_size_len());

  const uint8_t* page_end = page.get() + base::GetSysPageSize();
  ASSERT_TRUE(page_header.has_value());
  EXPECT_FALSE(page_header->lost_events);
  EXPECT_LE(parse_pos + page_header->size, page_end);

  FtraceParseStatus status = CpuReader::ParsePagePayload(
      parse_pos, &page_header.value(), table, &ds_config,
      CreateBundler(ds_config), &metadata_, &last_read_event_ts_);

  EXPECT_EQ(status, FtraceParseStatus::FTRACE_STATUS_OK);

  auto bundle = GetBundle();
  ASSERT_EQ(bundle.event().size(), 3u);

  {
    const protos::gen::FtraceEvent& event = bundle.event()[0];
    EXPECT_EQ(event.pid(), 30693ul);
    EXPECT_TRUE(WithinOneMicrosecond(event.timestamp(), 615436, 216806));
    EXPECT_EQ(event.print().buf(), "Hello, world!\n");
  }

  {
    const protos::gen::FtraceEvent& event = bundle.event()[1];
    EXPECT_EQ(event.pid(), 30693ul);
    EXPECT_TRUE(WithinOneMicrosecond(event.timestamp(), 615486, 377232));
    EXPECT_EQ(event.print().buf(), "Good afternoon, world!\n");
  }

  {
    const protos::gen::FtraceEvent& event = bundle.event()[2];
    EXPECT_EQ(event.pid(), 30693ul);
    EXPECT_TRUE(WithinOneMicrosecond(event.timestamp(), 615495, 632679));
    EXPECT_EQ(event.print().buf(), "Goodbye, world!\n");
  }
}

TEST_F(CpuReaderParsePagePayloadTest, ParsePrintWithAndWithoutFilter) {
  using FtraceEvent = protos::gen::FtraceEvent;
  using PFE = protos::gen::PrintFtraceEvent;

  const ExamplePage* test_case = &g_three_prints;

  ProtoTranslationTable* table = GetTable(test_case->name);
  auto page = PageFromXxd(test_case->data);

  const uint8_t* parse_pos = page.get();
  std::optional<CpuReader::PageHeader> page_header =
      CpuReader::ParsePageHeader(&parse_pos, table->page_header_size_len());

  const uint8_t* page_end = page.get() + base::GetSysPageSize();
  ASSERT_TRUE(page_header.has_value());
  ASSERT_FALSE(page_header->lost_events);
  ASSERT_LE(parse_pos + page_header->size, page_end);
  {
    FtraceDataSourceConfig ds_config_no_filter = EmptyConfig();
    ds_config_no_filter.event_filter.AddEnabledEvent(
        table->EventToFtraceId(GroupAndName("ftrace", "print")));

    FtraceParseStatus status = CpuReader::ParsePagePayload(
        parse_pos, &page_header.value(), table, &ds_config_no_filter,
        CreateBundler(ds_config_no_filter), &metadata_, &last_read_event_ts_);
    EXPECT_EQ(status, FtraceParseStatus::FTRACE_STATUS_OK);

    auto bundle = GetBundle();
    const auto& events = bundle.event();
    EXPECT_THAT(
        events,
        ElementsAre(Property(&FtraceEvent::print,
                             Property(&PFE::buf, "Hello, world!\n")),
                    Property(&FtraceEvent::print,
                             Property(&PFE::buf, "Good afternoon, world!\n")),
                    Property(&FtraceEvent::print,
                             Property(&PFE::buf, "Goodbye, world!\n"))));
  }

  {
    FtraceDataSourceConfig ds_config_with_filter = EmptyConfig();
    ds_config_with_filter.event_filter.AddEnabledEvent(
        table->EventToFtraceId(GroupAndName("ftrace", "print")));

    FtraceConfig::PrintFilter conf;
    auto* rule = conf.add_rules();
    rule->set_prefix("Good ");
    rule->set_allow(false);
    ds_config_with_filter.print_filter =
        FtracePrintFilterConfig::Create(conf, table);
    ASSERT_TRUE(ds_config_with_filter.print_filter.has_value());

    FtraceParseStatus status = CpuReader::ParsePagePayload(
        parse_pos, &page_header.value(), table, &ds_config_with_filter,
        CreateBundler(ds_config_with_filter), &metadata_, &last_read_event_ts_);
    EXPECT_EQ(status, FtraceParseStatus::FTRACE_STATUS_OK);

    auto bundle = GetBundle();
    const auto& events = bundle.event();
    EXPECT_THAT(
        events,
        ElementsAre(Property(&FtraceEvent::print,
                             Property(&PFE::buf, "Hello, world!\n")),
                    Property(&FtraceEvent::print,
                             Property(&PFE::buf, "Goodbye, world!\n"))));
  }
}

TEST(CpuReaderTest, ProcessPagesForDataSourceNoEmptyPackets) {
  const ExamplePage* test_case = &g_three_prints;

  ProtoTranslationTable* table = GetTable(test_case->name);
  auto page = PageFromXxd(test_case->data);

  std::vector<const void*> test_page_order = {
      page.get(), page.get(), page.get(), page.get(),
      page.get(), page.get(), page.get(), page.get()};

  // Prepare a buffer with 8 contiguous pages, with the above contents.
  static constexpr size_t kTestPages = 8;

  std::unique_ptr<uint8_t[]> buf(
      new uint8_t[base::GetSysPageSize() * kTestPages]());
  for (size_t i = 0; i < kTestPages; i++) {
    void* dest = buf.get() + (i * base::GetSysPageSize());
    memcpy(dest, static_cast<const void*>(test_page_order[i]),
           base::GetSysPageSize());
  }
  auto compact_sched_buf = std::make_unique<CompactSchedBuffer>();

  {
    FtraceMetadata metadata{};
    FtraceDataSourceConfig with_filter = EmptyConfig();
    with_filter.event_filter.AddEnabledEvent(
        table->EventToFtraceId(GroupAndName("ftrace", "print")));

    FtraceConfig::PrintFilter conf;
    auto* rule = conf.add_rules();
    rule->set_prefix("");
    rule->set_allow(false);
    with_filter.print_filter = FtracePrintFilterConfig::Create(conf, table);
    ASSERT_TRUE(with_filter.print_filter.has_value());

    TraceWriterForTesting trace_writer;
    base::FlatSet<protos::pbzero::FtraceParseStatus> parse_errors;
    uint64_t last_read_event_ts = 0;
    bool success = CpuReader::ProcessPagesForDataSource(
        &trace_writer, &metadata, /*cpu=*/1, &with_filter, &parse_errors,
        &last_read_event_ts, buf.get(), kTestPages, compact_sched_buf.get(),
        table,
        /*symbolizer=*/nullptr,
        /*clock_snapshot=*/std::nullopt);

    EXPECT_TRUE(success);

    // Check that the data source doesn't emit any packet, not even empty
    // packets.
    EXPECT_THAT(trace_writer.GetAllTracePackets(), IsEmpty());
  }

  {
    FtraceMetadata metadata{};
    FtraceDataSourceConfig without_filter = EmptyConfig();
    without_filter.event_filter.AddEnabledEvent(
        table->EventToFtraceId(GroupAndName("ftrace", "print")));

    TraceWriterForTesting trace_writer;
    base::FlatSet<protos::pbzero::FtraceParseStatus> parse_errors;
    uint64_t last_read_event_ts = 0;
    bool success = CpuReader::ProcessPagesForDataSource(
        &trace_writer, &metadata, /*cpu=*/1, &without_filter, &parse_errors,
        &last_read_event_ts, buf.get(), kTestPages, compact_sched_buf.get(),
        table,
        /*symbolizer=*/nullptr,
        /*clock_snapshot=*/std::nullopt);

    EXPECT_TRUE(success);

    EXPECT_THAT(trace_writer.GetAllTracePackets(), Not(IsEmpty()));
  }
}

// clang-format off
// # tracer: nop
// #
// # entries-in-buffer/entries-written: 6/6   #P:8
// #
// #                              _-----=> irqs-off
// #                             / _----=> need-resched
// #                            | / _---=> hardirq/softirq
// #                            || / _--=> preempt-depth
// #                            ||| /     delay
// #           TASK-PID   CPU#  ||||    TIMESTAMP  FUNCTION
// #              | |       |   ||||       |         |
//      ksoftirqd/0-3     [000] d..3 1045157.722134: sched_switch: prev_comm=ksoftirqd/0 prev_pid=3 prev_prio=120 prev_state=S ==> next_comm=sleep next_pid=3733 next_prio=120
//            sleep-3733  [000] d..3 1045157.725035: sched_switch: prev_comm=sleep prev_pid=3733 prev_prio=120 prev_state=R+ ==> next_comm=rcuop/0 next_pid=10 next_prio=120
//      rcu_preempt-7     [000] d..3 1045157.725182: sched_switch: prev_comm=rcu_preempt prev_pid=7 prev_prio=120 prev_state=S ==> next_comm=sleep next_pid=3733 next_prio=120
//            sleep-3733  [000] d..3 1045157.725671: sched_switch: prev_comm=sleep prev_pid=3733 prev_prio=120 prev_state=R+ ==> next_comm=sh next_pid=3513 next_prio=120
//               sh-3513  [000] d..3 1045157.726668: sched_switch: prev_comm=sh prev_pid=3513 prev_prio=120 prev_state=S ==> next_comm=sleep next_pid=3733 next_prio=120
//            sleep-3733  [000] d..3 1045157.726697: sched_switch: prev_comm=sleep prev_pid=3733 prev_prio=120 prev_state=x ==> next_comm=kworker/u16:3 next_pid=3681 next_prio=120
// clang-format on

static ExamplePage g_six_sched_switch{
    "synthetic",
    R"(
    00000000: 2b16 c3be 90b6 0300 a001 0000 0000 0000  +...............
    00000010: 1e00 0000 0000 0000 1000 0000 2f00 0103  ............/...
    00000020: 0300 0000 6b73 6f66 7469 7271 642f 3000  ....ksoftirqd/0.
    00000030: 0000 0000 0300 0000 7800 0000 0100 0000  ........x.......
    00000040: 0000 0000 736c 6565 7000 722f 3000 0000  ....sleep.r/0...
    00000050: 0000 0000 950e 0000 7800 0000 b072 8805  ........x....r..
    00000060: 2f00 0103 950e 0000 736c 6565 7000 722f  /.......sleep.r/
    00000070: 3000 0000 0000 0000 950e 0000 7800 0000  0...........x...
    00000080: 0008 0000 0000 0000 7263 756f 702f 3000  ........rcuop/0.
    00000090: 0000 0000 0000 0000 0a00 0000 7800 0000  ............x...
    000000a0: f0b0 4700 2f00 0103 0700 0000 7263 755f  ..G./.......rcu_
    000000b0: 7072 6565 6d70 7400 0000 0000 0700 0000  preempt.........
    000000c0: 7800 0000 0100 0000 0000 0000 736c 6565  x...........slee
    000000d0: 7000 722f 3000 0000 0000 0000 950e 0000  p.r/0...........
    000000e0: 7800 0000 1001 ef00 2f00 0103 950e 0000  x......./.......
    000000f0: 736c 6565 7000 722f 3000 0000 0000 0000  sleep.r/0.......
    00000100: 950e 0000 7800 0000 0008 0000 0000 0000  ....x...........
    00000110: 7368 0064 0065 722f 3000 0000 0000 0000  sh.d.er/0.......
    00000120: b90d 0000 7800 0000 f0c7 e601 2f00 0103  ....x......./...
    00000130: b90d 0000 7368 0064 0065 722f 3000 0000  ....sh.d.er/0...
    00000140: 0000 0000 b90d 0000 7800 0000 0100 0000  ........x.......
    00000150: 0000 0000 736c 6565 7000 722f 3000 0000  ....sleep.r/0...
    00000160: 0000 0000 950e 0000 7800 0000 d030 0e00  ........x....0..
    00000170: 2f00 0103 950e 0000 736c 6565 7000 722f  /.......sleep.r/
    00000180: 3000 0000 0000 0000 950e 0000 7800 0000  0...........x...
    00000190: 4000 0000 0000 0000 6b77 6f72 6b65 722f  @.......kworker/
    000001a0: 7531 363a 3300 0000 610e 0000 7800 0000  u16:3...a...x...
    000001b0: 0000 0000 0000 0000 0000 0000 0000 0000  ................
    )",
};

TEST_F(CpuReaderParsePagePayloadTest, ParseSixSchedSwitch) {
  const ExamplePage* test_case = &g_six_sched_switch;

  ProtoTranslationTable* table = GetTable(test_case->name);
  auto page = PageFromXxd(test_case->data);

  FtraceDataSourceConfig ds_config = EmptyConfig();
  ds_config.event_filter.AddEnabledEvent(
      table->EventToFtraceId(GroupAndName("sched", "sched_switch")));

  const uint8_t* parse_pos = page.get();
  std::optional<CpuReader::PageHeader> page_header =
      CpuReader::ParsePageHeader(&parse_pos, table->page_header_size_len());

  const uint8_t* page_end = page.get() + base::GetSysPageSize();
  ASSERT_TRUE(page_header.has_value());
  EXPECT_FALSE(page_header->lost_events);
  EXPECT_LE(parse_pos + page_header->size, page_end);

  FtraceParseStatus status = CpuReader::ParsePagePayload(
      parse_pos, &page_header.value(), table, &ds_config,
      CreateBundler(ds_config), &metadata_, &last_read_event_ts_);

  EXPECT_EQ(status, FtraceParseStatus::FTRACE_STATUS_OK);
  EXPECT_EQ(last_read_event_ts_, 1'045'157'726'697'236ULL);

  auto bundle = GetBundle();
  EXPECT_EQ(0u, bundle.previous_bundle_end_timestamp());
  ASSERT_EQ(bundle.event().size(), 6u);
  {
    const protos::gen::FtraceEvent& event = bundle.event()[1];
    EXPECT_EQ(event.pid(), 3733ul);
    EXPECT_TRUE(WithinOneMicrosecond(event.timestamp(), 1045157, 725035));
    EXPECT_EQ(event.sched_switch().prev_comm(), "sleep");
    EXPECT_EQ(event.sched_switch().prev_pid(), 3733);
    EXPECT_EQ(event.sched_switch().prev_prio(), 120);
    EXPECT_EQ(event.sched_switch().next_comm(), "rcuop/0");
    EXPECT_EQ(event.sched_switch().next_pid(), 10);
    EXPECT_EQ(event.sched_switch().next_prio(), 120);
  }
}

TEST_F(CpuReaderParsePagePayloadTest, ParseSixSchedSwitchCompactFormat) {
  const ExamplePage* test_case = &g_six_sched_switch;

  ProtoTranslationTable* table = GetTable(test_case->name);
  auto page = PageFromXxd(test_case->data);

  FtraceDataSourceConfig ds_config =
      ConfigForTesting(EnabledCompactSchedConfigForTesting());
  ds_config.event_filter.AddEnabledEvent(
      table->EventToFtraceId(GroupAndName("sched", "sched_switch")));

  const uint8_t* parse_pos = page.get();
  std::optional<CpuReader::PageHeader> page_header =
      CpuReader::ParsePageHeader(&parse_pos, table->page_header_size_len());

  const uint8_t* page_end = page.get() + base::GetSysPageSize();
  ASSERT_TRUE(page_header.has_value());
  EXPECT_FALSE(page_header->lost_events);
  EXPECT_LE(parse_pos + page_header->size, page_end);

  FtraceParseStatus status = CpuReader::ParsePagePayload(
      parse_pos, &page_header.value(), table, &ds_config,
      CreateBundler(ds_config), &metadata_, &last_read_event_ts_);

  EXPECT_EQ(status, FtraceParseStatus::FTRACE_STATUS_OK);
  EXPECT_EQ(last_read_event_ts_, 1'045'157'726'697'236ULL);

  // sched switch fields were buffered:
  EXPECT_LT(0u, bundler_->compact_sched_buf()->sched_switch().size());
  EXPECT_LT(0u,
            bundler_->compact_sched_buf()->interner().interned_comms_size());

  // Write the buffer out & check the serialized format:
  auto bundle = GetBundle();

  const auto& compact_sched = bundle.compact_sched();
  EXPECT_EQ(0u, bundle.previous_bundle_end_timestamp());

  EXPECT_EQ(6u, compact_sched.switch_timestamp().size());
  EXPECT_EQ(6u, compact_sched.switch_prev_state().size());
  EXPECT_EQ(6u, compact_sched.switch_next_pid().size());
  EXPECT_EQ(6u, compact_sched.switch_next_prio().size());
  // 4 unique interned next_comm strings:
  EXPECT_EQ(4u, compact_sched.intern_table().size());
  EXPECT_EQ(6u, compact_sched.switch_next_comm_index().size());

  // First event exactly as expected (absolute timestamp):
  EXPECT_TRUE(WithinOneMicrosecond(compact_sched.switch_timestamp()[0], 1045157,
                                   722134));
  EXPECT_EQ(1, compact_sched.switch_prev_state()[0]);
  EXPECT_EQ(3733, compact_sched.switch_next_pid()[0]);
  EXPECT_EQ(120, compact_sched.switch_next_prio()[0]);
  auto comm_intern_idx = compact_sched.switch_next_comm_index()[0];
  std::string next_comm = compact_sched.intern_table()[comm_intern_idx];
  EXPECT_EQ("sleep", next_comm);
}

// clang-format off
// # tracer: nop
// #
// # entries-in-buffer/entries-written: 23/23   #P:8
// #
// #                                _-----=> irqs-off/BH-disabled
// #                               / _----=> need-resched
// #                              | / _---=> hardirq/softirq
// #                              || / _--=> preempt-depth
// #                              ||| / _-=> migrate-disable
// #                              |||| /     delay
// #           TASK-PID     CPU#  |||||  TIMESTAMP  FUNCTION
// #              | |         |   |||||     |         |
//           <idle>-0       [000] d..2. 701500.111507: sched_switch: prev_comm=swapper/0 prev_pid=0 prev_prio=120 prev_state=R ==> next_comm=bash next_pid=219057 next_prio=120
//               ls-219057  [000] d..3. 701500.115222: sched_waking: comm=kworker/u16:17 pid=203967 prio=120 target_cpu=006
//               ls-219057  [000] d..3. 701500.115327: sched_waking: comm=kworker/u16:17 pid=203967 prio=120 target_cpu=006
//               ls-219057  [000] d..3. 701500.115412: sched_waking: comm=kworker/u16:5 pid=205556 prio=120 target_cpu=004
//               ls-219057  [000] d..3. 701500.115416: sched_waking: comm=kworker/u16:17 pid=203967 prio=120 target_cpu=006
//               ls-219057  [000] dN.5. 701500.115801: sched_waking: comm=bash pid=217958 prio=120 target_cpu=006
//               ls-219057  [000] d..2. 701500.115817: sched_switch: prev_comm=ls prev_pid=219057 prev_prio=120 prev_state=Z ==> next_comm=swapper/0 next_pid=0 next_prio=120
// clang-format on

static ExamplePage g_sched_page{
    "synthetic_alt",
    R"(
    00000000: 67ce f4b8 027e 0200 5801 0000 0000 0000  g....~..X.......
    00000010: 1e00 0000 0000 0000 1000 0000 3d01 0102  ............=...
    00000020: 0000 0000 7377 6170 7065 722f 3000 0000  ....swapper/0...
    00000030: 0000 0000 0000 0000 7800 0000 0000 0000  ........x.......
    00000040: 0000 0000 6261 7368 0000 0000 0000 0000  ....bash........
    00000050: 0000 0000 b157 0300 7800 0000 a9d2 1507  .....W..x.......
    00000060: 4001 0103 b157 0300 6b77 6f72 6b65 722f  @....W..kworker/
    00000070: 7531 363a 3137 0000 bf1c 0300 7800 0000  u16:17......x...
    00000080: 0600 0000 c953 3300 4001 0103 b157 0300  .....S3.@....W..
    00000090: 6b77 6f72 6b65 722f 7531 363a 3137 0000  kworker/u16:17..
    000000a0: bf1c 0300 7800 0000 0600 0000 0981 2900  ....x.........).
    000000b0: 4001 0103 b157 0300 6b77 6f72 6b65 722f  @....W..kworker/
    000000c0: 7531 363a 3500 0000 f422 0300 7800 0000  u16:5...."..x...
    000000d0: 0400 0000 89e0 0100 4001 0103 b157 0300  ........@....W..
    000000e0: 6b77 6f72 6b65 722f 7531 363a 3137 0000  kworker/u16:17..
    000000f0: bf1c 0300 7800 0000 0600 0000 e92c bc00  ....x........,..
    00000100: 4001 2505 b157 0300 6261 7368 0000 0000  @.%..W..bash....
    00000110: 0000 0000 0000 0000 6653 0300 7800 0000  ........fS..x...
    00000120: 0600 0000 10f8 0700 3d01 0102 b157 0300  ........=....W..
    00000130: 6c73 0000 0000 0000 0000 0000 0000 0000  ls..............
    00000140: b157 0300 7800 0000 2000 0000 0000 0000  .W..x... .......
    00000150: 7377 6170 7065 722f 3000 0000 0000 0000  swapper/0.......
    00000160: 0000 0000 7800 0000 0000 0000 0000 0000  ....x...........
    )",
};

TEST_F(CpuReaderParsePagePayloadTest, ParseCompactSchedSwitchAndWaking) {
  const ExamplePage* test_case = &g_sched_page;

  ProtoTranslationTable* table = GetTable(test_case->name);
  auto page = PageFromXxd(test_case->data);

  FtraceDataSourceConfig ds_config =
      ConfigForTesting(EnabledCompactSchedConfigForTesting());
  ds_config.event_filter.AddEnabledEvent(
      table->EventToFtraceId(GroupAndName("sched", "sched_switch")));
  ds_config.event_filter.AddEnabledEvent(
      table->EventToFtraceId(GroupAndName("sched", "sched_waking")));

  const uint8_t* parse_pos = page.get();
  std::optional<CpuReader::PageHeader> page_header =
      CpuReader::ParsePageHeader(&parse_pos, table->page_header_size_len());

  const uint8_t* page_end = page.get() + base::GetSysPageSize();
  ASSERT_TRUE(page_header.has_value());
  EXPECT_FALSE(page_header->lost_events);
  EXPECT_LE(parse_pos + page_header->size, page_end);

  FtraceParseStatus status = CpuReader::ParsePagePayload(
      parse_pos, &page_header.value(), table, &ds_config,
      CreateBundler(ds_config), &metadata_, &last_read_event_ts_);

  EXPECT_EQ(status, FtraceParseStatus::FTRACE_STATUS_OK);

  // sched fields were buffered:
  EXPECT_LT(0u, bundler_->compact_sched_buf()->sched_switch().size());
  EXPECT_LT(0u, bundler_->compact_sched_buf()->sched_waking().size());
  EXPECT_LT(0u,
            bundler_->compact_sched_buf()->interner().interned_comms_size());

  // Write the buffer out & check the serialized format:
  auto bundle = GetBundle();
  const auto& compact_sched = bundle.compact_sched();
  // 2 sched_switch events:
  EXPECT_EQ(2u, compact_sched.switch_timestamp().size());
  EXPECT_EQ(2u, compact_sched.switch_prev_state().size());
  EXPECT_EQ(2u, compact_sched.switch_next_pid().size());
  EXPECT_EQ(2u, compact_sched.switch_next_prio().size());
  EXPECT_EQ(2u, compact_sched.switch_next_comm_index().size());
  // 5 sched_waking events:
  EXPECT_EQ(5u, compact_sched.waking_timestamp().size());
  EXPECT_EQ(5u, compact_sched.waking_pid().size());
  EXPECT_EQ(5u, compact_sched.waking_target_cpu().size());
  EXPECT_EQ(5u, compact_sched.waking_prio().size());
  EXPECT_EQ(5u, compact_sched.waking_comm_index().size());
  EXPECT_EQ(5u, compact_sched.waking_common_flags().size());
  // 4 unique interned comm strings:
  EXPECT_EQ(4u, compact_sched.intern_table().size());

  // First sched waking as expected:
  EXPECT_EQ(compact_sched.waking_timestamp()[0], 701500115221756ull);
  EXPECT_EQ(compact_sched.waking_pid()[0], 203967);
  EXPECT_EQ(compact_sched.waking_target_cpu()[0], 6);
  EXPECT_EQ(compact_sched.waking_prio()[0], 120);
  EXPECT_EQ(compact_sched.waking_common_flags()[0], 1u);
  auto comm_intern_idx = compact_sched.waking_comm_index()[0];
  std::string comm = compact_sched.intern_table()[comm_intern_idx];
  EXPECT_EQ("kworker/u16:17", comm);
}

TEST_F(CpuReaderParsePagePayloadTest, ParseKprobeAndKretprobe) {
  char kprobe_fuse_file_write_iter_page[] =
      R"(
    00000000: b31b bfe2 a513 0000 1400 0000 0000 0000  ................
    00000010: 0400 0000 ff05 48ff 8a33 0000 443d 0e91  ......H..3..D=..
    00000020: ffff ffff 0000 0000 0000 0000 0000 0000  ................
    )";

  std::unique_ptr<uint8_t[]> page =
      PageFromXxd(kprobe_fuse_file_write_iter_page);

  base::TmpDirTree ftrace;
  ftrace.AddFile("available_events", "perfetto_kprobes:fuse_file_write_iter\n");
  ftrace.AddDir("events");
  ftrace.AddFile(
      "events/header_page",
      R"(        field: u64 timestamp;   offset:0;       size:8; signed:0;
        field: local_t commit;  offset:8;       size:8; signed:1;
        field: int overwrite;   offset:8;       size:1; signed:1;
        field: char data;       offset:16;      size:4080;      signed:1;
)");
  ftrace.AddDir("events/perfetto_kprobes");
  ftrace.AddDir("events/perfetto_kprobes/fuse_file_write_iter");
  ftrace.AddFile("events/perfetto_kprobes/fuse_file_write_iter/format",
                 R"format(name: fuse_file_write_iter
ID: 1535
format:
        field:unsigned short common_type;       offset:0;       size:2; signed:0;
        field:unsigned char common_flags;       offset:2;       size:1; signed:0;
        field:unsigned char common_preempt_count;       offset:3;       size:1; signed:0;
        field:int common_pid;   offset:4;       size:4; signed:1;

        field:unsigned long __probe_ip; offset:8;       size:8; signed:0;

print fmt: "(%lx)", REC->__probe_ip
)format");
  ftrace.AddFile("trace", "");

  std::unique_ptr<Tracefs> tracefs = Tracefs::Create(ftrace.path() + "/");
  ASSERT_NE(tracefs.get(), nullptr);
  std::unique_ptr<ProtoTranslationTable> table = ProtoTranslationTable::Create(
      tracefs.get(), GetStaticEventInfo(), GetStaticCommonFieldsInfo());
  table->CreateKprobeEvent(
      GroupAndName("perfetto_kprobes", "fuse_file_write_iter"));

  auto ftrace_evt_id = static_cast<uint32_t>(table->EventToFtraceId(
      GroupAndName("perfetto_kprobes", "fuse_file_write_iter")));
  FtraceDataSourceConfig ds_config = EmptyConfig();
  ds_config.event_filter.AddEnabledEvent(ftrace_evt_id);
  ds_config.kprobes[ftrace_evt_id] =
      protos::pbzero::KprobeEvent::KprobeType::KPROBE_TYPE_INSTANT;

  const uint8_t* parse_pos = page.get();
  std::optional<CpuReader::PageHeader> page_header =
      CpuReader::ParsePageHeader(&parse_pos, table->page_header_size_len());

  const uint8_t* page_end = page.get() + base::GetSysPageSize();
  ASSERT_TRUE(page_header.has_value());
  EXPECT_FALSE(page_header->lost_events);
  EXPECT_LE(parse_pos + page_header->size, page_end);

  FtraceParseStatus status = CpuReader::ParsePagePayload(
      parse_pos, &page_header.value(), table.get(), &ds_config,
      CreateBundler(ds_config), &metadata_, &last_read_event_ts_);

  EXPECT_EQ(status, FtraceParseStatus::FTRACE_STATUS_OK);

  // Write the buffer out & check the serialized format:
  auto bundle = GetBundle();
  ASSERT_EQ(bundle.event_size(), 1);
  EXPECT_EQ(bundle.event()[0].kprobe_event().name(), "fuse_file_write_iter");
  EXPECT_EQ(bundle.event()[0].kprobe_event().type(),
            protos::gen::KprobeEvent::KPROBE_TYPE_INSTANT);
}

TEST_F(CpuReaderTableTest, ParseAllFields) {
  using FakeEventProvider =
      ProtoProvider<pbzero::FakeFtraceEvent, gen::FakeFtraceEvent>;

  uint16_t ftrace_event_id = 102;

  std::vector<Field> common_fields;
  {
    common_fields.emplace_back(Field{});
    Field* field = &common_fields.back();
    field->ftrace_offset = 4;
    field->ftrace_size = 4;
    field->ftrace_type = kFtraceCommonPid32;
    field->proto_field_id = 2;
    field->proto_field_type = ProtoSchemaType::kInt32;
    SetTranslationStrategy(field->ftrace_type, field->proto_field_type,
                           &field->strategy);
  }

  std::vector<Event> events;
  events.emplace_back(Event{});
  {
    Event* event = &events.back();
    event->name = "";
    event->group = "";
    event->proto_field_id = 42;
    event->ftrace_event_id = ftrace_event_id;

    {
      // uint32 -> uint32
      event->fields.emplace_back(Field{});
      Field* field = &event->fields.back();
      field->ftrace_offset = 8;
      field->ftrace_size = 4;
      field->ftrace_type = kFtraceUint32;
      field->proto_field_id = 1;
      field->proto_field_type = ProtoSchemaType::kUint32;
    }

    {
      // pid32 -> uint32
      event->fields.emplace_back(Field{});
      Field* field = &event->fields.back();
      field->ftrace_offset = 12;
      field->ftrace_size = 4;
      field->ftrace_type = kFtracePid32;
      field->proto_field_id = 2;
      field->proto_field_type = ProtoSchemaType::kInt32;
    }

    {
      // dev32 -> uint64
      event->fields.emplace_back(Field{});
      Field* field = &event->fields.back();
      field->ftrace_offset = 16;
      field->ftrace_size = 4;
      field->ftrace_type = kFtraceDevId32;
      field->proto_field_id = 3;
      field->proto_field_type = ProtoSchemaType::kUint64;
    }

    {
      // ino_t (32bit) -> uint64
      event->fields.emplace_back(Field{});
      Field* field = &event->fields.back();
      field->ftrace_offset = 20;
      field->ftrace_size = 4;
      field->ftrace_type = kFtraceInode32;
      field->proto_field_id = 4;
      field->proto_field_type = ProtoSchemaType::kUint64;
    }

    {
      // dev64 -> uint64
      event->fields.emplace_back(Field{});
      Field* field = &event->fields.back();
      field->ftrace_offset = 24;
      field->ftrace_size = 8;
      field->ftrace_type = kFtraceDevId64;
      field->proto_field_id = 5;
      field->proto_field_type = ProtoSchemaType::kUint64;
    }

    {
      // ino_t (64bit) -> uint64
      event->fields.emplace_back(Field{});
      Field* field = &event->fields.back();
      field->ftrace_offset = 32;
      field->ftrace_size = 8;
      field->ftrace_type = kFtraceInode64;
      field->proto_field_id = 6;
      field->proto_field_type = ProtoSchemaType::kUint64;
    }

    {
      // char[16] -> string
      event->fields.emplace_back(Field{});
      Field* field = &event->fields.back();
      field->ftrace_offset = 40;
      field->ftrace_size = 16;
      field->ftrace_type = kFtraceFixedCString;
      field->proto_field_id = 500;
      field->proto_field_type = ProtoSchemaType::kString;
    }

    {
      // char* -> string
      event->fields.emplace_back(Field{});
      Field* field = &event->fields.back();
      field->ftrace_offset = 56;
      field->ftrace_size = 8;
      field->ftrace_type = kFtraceStringPtr;
      field->proto_field_id = 503;
      field->proto_field_type = ProtoSchemaType::kString;
    }

    {
      // dataloc -> string
      event->fields.emplace_back(Field{});
      Field* field = &event->fields.back();
      field->ftrace_offset = 65;
      field->ftrace_size = 4;
      field->ftrace_type = kFtraceDataLoc;
      field->proto_field_id = 502;
      field->proto_field_type = ProtoSchemaType::kString;
    }

    {
      // char -> string
      event->fields.emplace_back(Field{});
      Field* field = &event->fields.back();
      field->ftrace_offset = 69;
      field->ftrace_size = 0;
      field->ftrace_type = kFtraceCString;
      field->proto_field_id = 501;
      field->proto_field_type = ProtoSchemaType::kString;
    }

    for (Field& field : event->fields) {
      SetTranslationStrategy(field.ftrace_type, field.proto_field_type,
                             &field.strategy);
    }
  }

  PrintkMap printk_formats;
  printk_formats.insert(0xffffff8504f51b23, "my_printk_format_string");
  ProtoTranslationTable table(
      &tracefs_, events, std::move(common_fields),
      ProtoTranslationTable::DefaultPageHeaderSpecForTesting(),
      InvalidCompactSchedEventFormatForTesting(), printk_formats);
  FtraceDataSourceConfig ds_config = EmptyConfig();

  FakeEventProvider provider(base::GetSysPageSize());

  BinaryWriter writer;

  // Must use the bit masks to translate between kernel and userspace device ids
  // to generate the below examples
  const uint32_t kKernelBlockDeviceId = 271581216;

  const BlockDeviceID kUserspaceBlockDeviceId =
      CpuReader::TranslateBlockDeviceIDToUserspace<BlockDeviceID>(
          kKernelBlockDeviceId);
  const uint64_t k64BitKernelBlockDeviceId = 4442450946;
  const BlockDeviceID k64BitUserspaceBlockDeviceId =
      CpuReader::TranslateBlockDeviceIDToUserspace<uint64_t>(
          k64BitKernelBlockDeviceId);

  writer.Write<int32_t>(1001);                       // Common field.
  writer.Write<int32_t>(9999);                       // Common pid
  writer.Write<int32_t>(1003);                       // Uint32 field
  writer.Write<int32_t>(97);                         // Pid
  writer.Write<int32_t>(kKernelBlockDeviceId);       // Dev id
  writer.Write<int32_t>(98);                         // Inode 32
  writer.Write<int64_t>(k64BitKernelBlockDeviceId);  // Dev id 64
  writer.Write<int64_t>(99u);                        // Inode 64
  writer.WriteFixedString(16, "Hello");
  writer.Write<uint64_t>(0xffffff8504f51b23ULL);  // char* (printk formats)
  writer.Write<uint8_t>(0);                       // Deliberately mis-aligning.
  writer.Write<uint32_t>(40 | 6 << 16);
  writer.WriteFixedString(300, "Goodbye");

  auto input = writer.GetCopy();
  auto length = writer.written();
  FtraceMetadata metadata{};
  base::FlatSet<uint32_t> generic_descriptors_to_write;

  ASSERT_TRUE(CpuReader::ParseEvent(
      ftrace_event_id, input.get(), input.get() + length, &table, &ds_config,
      provider.writer(), &metadata, &generic_descriptors_to_write));

  auto event = provider.ParseProto();
  ASSERT_TRUE(event);
  EXPECT_EQ(event->common_pid(), 9999ul);
  EXPECT_TRUE(event->has_all_fields());
  EXPECT_EQ(event->all_fields().field_uint32(), 1003u);
  EXPECT_EQ(event->all_fields().field_pid(), 97);
  EXPECT_EQ(event->all_fields().field_dev_32(),
            static_cast<uint32_t>(kUserspaceBlockDeviceId));
  EXPECT_EQ(event->all_fields().field_inode_32(), 98u);
// TODO(primiano): for some reason this fails on mac.
#if !PERFETTO_BUILDFLAG(PERFETTO_OS_APPLE)
  EXPECT_EQ(event->all_fields().field_dev_64(), k64BitUserspaceBlockDeviceId);
#endif
  EXPECT_EQ(event->all_fields().field_inode_64(), 99u);
  EXPECT_EQ(event->all_fields().field_char_16(), "Hello");
  EXPECT_EQ(event->all_fields().field_char(), "Goodbye");
  EXPECT_EQ(event->all_fields().field_data_loc(), "Hello");
  EXPECT_EQ(event->all_fields().field_char_star(), "my_printk_format_string");
  EXPECT_THAT(metadata.pids, Contains(97));
  EXPECT_EQ(metadata.inode_and_device.size(), 2U);
  EXPECT_THAT(metadata.inode_and_device,
              Contains(Pair(98u, kUserspaceBlockDeviceId)));
  EXPECT_THAT(metadata.inode_and_device,
              Contains(Pair(99u, k64BitUserspaceBlockDeviceId)));
}

TEST(CpuReaderTest, SysEnterEvent) {
  BinaryWriter writer;
  ProtoTranslationTable* table = GetTable("synthetic");
  FtraceDataSourceConfig ds_config = EmptyConfig();

  const auto kSysEnterId = static_cast<uint16_t>(
      table->EventToFtraceId(GroupAndName("raw_syscalls", "sys_enter")));
  ASSERT_GT(kSysEnterId, 0ul);
  constexpr uint32_t kPid = 23;
  constexpr uint32_t kFd = 7;
  constexpr auto kSyscall = SYS_close;

  writer.Write<int32_t>(1001);      // Common field.
  writer.Write<int32_t>(kPid);      // Common pid
  writer.Write<int64_t>(kSyscall);  // id
  for (uint32_t i = 0; i < 6; ++i) {
    writer.Write<uint64_t>(kFd + i);  // args
  }

  auto input = writer.GetCopy();
  auto length = writer.written();

  BundleProvider bundle_provider(base::GetSysPageSize());
  FtraceMetadata metadata{};
  base::FlatSet<uint32_t> generic_descriptors_to_write;

  ASSERT_TRUE(CpuReader::ParseEvent(kSysEnterId, input.get(),
                                    input.get() + length, table, &ds_config,
                                    bundle_provider.writer()->add_event(),
                                    &metadata, &generic_descriptors_to_write));

  std::unique_ptr<protos::gen::FtraceEventBundle> a =
      bundle_provider.ParseProto();
  ASSERT_NE(a, nullptr);
  ASSERT_EQ(a->event().size(), 1u);
  const auto& event = a->event()[0].sys_enter();
  EXPECT_EQ(event.id(), kSyscall);
  for (uint32_t i = 0; i < 6; ++i) {
    EXPECT_EQ(event.args()[i], kFd + i);
  }
}

// MacOS fails on this ...but MacOS will never use cpu_reader so it's
// not a big problem.
#if PERFETTO_BUILDFLAG(PERFETTO_OS_APPLE)
#define MAYBE_SysExitEvent DISABLED_SysExitEvent
#else
#define MAYBE_SysExitEvent SysExitEvent
#endif
TEST(CpuReaderTest, MAYBE_SysExitEvent) {
  BinaryWriter writer;
  ProtoTranslationTable* table = GetTable("synthetic");
  FtraceDataSourceConfig ds_config = EmptyConfig();
  const auto syscalls = SyscallTable::FromCurrentArch();

  const auto kSysExitId = static_cast<uint16_t>(
      table->EventToFtraceId(GroupAndName("raw_syscalls", "sys_exit")));
  ASSERT_GT(kSysExitId, 0ul);
  constexpr pid_t kPid = 23;
  constexpr int64_t kFd = 2;

  ds_config.syscalls_returning_fd =
      FtraceConfigMuxer::GetSyscallsReturningFds(syscalls);
  ASSERT_FALSE(ds_config.syscalls_returning_fd.empty());
  const auto syscall_id = *ds_config.syscalls_returning_fd.begin();

  writer.Write<int32_t>(1001);        // Common field.
  writer.Write<int32_t>(kPid);        // Common pid
  writer.Write<int64_t>(syscall_id);  // id
  writer.Write<int64_t>(kFd);         // ret

  auto input = writer.GetCopy();
  auto length = writer.written();
  BundleProvider bundle_provider(base::GetSysPageSize());
  FtraceMetadata metadata{};
  base::FlatSet<uint32_t> generic_descriptors_to_write;

  ASSERT_TRUE(CpuReader::ParseEvent(kSysExitId, input.get(),
                                    input.get() + length, table, &ds_config,
                                    bundle_provider.writer()->add_event(),
                                    &metadata, &generic_descriptors_to_write));

  std::unique_ptr<protos::gen::FtraceEventBundle> a =
      bundle_provider.ParseProto();
  ASSERT_NE(a, nullptr);
  ASSERT_EQ(a->event().size(), 1u);
  const auto& event = a->event()[0].sys_exit();
  EXPECT_EQ(event.id(), syscall_id);
  EXPECT_EQ(event.ret(), kFd);
  EXPECT_THAT(metadata.fds, Contains(std::make_pair(kPid, kFd)));
}

TEST(CpuReaderTest, TaskRenameEvent) {
  BundleProvider bundle_provider(base::GetSysPageSize());

  BinaryWriter writer;
  ProtoTranslationTable* table = GetTable("android_seed_N2F62_3.10.49");
  FtraceDataSourceConfig ds_config = EmptyConfig();

  constexpr uint32_t kTaskRenameId = 19;

  writer.Write<int32_t>(1001);             // Common field.
  writer.Write<int32_t>(9999);             // Common pid
  writer.Write<int32_t>(9999);             // Pid
  writer.WriteFixedString(16, "Hello");    // Old Comm
  writer.WriteFixedString(16, "Goodbye");  // New Comm
  writer.Write<uint64_t>(10);              // flags
  writer.Write<int16_t>(10);               // oom_score_adj

  auto input = writer.GetCopy();
  auto length = writer.written();
  FtraceMetadata metadata{};
  base::FlatSet<uint32_t> generic_descriptors_to_write;

  ASSERT_TRUE(CpuReader::ParseEvent(
      kTaskRenameId, input.get(), input.get() + length, table, &ds_config,
      bundle_provider.writer(), &metadata, &generic_descriptors_to_write));
  EXPECT_THAT(metadata.rename_pids, Contains(9999));
  EXPECT_THAT(metadata.pids, Contains(9999));
}

// Regression test for b/205763418: Kernels without f0a515780393("tracing: Don't
// make assumptions about length of string on task rename") can output non
// zero-terminated strings in some cases. Even though it's a kernel bug, there's
// no point in rejecting that.
TEST(CpuReaderTest, EventNonZeroTerminated) {
  BundleProvider bundle_provider(base::GetSysPageSize());

  BinaryWriter writer;
  ProtoTranslationTable* table = GetTable("android_seed_N2F62_3.10.49");
  FtraceDataSourceConfig ds_config = EmptyConfig();

  constexpr uint32_t kTaskRenameId = 19;

  writer.Write<int32_t>(1001);           // Common field.
  writer.Write<int32_t>(9999);           // Common pid
  writer.Write<int32_t>(9999);           // Pid
  writer.WriteFixedString(16, "Hello");  // Old Comm
  std::array<char, 16> newcomm;
  memcpy(&newcomm, "0123456789abcdef", sizeof newcomm);
  writer.Write(newcomm);       // New Comm - not null terminated
  writer.Write<uint64_t>(10);  // flags
  writer.Write<int16_t>(10);   // oom_score_adj

  auto input = writer.GetCopy();
  auto length = writer.written();
  FtraceMetadata metadata{};
  base::FlatSet<uint32_t> generic_descriptors_to_write;

  ASSERT_TRUE(CpuReader::ParseEvent(kTaskRenameId, input.get(),
                                    input.get() + length, table, &ds_config,
                                    bundle_provider.writer()->add_event(),
                                    &metadata, &generic_descriptors_to_write));
  std::unique_ptr<protos::gen::FtraceEventBundle> a =
      bundle_provider.ParseProto();
  ASSERT_NE(a, nullptr);
  ASSERT_EQ(a->event().size(), 1u);
  ASSERT_EQ(a->event()[0].task_rename().newcomm(), "0123456789abcdef");
}

// Page with a single sched_switch, no data loss.
static char g_switch_page[] =
    R"(
    00000000: 2b16 c3be 90b6 0300 4c00 0000 0000 0000  ................
    00000010: 1e00 0000 0000 0000 1000 0000 2f00 0103  ................
    00000020: 0300 0000 6b73 6f66 7469 7271 642f 3000  ................
    00000030: 0000 0000 0300 0000 7800 0000 0100 0000  ................
    00000040: 0000 0000 736c 6565 7000 722f 3000 0000  ................
    00000050: 0000 0000 950e 0000 7800 0000 0000 0000  ................
    )";

// Page with a single sched_switch, header has data loss flag set.
static char g_switch_page_lost_events[] =
    R"(
    00000000: 2b16 c3be 90b6 0300 4c00 0080 ffff ffff  ................
    00000010: 1e00 0000 0000 0000 1000 0000 2f00 0103  ................
    00000020: 0300 0000 6b73 6f66 7469 7271 642f 3000  ................
    00000030: 0000 0000 0300 0000 7800 0000 0100 0000  ................
    00000040: 0000 0000 736c 6565 7000 722f 3000 0000  ................
    00000050: 0000 0000 950e 0000 7800 0000 0000 0000  ................
    )";

// Page with invalid data.
static char g_invalid_page[] =
    R"(
    00000000: 2b16 c3be 90b6 0300 4b00 0000 0000 0000  ................
    00000010: 1e00 0000 0000 0000 1000 0000 2f00 0103  ................
    00000020: 0300 0000 6b73 6f66 7469 7271 642f 3000  ................
    00000030: 0000 0000 0300 0000 7800 0000 0100 0000  ................
    00000040: 0000 0000 736c 6565 7000 722f 3000 0000  ................
    00000050: 0000 0000 950e 0000 7800 0000 0000 0000  ................
    )";

TEST(CpuReaderTest, NewPacketOnLostEvents) {
  auto page_ok = PageFromXxd(g_switch_page);
  auto page_loss = PageFromXxd(g_switch_page_lost_events);

  std::vector<const void*> test_page_order = {
      page_ok.get(),   page_ok.get(), page_ok.get(), page_loss.get(),
      page_loss.get(), page_ok.get(), page_ok.get(), page_ok.get()};

  // Prepare a buffer with 8 contiguous pages, with the above contents.
  static constexpr size_t kTestPages = 8;

  std::unique_ptr<uint8_t[]> buf(
      new uint8_t[base::GetSysPageSize() * kTestPages]());
  for (size_t i = 0; i < kTestPages; i++) {
    void* dest = buf.get() + (i * base::GetSysPageSize());
    memcpy(dest, static_cast<const void*>(test_page_order[i]),
           base::GetSysPageSize());
  }

  ProtoTranslationTable* table = GetTable("synthetic");
  FtraceMetadata metadata{};
  FtraceDataSourceConfig ds_config = EmptyConfig();
  ds_config.event_filter.AddEnabledEvent(
      table->EventToFtraceId(GroupAndName("sched", "sched_switch")));

  TraceWriterForTesting trace_writer;
  auto compact_sched_buf = std::make_unique<CompactSchedBuffer>();
  base::FlatSet<protos::pbzero::FtraceParseStatus> parse_errors;
  uint64_t last_read_event_ts = 0;
  bool success = CpuReader::ProcessPagesForDataSource(
      &trace_writer, &metadata, /*cpu=*/1, &ds_config, &parse_errors,
      &last_read_event_ts, buf.get(), kTestPages, compact_sched_buf.get(),
      table, /*symbolizer=*/nullptr,
      /*clock_snapshot=*/std::nullopt);

  EXPECT_TRUE(success);

  // Each packet should contain the parsed contents of a contiguous run of pages
  // without data loss.
  // So we should get three packets (each page has 1 event):
  //   [3 events] [1 event] [4 events].
  auto packets = trace_writer.GetAllTracePackets();

  ASSERT_EQ(3u, packets.size());
  EXPECT_FALSE(packets[0].ftrace_events().lost_events());
  EXPECT_EQ(3u, packets[0].ftrace_events().event().size());

  EXPECT_TRUE(packets[1].ftrace_events().lost_events());
  EXPECT_EQ(1u, packets[1].ftrace_events().event().size());

  EXPECT_TRUE(packets[2].ftrace_events().lost_events());
  EXPECT_EQ(4u, packets[2].ftrace_events().event().size());
}

TEST(CpuReaderTest, ProcessPagesForDataSourceError) {
  auto page_ok = PageFromXxd(g_switch_page);
  auto page_err = PageFromXxd(g_invalid_page);

  std::vector<const void*> test_page_order = {
      page_ok.get(), page_ok.get(), page_ok.get(),  page_err.get(),
      page_ok.get(), page_ok.get(), page_err.get(), page_ok.get()};

  // Prepare a buffer with 8 contiguous pages, with the above contents.
  static constexpr size_t kTestPages = 8;

  std::unique_ptr<uint8_t[]> buf(
      new uint8_t[base::GetSysPageSize() * kTestPages]());
  for (size_t i = 0; i < kTestPages; i++) {
    void* dest = buf.get() + (i * base::GetSysPageSize());
    memcpy(dest, static_cast<const void*>(test_page_order[i]),
           base::GetSysPageSize());
  }

  ProtoTranslationTable* table = GetTable("synthetic");
  FtraceMetadata metadata{};
  FtraceDataSourceConfig ds_config = EmptyConfig();
  ds_config.event_filter.AddEnabledEvent(
      table->EventToFtraceId(GroupAndName("sched", "sched_switch")));

  TraceWriterForTesting trace_writer;
  auto compact_sched_buf = std::make_unique<CompactSchedBuffer>();
  base::FlatSet<protos::pbzero::FtraceParseStatus> parse_errors;
  uint64_t last_read_event_ts = 0;
  bool success = CpuReader::ProcessPagesForDataSource(
      &trace_writer, &metadata, /*cpu=*/1, &ds_config, &parse_errors,
      &last_read_event_ts, buf.get(), kTestPages, compact_sched_buf.get(),
      table, /*symbolizer=*/nullptr,
      /*clock_snapshot=*/std::nullopt);

  EXPECT_FALSE(success);

  EXPECT_EQ(
      parse_errors.count(FtraceParseStatus::FTRACE_STATUS_ABI_END_OVERFLOW),
      1u);

  // 2 invalid pages -> 2 serialised parsing errors
  std::vector<protos::gen::TracePacket> packets =
      trace_writer.GetAllTracePackets();
  ASSERT_EQ(packets.size(), 1u);
  protos::gen::FtraceEventBundle bundle = packets[0].ftrace_events();
  using Bundle = protos::gen::FtraceEventBundle;
  using Error = Bundle::FtraceError;
  using protos::gen::FtraceParseStatus::FTRACE_STATUS_ABI_END_OVERFLOW;
  EXPECT_THAT(
      bundle,
      Property(&Bundle::error,
               ElementsAre(
                   Property(&Error::status, FTRACE_STATUS_ABI_END_OVERFLOW),
                   Property(&Error::status, FTRACE_STATUS_ABI_END_OVERFLOW))));
}

// Page containing an absolute timestamp (RINGBUF_TYPE_TIME_STAMP).
static char g_abs_timestamp[] =
    R"(
00000000: 8949 fbfb 38e4 0400 6407 0000 0000 0000  .I..8...d.......
00000010: 5032 0a2d 3b01 0100 0000 0000 7377 6170  P2.-;.......swap
00000020: 7065 722f 3000 0000 0000 0000 0000 0000  per/0...........
00000030: 7800 0000 0000 0000 0000 0000 6776 6673  x...........gvfs
00000040: 2d61 6663 2d76 6f6c 756d 6500 6483 0000  -afc-volume.d...
00000050: 7800 0000 f0de 1700 3b01 0100 6483 0000  x.......;...d...
00000060: 6776 6673 2d61 6663 2d76 6f6c 756d 6500  gvfs-afc-volume.
00000070: 6483 0000 7800 0000 0100 0000 0000 0000  d...x...........
00000080: 7377 6170 7065 722f 3000 0000 0000 0000  swapper/0.......
00000090: 0000 0000 7800 0000 aaa1 5c08 0401 1100  ....x.....\.....
000000a0: 0000 0000 88fc 31eb 029f ffff 609e d3c0  ......1.....`...
000000b0: ffff ffff 0076 b4a1 029f ffff 0020 0000  .....v....... ..
000000c0: ffff ffff e477 1700 0301 1100 0000 0000  .....w..........
000000d0: 88fc 31eb 029f ffff aa26 0100 3e01 1100  ..1......&..>...
000000e0: 0000 0000 6b77 6f72 6b65 722f 7538 3a35  ....kworker/u8:5
000000f0: 0000 0000 24c0 0c00 7800 0000 0100 0000  ....$...x.......
00000100: 0300 0000 90e6 e700 3b01 0100 0000 0000  ........;.......
00000110: 7377 6170 7065 722f 3000 0000 0000 0000  swapper/0.......
00000120: 0000 0000 7800 0000 0000 0000 0000 0000  ....x...........
00000130: 6b77 6f72 6b65 722f 7538 3a35 0000 0000  kworker/u8:5....
00000140: 24c0 0c00 7800 0000 aa56 0300 3e01 0100  $...x....V..>...
00000150: 24c0 0c00 6b77 6f72 6b65 722f 7538 3a31  $...kworker/u8:1
00000160: 0000 0000 8eb5 0c00 7800 0000 0100 0000  ........x.......
00000170: 0300 0000 06eb 0300 0201 0000 24c0 0c00  ............$...
00000180: 6026 f22a 049f ffff f0e4 4cc0 ffff ffff  `&.*......L.....
00000190: ca45 0f00 3e01 0100 24c0 0c00 646d 6372  .E..>...$...dmcr
000001a0: 7970 745f 7772 6974 652f 3200 2601 0000  ypt_write/2.&...
000001b0: 7800 0000 0100 0000 0100 0000 c617 0200  x...............
000001c0: 0101 0000 24c0 0c00 6026 f22a 049f ffff  ....$...`&.*....
000001d0: f0e4 4cc0 ffff ffff a47c 0000 0301 0100  ..L......|......
000001e0: 24c0 0c00 6015 f22a 049f ffff 0685 0000  $...`..*........
000001f0: 0201 0000 24c0 0c00 a05d f22a 049f ffff  ....$....].*....
00000200: f0e4 4cc0 ffff ffff c6dd 0800 0101 0000  ..L.............
00000210: 24c0 0c00 a05d f22a 049f ffff f0e4 4cc0  $....].*......L.
00000220: ffff ffff 8444 0000 0301 0100 24c0 0c00  .....D......$...
00000230: 6059 f22a 049f ffff e672 0000 0201 0000  `Y.*.....r......
00000240: 24c0 0c00 e050 f22a 049f ffff f0e4 4cc0  $....P.*......L.
00000250: ffff ffff 4673 0a00 0101 0000 24c0 0c00  ....Fs......$...
00000260: e050 f22a 049f ffff f0e4 4cc0 ffff ffff  .P.*......L.....
00000270: 04ca 0000 0301 0100 24c0 0c00 2000 f22a  ........$... ..*
00000280: 049f ffff 86b1 0000 0201 0000 24c0 0c00  ............$...
00000290: 6015 f22a 049f ffff f0e4 4cc0 ffff ffff  `..*......L.....
000002a0: e640 0c00 0101 0000 24c0 0c00 6015 f22a  .@......$...`..*
000002b0: 049f ffff f0e4 4cc0 ffff ffff 64b4 0000  ......L.....d...
000002c0: 0301 0100 24c0 0c00 2011 f22a 049f ffff  ....$... ..*....
000002d0: 66b9 0000 0201 0000 24c0 0c00 a06e f22a  f.......$....n.*
000002e0: 049f ffff f0e4 4cc0 ffff ffff 6ae1 4200  ......L.....j.B.
000002f0: 3e01 1100 24c0 0c00 6a62 6432 2f64 6d2d  >...$...jbd2/dm-
00000300: 312d 3800 0000 0000 6a01 0000 7800 0000  1-8.....j...x...
00000310: 0100 0000 0300 0000 269b 0400 0101 0000  ........&.......
00000320: 24c0 0c00 a06e f22a 049f ffff f0e4 4cc0  $....n.*......L.
00000330: ffff ffff ff9d 6fb6 1f87 9c00 1000 0000  ......o.........
00000340: 3b01 0100 24c0 0c00 6b77 6f72 6b65 722f  ;...$...kworker/
00000350: 7538 3a35 0000 0000 24c0 0c00 7800 0000  u8:5....$...x...
00000360: 8000 0000 0000 0000 7377 6170 7065 722f  ........swapper/
00000370: 3000 0000 0000 0000 0000 0000 7800 0000  0...........x...
00000380: 6ad2 3802 0401 1100 0000 0000 c800 384b  j.8...........8K
00000390: 029f ffff 7018 75c0 ffff ffff 00ac edce  ....p.u.........
000003a0: 039f ffff 0020 0000 0000 0000 c4de 0000  ..... ..........
000003b0: 0301 1100 0000 0000 c800 384b 029f ffff  ..........8K....
000003c0: 8a27 0100 3e01 1100 0000 0000 6b77 6f72  .'..>.......kwor
000003d0: 6b65 722f 303a 3200 0000 0000 48b4 0c00  ker/0:2.....H...
000003e0: 7800 0000 0100 0000 0000 0000 706d 0800  x...........pm..
000003f0: 3b01 0100 0000 0000 7377 6170 7065 722f  ;.......swapper/
00000400: 3000 0000 0000 0000 0000 0000 7800 0000  0...........x...
00000410: 0000 0000 0000 0000 6b77 6f72 6b65 722f  ........kworker/
00000420: 303a 3200 0000 0000 48b4 0c00 7800 0000  0:2.....H...x...
00000430: 4636 0200 0201 0000 48b4 0c00 c800 384b  F6......H.....8K
00000440: 029f ffff 7018 75c0 ffff ffff ca56 0500  ....p.u......V..
00000450: 0401 0100 48b4 0c00 606a ad55 029f ffff  ....H...`j.U....
00000460: f0e4 4cc0 ffff ffff 002c 04d0 039f ffff  ..L......,......
00000470: 0020 0000 ffff ffff e435 0000 0301 0100  . .......5......
00000480: 48b4 0c00 606a ad55 029f ffff ca67 0000  H...`j.U.....g..
00000490: 3e01 0100 48b4 0c00 6b77 6f72 6b65 722f  >...H...kworker/
000004a0: 7538 3a35 0000 0000 24c0 0c00 7800 0000  u8:5....$...x...
000004b0: 0100 0000 0000 0000 e6fc 0200 0101 0000  ................
000004c0: 48b4 0c00 c800 384b 029f ffff 7018 75c0  H.....8K....p.u.
000004d0: ffff ffff 708f 0200 3b01 0100 48b4 0c00  ....p...;...H...
000004e0: 6b77 6f72 6b65 722f 303a 3200 0000 0000  kworker/0:2.....
000004f0: 48b4 0c00 7800 0000 8000 0000 0000 0000  H...x...........
00000500: 6b77 6f72 6b65 722f 7538 3a35 0000 0000  kworker/u8:5....
00000510: 24c0 0c00 7800 0000 0614 0100 0201 0000  $...x...........
00000520: 24c0 0c00 606a ad55 029f ffff f0e4 4cc0  $...`j.U......L.
00000530: ffff ffff ea7e 0c00 3e01 0100 24c0 0c00  .....~..>...$...
00000540: 646d 6372 7970 745f 7772 6974 652f 3200  dmcrypt_write/2.
00000550: 2601 0000 7800 0000 0100 0000 0100 0000  &...x...........
00000560: 4645 0200 0101 0000 24c0 0c00 606a ad55  FE......$...`j.U
00000570: 029f ffff f0e4 4cc0 ffff ffff b043 0900  ......L......C..
00000580: 3b01 0100 24c0 0c00 6b77 6f72 6b65 722f  ;...$...kworker/
00000590: 7538 3a35 0000 0000 24c0 0c00 7800 0000  u8:5....$...x...
000005a0: 8000 0000 0000 0000 7377 6170 7065 722f  ........swapper/
000005b0: 3000 0000 0000 0000 0000 0000 7800 0000  0...........x...
000005c0: ca7a 3900 0401 1100 0000 0000 48bc d5a1  .z9.........H...
000005d0: 029f ffff 10e2 62bb ffff ffff 00e0 40d0  ......b.......@.
000005e0: 039f ffff 0020 0000 0000 0000 c4bb 0000  ..... ..........
000005f0: 0301 1100 0000 0000 48bc d5a1 029f ffff  ........H.......
00000600: 2aea 0000 3e01 1100 0000 0000 6b77 6f72  *...>.......kwor
00000610: 6b65 722f 303a 3148 0000 0000 cfc1 0c00  ker/0:1H........
00000620: 6400 0000 0100 0000 0000 0000 90bb 0600  d...............
00000630: 3b01 0100 0000 0000 7377 6170 7065 722f  ;.......swapper/
00000640: 3000 0000 0000 0000 0000 0000 7800 0000  0...........x...
00000650: 0000 0000 0000 0000 6b77 6f72 6b65 722f  ........kworker/
00000660: 303a 3148 0000 0000 cfc1 0c00 6400 0000  0:1H........d...
00000670: 8617 0200 0201 0000 cfc1 0c00 48bc d5a1  ............H...
00000680: 029f ffff 10e2 62bb ffff ffff c68f 0400  ......b.........
00000690: 0101 0000 cfc1 0c00 48bc d5a1 029f ffff  ........H.......
000006a0: 10e2 62bb ffff ffff b063 0300 3b01 0100  ..b......c..;...
000006b0: cfc1 0c00 6b77 6f72 6b65 722f 303a 3148  ....kworker/0:1H
000006c0: 0000 0000 cfc1 0c00 6400 0000 8000 0000  ........d.......
000006d0: 0000 0000 7377 6170 7065 722f 3000 0000  ....swapper/0...
000006e0: 0000 0000 0000 0000 7800 0000 4a10 ad01  ........x...J...
000006f0: 3e01 1100 0000 0000 6a62 6432 2f64 6d2d  >.......jbd2/dm-
00000700: 312d 3800 0000 0000 6a01 0000 7800 0000  1-8.....j...x...
00000710: 0100 0000 0300 0000 ea27 b900 3e01 1100  .........'..>...
00000720: 0000 0000 7263 755f 7363 6865 6400 0000  ....rcu_sched...
00000730: 0000 0000 0d00 0000 7800 0000 0100 0000  ........x.......
00000740: 0200 0000 3d00 0000 2c00 0000 0000 0000  ....=...,.......
00000750: 0000 0000 0000 0000 0000 0000 0000 0000  ................
00000760: 0000 0000 0000 0000 0000 0000 0000 0000  ................
00000770: 0000 0000 0000 0000 0000 0000 0000 0000  ................
  )";

TEST_F(CpuReaderParsePagePayloadTest, ParseAbsoluteTimestamp) {
  auto page = PageFromXxd(g_abs_timestamp);

  // Hand-build a translation table that handles sched_switch for this test
  // page. We cannot reuse the test data format file, since the ftrace id for
  // sched_switch in this page is different.
  std::vector<Field> common_fields;
  {  // common_pid
    common_fields.emplace_back(Field{});
    Field* field = &common_fields.back();
    field->ftrace_offset = 4;
    field->ftrace_size = 4;
    field->ftrace_type = kFtraceCommonPid32;
    field->proto_field_id = 2;
    field->proto_field_type = ProtoSchemaType::kInt32;
    SetTranslationStrategy(field->ftrace_type, field->proto_field_type,
                           &field->strategy);
  }
  using Switch = protos::gen::SchedSwitchFtraceEvent;
  Event sched_switch_event{
      "sched_switch",
      "sched",
      {
          {8, 16, FtraceFieldType::kFtraceFixedCString, "prev_comm",
           Switch::kPrevCommFieldNumber, ProtoSchemaType::kString,
           TranslationStrategy::kInvalidTranslationStrategy},
          {24, 4, FtraceFieldType::kFtracePid32, "prev_pid",
           Switch::kPrevPidFieldNumber, ProtoSchemaType::kInt32,
           TranslationStrategy::kInvalidTranslationStrategy},
          {28, 4, FtraceFieldType::kFtraceInt32, "prev_prio",
           Switch::kPrevPrioFieldNumber, ProtoSchemaType::kInt32,
           TranslationStrategy::kInvalidTranslationStrategy},
          {32, 8, FtraceFieldType::kFtraceInt64, "prev_state",
           Switch::kPrevStateFieldNumber, ProtoSchemaType::kInt64,
           TranslationStrategy::kInvalidTranslationStrategy},
          {40, 16, FtraceFieldType::kFtraceFixedCString, "next_comm",
           Switch::kNextCommFieldNumber, ProtoSchemaType::kString,
           TranslationStrategy::kInvalidTranslationStrategy},
          {56, 4, FtraceFieldType::kFtracePid32, "next_pid",
           Switch::kNextPidFieldNumber, ProtoSchemaType::kInt32,
           TranslationStrategy::kInvalidTranslationStrategy},
          {60, 4, FtraceFieldType::kFtraceInt32, "next_prio",
           Switch::kNextPrioFieldNumber, ProtoSchemaType::kInt32,
           TranslationStrategy::kInvalidTranslationStrategy},
      },
      /*ftrace_event_id=*/315,
      /*proto_field_id=*/4,
      /*size=*/64};
  for (Field& field : sched_switch_event.fields) {
    SetTranslationStrategy(field.ftrace_type, field.proto_field_type,
                           &field.strategy);
  }
  std::vector<Event> events;
  events.emplace_back(std::move(sched_switch_event));

  NiceMock<MockTracefs> mock_ftrace;
  PrintkMap printk_formats;
  ProtoTranslationTable translation_table(
      &mock_ftrace, events, std::move(common_fields),
      ProtoTranslationTable::DefaultPageHeaderSpecForTesting(),
      InvalidCompactSchedEventFormatForTesting(), printk_formats);
  ProtoTranslationTable* table = &translation_table;

  FtraceDataSourceConfig ds_config = EmptyConfig();
  ds_config.event_filter.AddEnabledEvent(
      table->EventToFtraceId(GroupAndName("sched", "sched_switch")));

  const uint8_t* parse_pos = page.get();
  std::optional<CpuReader::PageHeader> page_header =
      CpuReader::ParsePageHeader(&parse_pos, table->page_header_size_len());

  const uint8_t* page_end = page.get() + base::GetSysPageSize();
  ASSERT_TRUE(page_header.has_value());
  EXPECT_FALSE(page_header->lost_events);
  EXPECT_LE(parse_pos + page_header->size, page_end);

  FtraceParseStatus status = CpuReader::ParsePagePayload(
      parse_pos, &page_header.value(), table, &ds_config,
      CreateBundler(ds_config), &metadata_, &last_read_event_ts_);

  EXPECT_EQ(status, FtraceParseStatus::FTRACE_STATUS_OK);

  auto bundle = GetBundle();

  // There should be 9 sched_switch events within the above page.
  // We assert that all of their timestamps are exactly as expected.
  //
  // The key record that we're testing is an absolute timestamp
  // (RINGBUF_TYPE_TIME_STAMP) between the 3rd and 4th sched_switch events.
  //
  // This timestamp record starts at 0x334 bytes into the page.
  // The event header (first 4 bytes): 0xb66f9dff
  // -> type (bottom 5 bits): 31 (RINGBUF_TYPE_TIME_STAMP)
  // -> bottom 27 bits of ts: 0x5b37cef
  // Next 4 bytes have the top bits (28..59) of ts.
  // -> post-shift: 0x4e438f8000000
  // Adding the two parts of the timestamp, we get: 1376833332542703.
  //
  // The next event (sched_switch at 0x33c) after this timestamp has a
  // delta-timestamp of 0 in its event header, so we expect the 4th
  // sched_switch to have a timestamp of exactly 1376833332542703.
  EXPECT_EQ(bundle.event().size(), 9u);

  std::vector<uint64_t> switch_timestamps;
  for (const auto& e : bundle.event())
    switch_timestamps.push_back(e.timestamp());

  uint64_t expected_timestamps[] = {
      1376833327307547ull, 1376833327356434ull, 1376833332265799ull,
      1376833332542703ull, 1376833333729055ull, 1376833333757142ull,
      1376833333808564ull, 1376833333943445ull, 1376833333964012ull};

  ASSERT_THAT(switch_timestamps,
              testing::ElementsAreArray(expected_timestamps));
}

TEST(CpuReaderTest, TranslateBlockDeviceIDToUserspace) {
  const uint32_t kKernelBlockDeviceId = 271581216;
  const BlockDeviceID kUserspaceBlockDeviceId = 66336;
  const uint64_t k64BitKernelBlockDeviceId = 4442450946;
  const BlockDeviceID k64BitUserspaceBlockDeviceId =
      static_cast<BlockDeviceID>(17594983681026ULL);

  EXPECT_EQ(CpuReader::TranslateBlockDeviceIDToUserspace<uint32_t>(
                kKernelBlockDeviceId),
            kUserspaceBlockDeviceId);
  EXPECT_EQ(CpuReader::TranslateBlockDeviceIDToUserspace<uint64_t>(
                k64BitKernelBlockDeviceId),
            k64BitUserspaceBlockDeviceId);
}

static ExamplePage g_full_page_sched_switch{
    "synthetic",
    R"(
00000000: 31f2 7622 1a00 0000 b40f 0000 0000 0000  1.v"............
00000010: 1e00 0000 0000 0000 1000 0000 2f00 0103  ............/...
00000020: 140d 0000 4a69 7420 7468 7265 6164 2070  ....Jit thread p
00000030: 6f6f 6c00 140d 0000 8100 0000 0008 0000  ool.............
00000040: 0000 0000 4576 656e 7454 6872 6561 6400  ....EventThread.
00000050: 6572 0000 7002 0000 6100 0000 f057 0e00  er..p...a....W..
00000060: 2f00 0103 7002 0000 4576 656e 7454 6872  /...p...EventThr
00000070: 6561 6400 6572 0000 7002 0000 6100 0000  ead.er..p...a...
00000080: 0100 0000 0000 0000 4a69 7420 7468 7265  ........Jit thre
00000090: 6164 2070 6f6f 6c00 140d 0000 8100 0000  ad pool.........
000000a0: 50c2 0910 2f00 0103 140d 0000 4a69 7420  P.../.......Jit
000000b0: 7468 7265 6164 2070 6f6f 6c00 140d 0000  thread pool.....
000000c0: 8100 0000 0100 0000 0000 0000 7377 6170  ............swap
000000d0: 7065 722f 3000 0000 0000 0000 0000 0000  per/0...........
000000e0: 7800 0000 901a c80e 2f00 0103 0000 0000  x......./.......
000000f0: 7377 6170 7065 722f 3000 0000 0000 0000  swapper/0.......
00000100: 0000 0000 7800 0000 0000 0000 0000 0000  ....x...........
00000110: 4469 7370 5379 6e63 0069 6e67 6572 0000  DispSync.inger..
00000120: 6f02 0000 6100 0000 1064 1e00 2f00 0103  o...a....d../...
00000130: 6f02 0000 4469 7370 5379 6e63 0069 6e67  o...DispSync.ing
00000140: 6572 0000 6f02 0000 6100 0000 0100 0000  er..o...a.......
00000150: 0000 0000 7377 6170 7065 722f 3000 0000  ....swapper/0...
00000160: 0000 0000 0000 0000 7800 0000 9074 8600  ........x....t..
00000170: 2f00 0103 0000 0000 7377 6170 7065 722f  /.......swapper/
00000180: 3000 0000 0000 0000 0000 0000 7800 0000  0...........x...
00000190: 0000 0000 0000 0000 4576 656e 7454 6872  ........EventThr
000001a0: 6561 6400 6572 0000 7002 0000 6100 0000  ead.er..p...a...
000001b0: d071 0b00 2f00 0103 7002 0000 4576 656e  .q../...p...Even
000001c0: 7454 6872 6561 6400 6572 0000 7002 0000  tThread.er..p...
000001d0: 6100 0000 0100 0000 0000 0000 7377 6170  a...........swap
000001e0: 7065 722f 3000 0000 0000 0000 0000 0000  per/0...........
000001f0: 7800 0000 10cd 4504 2f00 0103 0000 0000  x.....E./.......
00000200: 7377 6170 7065 722f 3000 0000 0000 0000  swapper/0.......
00000210: 0000 0000 7800 0000 0000 0000 0000 0000  ....x...........
00000220: 7375 676f 763a 3000 0000 0000 0000 0000  sugov:0.........
00000230: 3802 0000 3100 0000 30d6 1300 2f00 0103  8...1...0.../...
00000240: 3802 0000 7375 676f 763a 3000 0000 0000  8...sugov:0.....
00000250: 0000 0000 3802 0000 3100 0000 0100 0000  ....8...1.......
00000260: 0000 0000 7377 6170 7065 722f 3000 0000  ....swapper/0...
00000270: 0000 0000 0000 0000 7800 0000 3049 a202  ........x...0I..
00000280: 2f00 0103 0000 0000 7377 6170 7065 722f  /.......swapper/
00000290: 3000 0000 0000 0000 0000 0000 7800 0000  0...........x...
000002a0: 0000 0000 0000 0000 4469 7370 5379 6e63  ........DispSync
000002b0: 0069 6e67 6572 0000 6f02 0000 6100 0000  .inger..o...a...
000002c0: d07a 1000 2f00 0103 6f02 0000 4469 7370  .z../...o...Disp
000002d0: 5379 6e63 0069 6e67 6572 0000 6f02 0000  Sync.inger..o...
000002e0: 6100 0000 0100 0000 0000 0000 7377 6170  a...........swap
000002f0: 7065 722f 3000 0000 0000 0000 0000 0000  per/0...........
00000300: 7800 0000 d085 1100 2f00 0103 0000 0000  x......./.......
00000310: 7377 6170 7065 722f 3000 0000 0000 0000  swapper/0.......
00000320: 0000 0000 7800 0000 0000 0000 0000 0000  ....x...........
00000330: 7375 7266 6163 6566 6c69 6e67 6572 0000  surfaceflinger..
00000340: 4b02 0000 6200 0000 907a f000 2f00 0103  K...b....z../...
00000350: 4b02 0000 7375 7266 6163 6566 6c69 6e67  K...surfacefling
00000360: 6572 0000 4b02 0000 6200 0000 0100 0000  er..K...b.......
00000370: 0000 0000 7377 6170 7065 722f 3000 0000  ....swapper/0...
00000380: 0000 0000 0000 0000 7800 0000 305a 6400  ........x...0Zd.
00000390: 2f00 0103 0000 0000 7377 6170 7065 722f  /.......swapper/
000003a0: 3000 0000 0000 0000 0000 0000 7800 0000  0...........x...
000003b0: 0000 0000 0000 0000 6d64 7373 5f66 6230  ........mdss_fb0
000003c0: 0000 0000 0000 0000 5714 0000 5300 0000  ........W...S...
000003d0: 10b1 9e03 2f00 0103 5714 0000 6d64 7373  ..../...W...mdss
000003e0: 5f66 6230 0000 0000 0000 0000 5714 0000  _fb0........W...
000003f0: 5300 0000 0200 0000 0000 0000 6b73 6f66  S...........ksof
00000400: 7469 7271 642f 3000 0000 0000 0300 0000  tirqd/0.........
00000410: 7800 0000 90bb 9900 2f00 0103 0300 0000  x......./.......
00000420: 6b73 6f66 7469 7271 642f 3000 0000 0000  ksoftirqd/0.....
00000430: 0300 0000 7800 0000 0100 0000 0000 0000  ....x...........
00000440: 7377 6170 7065 722f 3000 0000 0000 0000  swapper/0.......
00000450: 0000 0000 7800 0000 701e 5305 2f00 0103  ....x...p.S./...
00000460: 0000 0000 7377 6170 7065 722f 3000 0000  ....swapper/0...
00000470: 0000 0000 0000 0000 7800 0000 0000 0000  ........x.......
00000480: 0000 0000 6b77 6f72 6b65 722f 7531 363a  ....kworker/u16:
00000490: 3600 0000 6401 0000 7800 0000 90a1 2900  6...d...x.....).
000004a0: 2f00 0103 6401 0000 6b77 6f72 6b65 722f  /...d...kworker/
000004b0: 7531 363a 3600 0000 6401 0000 7800 0000  u16:6...d...x...
000004c0: 0200 0000 0000 0000 7377 6170 7065 722f  ........swapper/
000004d0: 3000 0000 0000 0000 0000 0000 7800 0000  0...........x...
000004e0: b0e5 4f04 2f00 0103 0000 0000 7377 6170  ..O./.......swap
000004f0: 7065 722f 3000 0000 0000 0000 0000 0000  per/0...........
00000500: 7800 0000 0000 0000 0000 0000 4269 6e64  x...........Bind
00000510: 6572 3a32 3136 385f 3135 0000 e614 0000  er:2168_15......
00000520: 7800 0000 b0bd 7c00 2f00 0103 e614 0000  x.....|./.......
00000530: 4269 6e64 6572 3a32 3136 385f 3135 0000  Binder:2168_15..
00000540: e614 0000 7800 0000 0100 0000 0000 0000  ....x...........
00000550: 7377 6170 7065 722f 3000 0000 0000 0000  swapper/0.......
00000560: 0000 0000 7800 0000 d0bd 7e01 2f00 0103  ....x.....~./...
00000570: 0000 0000 7377 6170 7065 722f 3000 0000  ....swapper/0...
00000580: 0000 0000 0000 0000 7800 0000 0000 0000  ........x.......
00000590: 0000 0000 6b77 6f72 6b65 722f 7531 363a  ....kworker/u16:
000005a0: 3900 0000 e204 0000 7800 0000 7016 0800  9.......x...p...
000005b0: 2f00 0103 e204 0000 6b77 6f72 6b65 722f  /.......kworker/
000005c0: 7531 363a 3900 0000 e204 0000 7800 0000  u16:9.......x...
000005d0: 0100 0000 0000 0000 7377 6170 7065 722f  ........swapper/
000005e0: 3000 0000 0000 0000 0000 0000 7800 0000  0...........x...
000005f0: 1004 5200 2f00 0103 0000 0000 7377 6170  ..R./.......swap
00000600: 7065 722f 3000 0000 0000 0000 0000 0000  per/0...........
00000610: 7800 0000 0000 0000 0000 0000 6b77 6f72  x...........kwor
00000620: 6b65 722f 7531 363a 3900 0000 e204 0000  ker/u16:9.......
00000630: 7800 0000 d0db 0700 2f00 0103 e204 0000  x......./.......
00000640: 6b77 6f72 6b65 722f 7531 363a 3900 0000  kworker/u16:9...
00000650: e204 0000 7800 0000 0100 0000 0000 0000  ....x...........
00000660: 7377 6170 7065 722f 3000 0000 0000 0000  swapper/0.......
00000670: 0000 0000 7800 0000 b0a2 8c00 2f00 0103  ....x......./...
00000680: 0000 0000 7377 6170 7065 722f 3000 0000  ....swapper/0...
00000690: 0000 0000 0000 0000 7800 0000 0000 0000  ........x.......
000006a0: 0000 0000 6b77 6f72 6b65 722f 7531 363a  ....kworker/u16:
000006b0: 3900 0000 e204 0000 7800 0000 d02b 0400  9.......x....+..
000006c0: 2f00 0103 e204 0000 6b77 6f72 6b65 722f  /.......kworker/
000006d0: 7531 363a 3900 0000 e204 0000 7800 0000  u16:9.......x...
000006e0: 0100 0000 0000 0000 7377 6170 7065 722f  ........swapper/
000006f0: 3000 0000 0000 0000 0000 0000 7800 0000  0...........x...
00000700: d064 ef05 2f00 0103 0000 0000 7377 6170  .d../.......swap
00000710: 7065 722f 3000 0000 0000 0000 0000 0000  per/0...........
00000720: 7800 0000 0000 0000 0000 0000 4469 7370  x...........Disp
00000730: 5379 6e63 0069 6e67 6572 0000 6f02 0000  Sync.inger..o...
00000740: 6100 0000 f07d 1b00 2f00 0103 6f02 0000  a....}../...o...
00000750: 4469 7370 5379 6e63 0069 6e67 6572 0000  DispSync.inger..
00000760: 6f02 0000 6100 0000 0100 0000 0000 0000  o...a...........
00000770: 6b73 6f66 7469 7271 642f 3000 0000 0000  ksoftirqd/0.....
00000780: 0300 0000 7800 0000 304c 2000 2f00 0103  ....x...0L ./...
00000790: 0300 0000 6b73 6f66 7469 7271 642f 3000  ....ksoftirqd/0.
000007a0: 0000 0000 0300 0000 7800 0000 0100 0000  ........x.......
000007b0: 0000 0000 6465 7832 6f61 7400 3935 5f33  ....dex2oat.95_3
000007c0: 0000 0000 341f 0000 8200 0000 700b 0700  ....4.......p...
000007d0: 2f00 0103 341f 0000 6465 7832 6f61 7400  /...4...dex2oat.
000007e0: 3935 5f33 0000 0000 341f 0000 8200 0000  95_3....4.......
000007f0: 0000 0000 0000 0000 7375 676f 763a 3000  ........sugov:0.
00000800: 0000 0000 0000 0000 3802 0000 3100 0000  ........8...1...
00000810: 50b0 0600 2f00 0103 3802 0000 7375 676f  P.../...8...sugo
00000820: 763a 3000 0000 0000 0000 0000 3802 0000  v:0.........8...
00000830: 3100 0000 0008 0000 0000 0000 6d69 6772  1...........migr
00000840: 6174 696f 6e2f 3000 0000 0000 0d00 0000  ation/0.........
00000850: 0000 0000 d09c 0600 2f00 0103 0d00 0000  ......../.......
00000860: 6d69 6772 6174 696f 6e2f 3000 0000 0000  migration/0.....
00000870: 0d00 0000 0000 0000 0100 0000 0000 0000  ................
00000880: 7375 676f 763a 3000 0000 0000 0000 0000  sugov:0.........
00000890: 3802 0000 3100 0000 7061 1900 2f00 0103  8...1...pa../...
000008a0: 3802 0000 7375 676f 763a 3000 0000 0000  8...sugov:0.....
000008b0: 0000 0000 3802 0000 3100 0000 0100 0000  ....8...1.......
000008c0: 0000 0000 6465 7832 6f61 7400 3935 5f33  ....dex2oat.95_3
000008d0: 0000 0000 341f 0000 8200 0000 f03c 5600  ....4........<V.
000008e0: 2f00 0103 341f 0000 6465 7832 6f61 7400  /...4...dex2oat.
000008f0: 3935 5f33 0000 0000 341f 0000 8200 0000  95_3....4.......
00000900: 0200 0000 0000 0000 7377 6170 7065 722f  ........swapper/
00000910: 3000 0000 0000 0000 0000 0000 7800 0000  0...........x...
00000920: 5013 c400 2f00 0103 0000 0000 7377 6170  P.../.......swap
00000930: 7065 722f 3000 0000 0000 0000 0000 0000  per/0...........
00000940: 7800 0000 0000 0000 0000 0000 616e 6472  x...........andr
00000950: 6f69 642e 6861 7264 7761 7200 d20a 0000  oid.hardwar.....
00000960: 7800 0000 30c9 1300 2f00 0103 d20a 0000  x...0.../.......
00000970: 616e 6472 6f69 642e 6861 7264 7761 7200  android.hardwar.
00000980: d20a 0000 7800 0000 0100 0000 0000 0000  ....x...........
00000990: 7377 6170 7065 722f 3000 0000 0000 0000  swapper/0.......
000009a0: 0000 0000 7800 0000 7097 c000 2f00 0103  ....x...p.../...
000009b0: 0000 0000 7377 6170 7065 722f 3000 0000  ....swapper/0...
000009c0: 0000 0000 0000 0000 7800 0000 0000 0000  ........x.......
000009d0: 0000 0000 616e 6472 6f69 642e 6861 7264  ....android.hard
000009e0: 7761 7200 d20a 0000 7800 0000 305c 0c00  war.....x...0\..
000009f0: 2f00 0103 d20a 0000 616e 6472 6f69 642e  /.......android.
00000a00: 6861 7264 7761 7200 d20a 0000 7800 0000  hardwar.....x...
00000a10: 0100 0000 0000 0000 7377 6170 7065 722f  ........swapper/
00000a20: 3000 0000 0000 0000 0000 0000 7800 0000  0...........x...
00000a30: d0aa 1401 2f00 0103 0000 0000 7377 6170  ..../.......swap
00000a40: 7065 722f 3000 0000 0000 0000 0000 0000  per/0...........
00000a50: 7800 0000 0000 0000 0000 0000 616e 6472  x...........andr
00000a60: 6f69 642e 6861 7264 7761 7200 d20a 0000  oid.hardwar.....
00000a70: 7800 0000 903b 0c00 2f00 0103 d20a 0000  x....;../.......
00000a80: 616e 6472 6f69 642e 6861 7264 7761 7200  android.hardwar.
00000a90: d20a 0000 7800 0000 0100 0000 0000 0000  ....x...........
00000aa0: 7377 6170 7065 722f 3000 0000 0000 0000  swapper/0.......
00000ab0: 0000 0000 7800 0000 f024 5401 2f00 0103  ....x....$T./...
00000ac0: 0000 0000 7377 6170 7065 722f 3000 0000  ....swapper/0...
00000ad0: 0000 0000 0000 0000 7800 0000 0000 0000  ........x.......
00000ae0: 0000 0000 616e 6472 6f69 642e 6861 7264  ....android.hard
00000af0: 7761 7200 d20a 0000 7800 0000 f0f3 0b00  war.....x.......
00000b00: 2f00 0103 d20a 0000 616e 6472 6f69 642e  /.......android.
00000b10: 6861 7264 7761 7200 d20a 0000 7800 0000  hardwar.....x...
00000b20: 0100 0000 0000 0000 7377 6170 7065 722f  ........swapper/
00000b30: 3000 0000 0000 0000 0000 0000 7800 0000  0...........x...
00000b40: d0b5 bf02 2f00 0103 0000 0000 7377 6170  ..../.......swap
00000b50: 7065 722f 3000 0000 0000 0000 0000 0000  per/0...........
00000b60: 7800 0000 0000 0000 0000 0000 4469 7370  x...........Disp
00000b70: 5379 6e63 0069 6e67 6572 0000 6f02 0000  Sync.inger..o...
00000b80: 6100 0000 90cd 1400 2f00 0103 6f02 0000  a......./...o...
00000b90: 4469 7370 5379 6e63 0069 6e67 6572 0000  DispSync.inger..
00000ba0: 6f02 0000 6100 0000 0100 0000 0000 0000  o...a...........
00000bb0: 7377 6170 7065 722f 3000 0000 0000 0000  swapper/0.......
00000bc0: 0000 0000 7800 0000 50a6 1100 2f00 0103  ....x...P.../...
00000bd0: 0000 0000 7377 6170 7065 722f 3000 0000  ....swapper/0...
00000be0: 0000 0000 0000 0000 7800 0000 0000 0000  ........x.......
00000bf0: 0000 0000 7375 7266 6163 6566 6c69 6e67  ....surfacefling
00000c00: 6572 0000 4b02 0000 6200 0000 b04c 4200  er..K...b....LB.
00000c10: 2f00 0103 4b02 0000 7375 7266 6163 6566  /...K...surfacef
00000c20: 6c69 6e67 6572 0000 4b02 0000 6200 0000  linger..K...b...
00000c30: 0100 0000 0000 0000 7377 6170 7065 722f  ........swapper/
00000c40: 3000 0000 0000 0000 0000 0000 7800 0000  0...........x...
00000c50: b025 060a 2f00 0103 0000 0000 7377 6170  .%../.......swap
00000c60: 7065 722f 3000 0000 0000 0000 0000 0000  per/0...........
00000c70: 7800 0000 0000 0000 0000 0000 6b77 6f72  x...........kwor
00000c80: 6b65 722f 7531 363a 3600 0000 6401 0000  ker/u16:6...d...
00000c90: 7800 0000 d0b6 0600 2f00 0103 6401 0000  x......./...d...
00000ca0: 6b77 6f72 6b65 722f 7531 363a 3600 0000  kworker/u16:6...
00000cb0: 6401 0000 7800 0000 0100 0000 0000 0000  d...x...........
00000cc0: 7377 6170 7065 722f 3000 0000 0000 0000  swapper/0.......
00000cd0: 0000 0000 7800 0000 f0a0 5800 2f00 0103  ....x.....X./...
00000ce0: 0000 0000 7377 6170 7065 722f 3000 0000  ....swapper/0...
00000cf0: 0000 0000 0000 0000 7800 0000 0000 0000  ........x.......
00000d00: 0000 0000 6b77 6f72 6b65 722f 7531 363a  ....kworker/u16:
00000d10: 3600 0000 6401 0000 7800 0000 f07a 1300  6...d...x....z..
00000d20: 2f00 0103 6401 0000 6b77 6f72 6b65 722f  /...d...kworker/
00000d30: 7531 363a 3600 0000 6401 0000 7800 0000  u16:6...d...x...
00000d40: 0100 0000 0000 0000 7377 6170 7065 722f  ........swapper/
00000d50: 3000 0000 0000 0000 0000 0000 7800 0000  0...........x...
00000d60: b080 b101 2f00 0103 0000 0000 7377 6170  ..../.......swap
00000d70: 7065 722f 3000 0000 0000 0000 0000 0000  per/0...........
00000d80: 7800 0000 0000 0000 0000 0000 6b77 6f72  x...........kwor
00000d90: 6b65 722f 7531 363a 3600 0000 6401 0000  ker/u16:6...d...
00000da0: 7800 0000 103c 1200 2f00 0103 6401 0000  x....<../...d...
00000db0: 6b77 6f72 6b65 722f 7531 363a 3600 0000  kworker/u16:6...
00000dc0: 6401 0000 7800 0000 0100 0000 0000 0000  d...x...........
00000dd0: 7377 6170 7065 722f 3000 0000 0000 0000  swapper/0.......
00000de0: 0000 0000 7800 0000 50ea 3800 2f00 0103  ....x...P.8./...
00000df0: 0000 0000 7377 6170 7065 722f 3000 0000  ....swapper/0...
00000e00: 0000 0000 0000 0000 7800 0000 0000 0000  ........x.......
00000e10: 0000 0000 6b77 6f72 6b65 722f 7531 363a  ....kworker/u16:
00000e20: 3600 0000 6401 0000 7800 0000 5032 0400  6...d...x...P2..
00000e30: 2f00 0103 6401 0000 6b77 6f72 6b65 722f  /...d...kworker/
00000e40: 7531 363a 3600 0000 6401 0000 7800 0000  u16:6...d...x...
00000e50: 0100 0000 0000 0000 7377 6170 7065 722f  ........swapper/
00000e60: 3000 0000 0000 0000 0000 0000 7800 0000  0...........x...
00000e70: 70f5 9000 2f00 0103 0000 0000 7377 6170  p.../.......swap
00000e80: 7065 722f 3000 0000 0000 0000 0000 0000  per/0...........
00000e90: 7800 0000 0000 0000 0000 0000 6b77 6f72  x...........kwor
00000ea0: 6b65 722f 7531 363a 3600 0000 6401 0000  ker/u16:6...d...
00000eb0: 7800 0000 10d7 0300 2f00 0103 6401 0000  x......./...d...
00000ec0: 6b77 6f72 6b65 722f 7531 363a 3600 0000  kworker/u16:6...
00000ed0: 6401 0000 7800 0000 0100 0000 0000 0000  d...x...........
00000ee0: 7377 6170 7065 722f 3000 0000 0000 0000  swapper/0.......
00000ef0: 0000 0000 7800 0000 907c 0900 2f00 0103  ....x....|../...
00000f00: 0000 0000 7377 6170 7065 722f 3000 0000  ....swapper/0...
00000f10: 0000 0000 0000 0000 7800 0000 0000 0000  ........x.......
00000f20: 0000 0000 6b77 6f72 6b65 722f 7531 363a  ....kworker/u16:
00000f30: 3600 0000 6401 0000 7800 0000 7082 0300  6...d...x...p...
00000f40: 2f00 0103 6401 0000 6b77 6f72 6b65 722f  /...d...kworker/
00000f50: 7531 363a 3600 0000 6401 0000 7800 0000  u16:6...d...x...
00000f60: 0100 0000 0000 0000 7377 6170 7065 722f  ........swapper/
00000f70: 3000 0000 0000 0000 0000 0000 7800 0000  0...........x...
00000f80: f0ec 2100 2f00 0103 0000 0000 7377 6170  ..!./.......swap
00000f90: 7065 722f 3000 0000 0000 0000 0000 0000  per/0...........
00000fa0: 7800 0000 0000 0000 0000 0000 6b77 6f72  x...........kwor
00000fb0: 6b65 722f 7531 363a 3600 0000 6401 0000  ker/u16:6...d...
00000fc0: 7800 0000 0000 0000 0000 0000 0000 0000  x...............
00000fd0: 0000 0000 0000 0000 0000 0000 0000 0000  ................
00000fe0: 0000 0000 0000 0000 0000 0000 0000 0000  ................
00000ff0: 0000 0000 0000 0000 0000 0000 0000 0000  ................
    )",
};

TEST_F(CpuReaderParsePagePayloadTest, ParseFullPageSchedSwitch) {
  const ExamplePage* test_case = &g_full_page_sched_switch;

  ProtoTranslationTable* table = GetTable(test_case->name);
  auto page = PageFromXxd(test_case->data);

  FtraceDataSourceConfig ds_config = EmptyConfig();
  ds_config.event_filter.AddEnabledEvent(
      table->EventToFtraceId(GroupAndName("sched", "sched_switch")));

  const uint8_t* parse_pos = page.get();
  std::optional<CpuReader::PageHeader> page_header =
      CpuReader::ParsePageHeader(&parse_pos, table->page_header_size_len());

  const uint8_t* page_end = page.get() + base::GetSysPageSize();
  ASSERT_TRUE(page_header.has_value());
  EXPECT_FALSE(page_header->lost_events);
  EXPECT_LE(parse_pos + page_header->size, page_end);

  FtraceParseStatus status = CpuReader::ParsePagePayload(
      parse_pos, &page_header.value(), table, &ds_config,
      CreateBundler(ds_config), &metadata_, &last_read_event_ts_);

  EXPECT_EQ(status, FtraceParseStatus::FTRACE_STATUS_OK);

  auto bundle = GetBundle();
  EXPECT_EQ(bundle.event().size(), 59u);
}

// clang-format off
// # tracer: nop
// #
// # entries-in-buffer/entries-written: 18/18   #P:8
// #
// #                              _-----=> irqs-off
// #                             / _----=> need-resched
// #                            | / _---=> hardirq/softirq
// #                            || / _--=> preempt-depth
// #                            ||| /     delay
// #           TASK-PID   CPU#  ||||    TIMESTAMP  FUNCTION
// #              | |       |   ||||       |         |
//            <...>-9290  [000] ....  1352.654573: suspend_resume: sync_filesystems[0] end
//            <...>-9290  [000] ....  1352.665366: suspend_resume: freeze_processes[0] begin
//            <...>-9290  [000] ....  1352.699711: suspend_resume: freeze_processes[0] end
//            <...>-9290  [000] ....  1352.699718: suspend_resume: suspend_enter[1] end
//            <...>-9290  [000] ....  1352.699723: suspend_resume: dpm_prepare[2] begin
//            <...>-9290  [000] ....  1352.703470: suspend_resume: dpm_prepare[2] end
//            <...>-9290  [000] ....  1352.703477: suspend_resume: dpm_suspend[2] begin
//            <...>-9290  [000] ....  1352.720107: suspend_resume: dpm_resume[16] end
//            <...>-9290  [000] ....  1352.720113: suspend_resume: dpm_complete[16] begin
//            <...>-9290  [000] .n..  1352.724540: suspend_resume: dpm_complete[16] end
//            <...>-9290  [000] ....  1352.724567: suspend_resume: resume_console[1] begin
//            <...>-9290  [000] ....  1352.724570: suspend_resume: resume_console[1] end
//            <...>-9290  [000] ....  1352.724574: suspend_resume: thaw_processes[0] begin
// clang-format on

static ExamplePage g_suspend_resume{
    "synthetic",
    R"(00000000: edba 155a 3201 0000 7401 0000 0000 0000  ...Z2...t.......
00000010: 7e58 22cd 1201 0000 0600 0000 ac00 0000  ~X".............
00000020: 4a24 0000 5a7a f504 85ff ffff 0000 0000  J$..Zz..........
00000030: 0017 0000 c621 9614 ac00 0000 4a24 0000  .....!......J$..
00000040: 1c7a f504 85ff ffff 0000 0000 0100 0000  .z..............
00000050: e6f1 8141 ac00 0000 4a24 0000 1c7a f504  ...A....J$...z..
00000060: 85ff ffff 0000 0000 0000 0000 8682 0300  ................
00000070: ac00 0000 4a24 0000 4c7a f504 85ff ffff  ....J$..Lz......
00000080: 0100 0000 0063 755f 0657 0200 ac00 0000  .....cu_.W......
00000090: 4a24 0000 8ad5 0105 85ff ffff 0200 0000  J$..............
000000a0: 0100 0000 06b5 2507 ac00 0000 4a24 0000  ......%.....J$..
000000b0: 8ad5 0105 85ff ffff 0200 0000 0000 0000  ................
000000c0: 460d 0300 ac00 0000 4a24 0000 51d5 0105  F.......J$..Q...
000000d0: 85ff ffff 0200 0000 0117 0000 c63e b81f  .............>..
000000e0: ac00 0000 4a24 0000 7fd5 0105 85ff ffff  ....J$..........
000000f0: 1000 0000 0010 0b00 a6f9 0200 ac00 0000  ................
00000100: 4a24 0000 96d5 0105 85ff ffff 1000 0000  J$..............
00000110: 01c0 1f00 a6dd 7108 ac00 0400 4a24 0000  ......q.....J$..
00000120: 96d5 0105 85ff ffff 1000 0000 0000 0000  ................
00000130: c6f1 0c00 ac00 0000 4a24 0000 3d7a f504  ........J$..=z..
00000140: 85ff ffff 0100 0000 01ea 24d5 a66c 0100  ..........$..l..
00000150: ac00 0000 4a24 0000 3d7a f504 85ff ffff  ....J$..=z......
00000160: 0100 0000 0000 0001 6636 0200 ac00 0000  ........f6......
00000170: 4a24 0000 d178 f504 85ff ffff 0000 0000  J$...x..........
00000180: 0100 0000 0000 0000 0000 0000 0000 0000  ................
00000190: 0000 0000 0000 0000 0000 0000 0000 0000  ................
)"};

TEST_F(CpuReaderParsePagePayloadTest, ParseSuspendResume) {
  const ExamplePage* test_case = &g_suspend_resume;

  ProtoTranslationTable* table = GetTable(test_case->name);
  auto page = PageFromXxd(test_case->data);

  FtraceDataSourceConfig ds_config = EmptyConfig();
  ds_config.event_filter.AddEnabledEvent(
      table->EventToFtraceId(GroupAndName("power", "suspend_resume")));

  const uint8_t* parse_pos = page.get();
  std::optional<CpuReader::PageHeader> page_header =
      CpuReader::ParsePageHeader(&parse_pos, table->page_header_size_len());
  ASSERT_TRUE(page_header.has_value());

  CpuReader::ParsePagePayload(parse_pos, &page_header.value(), table,
                              &ds_config, CreateBundler(ds_config), &metadata_,
                              &last_read_event_ts_);
  auto bundle = GetBundle();
  ASSERT_EQ(bundle.event().size(), 13u);
  EXPECT_EQ(bundle.event()[0].suspend_resume().action(), "sync_filesystems");
  EXPECT_EQ(bundle.event()[1].suspend_resume().action(), "freeze_processes");
  EXPECT_EQ(bundle.event()[2].suspend_resume().action(), "freeze_processes");
  EXPECT_EQ(bundle.event()[3].suspend_resume().action(), "suspend_enter");
  // dpm_prepare deliberately missing from:
  // src/traced/probes/ftrace/test/data/synthetic/printk_formats to ensure we
  // handle that case correctly.
  EXPECT_EQ(bundle.event()[4].suspend_resume().action(), "");
}

// clang-format off
// # tracer: nop
// #
// # entries-in-buffer/entries-written: 1041/238740   #P:8
// #
// #                              _-----=> irqs-off
// #                             / _----=> need-resched
// #                            | / _---=> hardirq/softirq
// #                            || / _--=> preempt-depth
// #                            ||| /     delay
// #           TASK-PID   CPU#  ||||    TIMESTAMP  FUNCTION
// #              | |       |   ||||       |         |
//       android.bg-1668  [000] ...1 174991.234105: ext4_journal_start: dev 259,32 blocks, 2 rsv_blocks, 0 caller ext4_dirty_inode+0x30/0x68
//       android.bg-1668  [000] ...1 174991.234108: ext4_mark_inode_dirty: dev 259,32 ino 2883605 caller ext4_dirty_inode+0x48/0x68
//       android.bg-1668  [000] ...1 174991.234118: ext4_da_write_begin: dev 259,32 ino 2883605 pos 20480 len 4096 flags 0
//       android.bg-1668  [000] ...1 174991.234126: ext4_journal_start: dev 259,32 blocks, 1 rsv_blocks, 0 caller ext4_da_write_begin+0x3d4/0x518
//       android.bg-1668  [000] ...1 174991.234133: ext4_es_lookup_extent_enter: dev 259,32 ino 2883605 lblk 5
//       android.bg-1668  [000] ...1 174991.234135: ext4_es_lookup_extent_exit: dev 259,32 ino 2883605 found 1 [5/4294967290) 576460752303423487 H0x10
//       android.bg-1668  [000] ...2 174991.234140: ext4_da_reserve_space: dev 259,32 ino 2883605 mode 0100600 i_blocks 8 reserved_data_blocks 6 reserved_meta_blocks 0
//       android.bg-1668  [000] ...1 174991.234142: ext4_es_insert_extent: dev 259,32 ino 2883605 es [5/1) mapped 576460752303423487 status D
//       android.bg-1668  [000] ...1 174991.234153: ext4_da_write_end: dev 259,32 ino 2883605 pos 20480 len 4096 copied 4096
//       android.bg-1668  [000] ...1 174991.234158: ext4_journal_start: dev 259,32 blocks, 2 rsv_blocks, 0 caller ext4_dirty_inode+0x30/0x68
//       android.bg-1668  [000] ...1 174991.234160: ext4_mark_inode_dirty: dev 259,32 ino 2883605 caller ext4_dirty_inode+0x48/0x68
//       android.bg-1668  [000] ...1 174991.234170: ext4_da_write_begin: dev 259,32 ino 2883605 pos 24576 len 2968 flags 0
//       android.bg-1668  [000] ...1 174991.234178: ext4_journal_start: dev 259,32 blocks, 1 rsv_blocks, 0 caller ext4_da_write_begin+0x3d4/0x518
//       android.bg-1668  [000] ...1 174991.234184: ext4_es_lookup_extent_enter: dev 259,32 ino 2883605 lblk 6
//       android.bg-1668  [000] ...1 174991.234187: ext4_es_lookup_extent_exit: dev 259,32 ino 2883605 found 1 [6/4294967289) 576460752303423487 H0x10
//       android.bg-1668  [000] ...2 174991.234191: ext4_da_reserve_space: dev 259,32 ino 2883605 mode 0100600 i_blocks 8 reserved_data_blocks 7 reserved_meta_blocks 0
//       android.bg-1668  [000] ...1 174991.234193: ext4_es_insert_extent: dev 259,32 ino 2883605 es [6/1) mapped 576460752303423487 status D
//       android.bg-1668  [000] ...1 174991.234203: ext4_da_write_end: dev 259,32 ino 2883605 pos 24576 len 2968 copied 2968
//       android.bg-1668  [000] ...1 174991.234209: ext4_journal_start: dev 259,32 blocks, 2 rsv_blocks, 0 caller ext4_dirty_inode+0x30/0x68
//       android.bg-1668  [000] ...1 174991.234211: ext4_mark_inode_dirty: dev 259,32 ino 2883605 caller ext4_dirty_inode+0x48/0x68
//       android.bg-1668  [000] ...1 174991.234262: ext4_sync_file_enter: dev 259,32 ino 2883605 parent 2883592 datasync 0
//       android.bg-1668  [000] ...1 174991.234270: ext4_writepages: dev 259,32 ino 2883605 nr_to_write 9223372036854775807 pages_skipped 0 range_start 0 range_end 9223372036854775807 sync_mode 1 for_kupdate 0 range_cyclic 0 writeback_index 0
//       android.bg-1668  [000] ...1 174991.234287: ext4_journal_start: dev 259,32 blocks, 10 rsv_blocks, 0 caller ext4_writepages+0x6a4/0x119c
//       android.bg-1668  [000] ...1 174991.234294: ext4_da_write_pages: dev 259,32 ino 2883605 first_page 0 nr_to_write 9223372036854775807 sync_mode 1
//       android.bg-1668  [000] ...1 174991.234319: ext4_da_write_pages_extent: dev 259,32 ino 2883605 lblk 0 len 7 flags 0x200
//       android.bg-1668  [000] ...1 174991.234322: ext4_es_lookup_extent_enter: dev 259,32 ino 2883605 lblk 0
//       android.bg-1668  [000] ...1 174991.234324: ext4_es_lookup_extent_exit: dev 259,32 ino 2883605 found 1 [0/7) 576460752303423487 D0x10
//       android.bg-1668  [000] ...1 174991.234328: ext4_ext_map_blocks_enter: dev 259,32 ino 2883605 lblk 0 len 7 flags CREATE|DELALLOC|METADATA_NOFAIL
//       android.bg-1668  [000] ...1 174991.234341: ext4_request_blocks: dev 259,32 ino 2883605 flags HINT_DATA|DELALLOC_RESV|USE_RESV len 7 lblk 0 goal 11567104 lleft 0 lright 0 pleft 0 pright 0
//       android.bg-1668  [000] ...1 174991.234394: ext4_mballoc_prealloc: dev 259,32 inode 2883605 orig 353/0/7@0 result 65/25551/7@0
//       android.bg-1668  [000] ...1 174991.234400: ext4_allocate_blocks: dev 259,32 ino 2883605 flags HINT_DATA|DELALLOC_RESV|USE_RESV len 7 block 2155471 lblk 0 goal 11567104 lleft 0 lright 0 pleft 0 pright 0
//       android.bg-1668  [000] ...1 174991.234409: ext4_mark_inode_dirty: dev 259,32 ino 2883605 caller __ext4_ext_dirty+0x104/0x170
//       android.bg-1668  [000] ...1 174991.234420: ext4_get_reserved_cluster_alloc: dev 259,32 ino 2883605 lblk 0 len 7
//       android.bg-1668  [000] ...2 174991.234426: ext4_da_update_reserve_space: dev 259,32 ino 2883605 mode 0100600 i_blocks 8 used_blocks 7 reserved_data_blocks 7 reserved_meta_blocks 0 allocated_meta_blocks 0 quota_claim 1
//       android.bg-1668  [000] ...1 174991.234434: ext4_journal_start: dev 259,32 blocks, 1 rsv_blocks, 0 caller ext4_mark_dquot_dirty+0x80/0xd4
//       android.bg-1668  [000] ...1 174991.234441: ext4_es_lookup_extent_enter: dev 259,32 ino 3 lblk 1
//       android.bg-1668  [000] ...1 174991.234445: ext4_es_lookup_extent_exit: dev 259,32 ino 3 found 1 [0/2) 9255 W0x10
//       android.bg-1668  [000] ...1 174991.234456: ext4_journal_start: dev 259,32 blocks, 1 rsv_blocks, 0 caller ext4_mark_dquot_dirty+0x80/0xd4
//       android.bg-1668  [000] ...1 174991.234460: ext4_es_lookup_extent_enter: dev 259,32 ino 4 lblk 1
//       android.bg-1668  [000] ...1 174991.234463: ext4_es_lookup_extent_exit: dev 259,32 ino 4 found 1 [0/2) 9257 W0x10
//       android.bg-1668  [000] ...1 174991.234471: ext4_journal_start: dev 259,32 blocks, 2 rsv_blocks, 0 caller ext4_dirty_inode+0x30/0x68
//       android.bg-1668  [000] ...1 174991.234474: ext4_mark_inode_dirty: dev 259,32 ino 2883605 caller ext4_dirty_inode+0x48/0x68
//       android.bg-1668  [000] ...1 174991.234481: ext4_ext_map_blocks_exit: dev 259,32 ino 2883605 flags CREATE|DELALLOC|METADATA_NOFAIL lblk 0 pblk 2155471 len 7 mflags NM ret 7
//       android.bg-1668  [000] ...1 174991.234484: ext4_es_insert_extent: dev 259,32 ino 2883605 es [0/7) mapped 2155471 status W
//       android.bg-1668  [000] ...1 174991.234547: ext4_mark_inode_dirty: dev 259,32 ino 2883605 caller ext4_writepages+0xdc0/0x119c
//       android.bg-1668  [000] ...1 174991.234604: ext4_journal_start: dev 259,32 blocks, 10 rsv_blocks, 0 caller ext4_writepages+0x6a4/0x119c
//       android.bg-1668  [000] ...1 174991.234609: ext4_da_write_pages: dev 259,32 ino 2883605 first_page 7 nr_to_write 9223372036854775800 sync_mode 1
//       android.bg-1668  [000] ...1 174991.234876: ext4_writepages_result: dev 259,32 ino 2883605 ret 0 pages_written 7 pages_skipped 0 sync_mode 1 writeback_index 7
//    Profile Saver-5504  [000] ...1 175002.711928: ext4_discard_preallocations: dev 259,32 ino 1311176
//    Profile Saver-5504  [000] ...1 175002.714165: ext4_begin_ordered_truncate: dev 259,32 ino 1311176 new_size 0
//    Profile Saver-5504  [000] ...1 175002.714172: ext4_journal_start: dev 259,32 blocks, 3 rsv_blocks, 0 caller ext4_setattr+0x5b4/0x788
//    Profile Saver-5504  [000] ...1 175002.714218: ext4_mark_inode_dirty: dev 259,32 ino 1311176 caller ext4_setattr+0x65c/0x788
//    Profile Saver-5504  [000] ...1 175002.714277: ext4_invalidatepage: dev 259,32 ino 1311176 page_index 0 offset 0 length 4096
//    Profile Saver-5504  [000] ...1 175002.714281: ext4_releasepage: dev 259,32 ino 1311176 page_index 0
//    Profile Saver-5504  [000] ...1 175002.714295: ext4_invalidatepage: dev 259,32 ino 1311176 page_index 1 offset 0 length 4096
//    Profile Saver-5504  [000] ...1 175002.714296: ext4_releasepage: dev 259,32 ino 1311176 page_index 1
//    Profile Saver-5504  [000] ...1 175002.714315: ext4_truncate_enter: dev 259,32 ino 1311176 blocks 24
//    Profile Saver-5504  [000] ...1 175002.714318: ext4_journal_start: dev 259,32 blocks, 10 rsv_blocks, 0 caller ext4_truncate+0x258/0x4b8
//    Profile Saver-5504  [000] ...1 175002.714322: ext4_discard_preallocations: dev 259,32 ino 1311176
//    Profile Saver-5504  [000] ...1 175002.714324: ext4_mark_inode_dirty: dev 259,32 ino 1311176 caller ext4_ext_truncate+0x24/0xc8
//    Profile Saver-5504  [000] ...1 175002.714328: ext4_es_remove_extent: dev 259,32 ino 1311176 es [0/4294967295)
//    Profile Saver-5504  [000] ...1 175002.714335: ext4_journal_start: dev 259,32 blocks, 1 rsv_blocks, 0 caller ext4_ext_remove_space+0x60/0x1180
//    Profile Saver-5504  [000] ...1 175002.714338: ext4_ext_remove_space: dev 259,32 ino 1311176 since 0 end 4294967294 depth 0
//    Profile Saver-5504  [000] ...1 175002.714347: ext4_ext_rm_leaf: dev 259,32 ino 1311176 start_lblk 0 last_extent [0(5276994), 2]partial_cluster 0
//    Profile Saver-5504  [000] ...1 175002.714351: ext4_remove_blocks: dev 259,32 ino 1311176 extent [0(5276994), 2]from 0 to 1 partial_cluster 0
//    Profile Saver-5504  [000] ...1 175002.714354: ext4_free_blocks: dev 259,32 ino 1311176 mode 0100600 block 5276994 count 2 flags 1ST_CLUSTER
//    Profile Saver-5504  [000] ...1 175002.714365: ext4_mballoc_free: dev 259,32 inode 1311176 extent 161/1346/2
//    Profile Saver-5504  [000] ...1 175002.714382: ext4_journal_start: dev 259,32 blocks, 1 rsv_blocks, 0 caller ext4_mark_dquot_dirty+0x80/0xd4
//    Profile Saver-5504  [000] ...1 175002.714391: ext4_es_lookup_extent_enter: dev 259,32 ino 3 lblk 4
//    Profile Saver-5504  [000] ...1 175002.714394: ext4_es_lookup_extent_exit: dev 259,32 ino 3 found 1 [4/1) 557094 W0x10
//    Profile Saver-5504  [000] ...1 175002.714402: ext4_journal_start: dev 259,32 blocks, 1 rsv_blocks, 0 caller ext4_mark_dquot_dirty+0x80/0xd4
//    Profile Saver-5504  [000] ...1 175002.714404: ext4_es_lookup_extent_enter: dev 259,32 ino 4 lblk 8
//    Profile Saver-5504  [000] ...1 175002.714406: ext4_es_lookup_extent_exit: dev 259,32 ino 4 found 1 [8/3) 7376914 W0x10
//    Profile Saver-5504  [000] ...1 175002.714413: ext4_journal_start: dev 259,32 blocks, 2 rsv_blocks, 0 caller ext4_dirty_inode+0x30/0x68
//    Profile Saver-5504  [000] ...1 175002.714414: ext4_mark_inode_dirty: dev 259,32 ino 1311176 caller ext4_dirty_inode+0x48/0x68
//    Profile Saver-5504  [000] ...1 175002.714420: ext4_mark_inode_dirty: dev 259,32 ino 1311176 caller __ext4_ext_dirty+0x104/0x170
//    Profile Saver-5504  [000] ...1 175002.714423: ext4_ext_remove_space_done: dev 259,32 ino 1311176 since 0 end 4294967294 depth 0 partial 0 remaining_entries 0
//    Profile Saver-5504  [000] ...1 175002.714425: ext4_mark_inode_dirty: dev 259,32 ino 1311176 caller __ext4_ext_dirty+0x104/0x170
//    Profile Saver-5504  [000] ...1 175002.714433: ext4_mark_inode_dirty: dev 259,32 ino 1311176 caller ext4_truncate+0x3c4/0x4b8
//    Profile Saver-5504  [000] ...1 175002.714436: ext4_truncate_exit: dev 259,32 ino 1311176 blocks 8
//    Profile Saver-5504  [000] ...1 175002.714437: ext4_journal_start: dev 259,32 blocks, 2 rsv_blocks, 0 caller ext4_dirty_inode+0x30/0x68
//    Profile Saver-5504  [000] ...1 175002.714438: ext4_mark_inode_dirty: dev 259,32 ino 1311176 caller ext4_dirty_inode+0x48/0x68
//    Profile Saver-5504  [000] ...1 175002.714462: ext4_da_write_begin: dev 259,32 ino 1311176 pos 0 len 4 flags 0
//    Profile Saver-5504  [000] ...1 175002.714472: ext4_journal_start: dev 259,32 blocks, 1 rsv_blocks, 0 caller ext4_da_write_begin+0x3d4/0x518
//    Profile Saver-5504  [000] ...1 175002.714477: ext4_es_lookup_extent_enter: dev 259,32 ino 1311176 lblk 0
//    Profile Saver-5504  [000] ...1 175002.714477: ext4_es_lookup_extent_exit: dev 259,32 ino 1311176 found 0 [0/0) 0
//    Profile Saver-5504  [000] ...1 175002.714480: ext4_ext_map_blocks_enter: dev 259,32 ino 1311176 lblk 0 len 1 flags
//    Profile Saver-5504  [000] ...1 175002.714485: ext4_es_find_delayed_extent_range_enter: dev 259,32 ino 1311176 lblk 0
//    Profile Saver-5504  [000] ...1 175002.714488: ext4_es_find_delayed_extent_range_exit: dev 259,32 ino 1311176 es [0/0) mapped 0 status
//    Profile Saver-5504  [000] ...1 175002.714490: ext4_es_insert_extent: dev 259,32 ino 1311176 es [0/4294967295) mapped 576460752303423487 status H
//    Profile Saver-5504  [000] ...1 175002.714495: ext4_ext_map_blocks_exit: dev 259,32 ino 1311176 flags  lblk 0 pblk 4294967296 len 1 mflags  ret 0
//    Profile Saver-5504  [000] ...2 175002.714501: ext4_da_reserve_space: dev 259,32 ino 1311176 mode 0100600 i_blocks 8 reserved_data_blocks 1 reserved_meta_blocks 0
//    Profile Saver-5504  [000] ...1 175002.714505: ext4_es_insert_extent: dev 259,32 ino 1311176 es [0/1) mapped 576460752303423487 status D
//    Profile Saver-5504  [000] ...1 175002.714513: ext4_da_write_end: dev 259,32 ino 1311176 pos 0 len 4 copied 4
//    Profile Saver-5504  [000] ...1 175002.714519: ext4_journal_start: dev 259,32 blocks, 2 rsv_blocks, 0 caller ext4_dirty_inode+0x30/0x68
//    Profile Saver-5504  [000] ...1 175002.714520: ext4_mark_inode_dirty: dev 259,32 ino 1311176 caller ext4_dirty_inode+0x48/0x68
//    Profile Saver-5504  [000] ...1 175002.714527: ext4_da_write_begin: dev 259,32 ino 1311176 pos 4 len 4 flags 0
//    Profile Saver-5504  [000] ...1 175002.714529: ext4_journal_start: dev 259,32 blocks, 1 rsv_blocks, 0 caller ext4_da_write_begin+0x3d4/0x518
//    Profile Saver-5504  [000] ...1 175002.714531: ext4_da_write_end: dev 259,32 ino 1311176 pos 4 len 4 copied 4
//    Profile Saver-5504  [000] ...1 175002.714532: ext4_journal_start: dev 259,32 blocks, 2 rsv_blocks, 0 caller ext4_dirty_inode+0x30/0x68
//    Profile Saver-5504  [000] ...1 175002.714532: ext4_mark_inode_dirty: dev 259,32 ino 1311176 caller ext4_dirty_inode+0x48/0x68
//    Profile Saver-5504  [000] ...1 175002.715313: ext4_journal_start: dev 259,32 blocks, 2 rsv_blocks, 0 caller ext4_dirty_inode+0x30/0x68
//    Profile Saver-5504  [000] ...1 175002.715322: ext4_mark_inode_dirty: dev 259,32 ino 1311176 caller ext4_dirty_inode+0x48/0x68
//    Profile Saver-5504  [000] ...1 175002.723849: ext4_da_write_begin: dev 259,32 ino 1311176 pos 8 len 5 flags 0
//    Profile Saver-5504  [000] ...1 175002.723862: ext4_journal_start: dev 259,32 blocks, 1 rsv_blocks, 0 caller ext4_da_write_begin+0x3d4/0x518
//    Profile Saver-5504  [000] ...1 175002.723873: ext4_da_write_end: dev 259,32 ino 1311176 pos 8 len 5 copied 5
//    Profile Saver-5504  [000] ...1 175002.723877: ext4_journal_start: dev 259,32 blocks, 2 rsv_blocks, 0 caller ext4_dirty_inode+0x30/0x68
//    Profile Saver-5504  [000] ...1 175002.723879: ext4_mark_inode_dirty: dev 259,32 ino 1311176 caller ext4_dirty_inode+0x48/0x68
//    Profile Saver-5504  [000] ...1 175002.726857: ext4_journal_start: dev 259,32 blocks, 2 rsv_blocks, 0 caller ext4_dirty_inode+0x30/0x68
//    Profile Saver-5504  [000] ...1 175002.726867: ext4_mark_inode_dirty: dev 259,32 ino 1311176 caller ext4_dirty_inode+0x48/0x68
//    Profile Saver-5504  [000] ...1 175002.726881: ext4_da_write_begin: dev 259,32 ino 1311176 pos 13 len 4 flags 0
//    Profile Saver-5504  [000] ...1 175002.726883: ext4_journal_start: dev 259,32 blocks, 1 rsv_blocks, 0 caller ext4_da_write_begin+0x3d4/0x518
//    Profile Saver-5504  [000] ...1 175002.726890: ext4_da_write_end: dev 259,32 ino 1311176 pos 13 len 4 copied 4
//    Profile Saver-5504  [000] ...1 175002.726892: ext4_journal_start: dev 259,32 blocks, 2 rsv_blocks, 0 caller ext4_dirty_inode+0x30/0x68
//    Profile Saver-5504  [000] ...1 175002.726892: ext4_mark_inode_dirty: dev 259,32 ino 1311176 caller ext4_dirty_inode+0x48/0x68
//    Profile Saver-5504  [000] ...1 175002.726900: ext4_da_write_begin: dev 259,32 ino 1311176 pos 17 len 4079 flags 0
//    Profile Saver-5504  [000] ...1 175002.726901: ext4_journal_start: dev 259,32 blocks, 1 rsv_blocks, 0 caller ext4_da_write_begin+0x3d4/0x518
//    Profile Saver-5504  [000] ...1 175002.726904: ext4_da_write_end: dev 259,32 ino 1311176 pos 17 len 4079 copied 4079
//    Profile Saver-5504  [000] ...1 175002.726905: ext4_journal_start: dev 259,32 blocks, 2 rsv_blocks, 0 caller ext4_dirty_inode+0x30/0x68
//    Profile Saver-5504  [000] ...1 175002.726906: ext4_mark_inode_dirty: dev 259,32 ino 1311176 caller ext4_dirty_inode+0x48/0x68
//    Profile Saver-5504  [000] ...1 175002.726908: ext4_da_write_begin: dev 259,32 ino 1311176 pos 4096 len 2780 flags 0
//    Profile Saver-5504  [000] ...1 175002.726916: ext4_journal_start: dev 259,32 blocks, 1 rsv_blocks, 0 caller ext4_da_write_begin+0x3d4/0x518
//    Profile Saver-5504  [000] ...1 175002.726921: ext4_es_lookup_extent_enter: dev 259,32 ino 1311176 lblk 1
//    Profile Saver-5504  [000] ...1 175002.726924: ext4_es_lookup_extent_exit: dev 259,32 ino 1311176 found 1 [1/4294967294) 576460752303423487 H0x10
//    Profile Saver-5504  [000] ...2 175002.726931: ext4_da_reserve_space: dev 259,32 ino 1311176 mode 0100600 i_blocks 8 reserved_data_blocks 2 reserved_meta_blocks 0
//    Profile Saver-5504  [000] ...1 175002.726933: ext4_es_insert_extent: dev 259,32 ino 1311176 es [1/1) mapped 576460752303423487 status D
//    Profile Saver-5504  [000] ...1 175002.726940: ext4_da_write_end: dev 259,32 ino 1311176 pos 4096 len 2780 copied 2780
//    Profile Saver-5504  [000] ...1 175002.726941: ext4_journal_start: dev 259,32 blocks, 2 rsv_blocks, 0 caller ext4_dirty_inode+0x30/0x68
//    Profile Saver-5504  [000] ...1 175002.726942: ext4_mark_inode_dirty: dev 259,32 ino 1311176 caller ext4_dirty_inode+0x48/0x68
//   d.process.acor-27885 [000] ...1 175018.227675: ext4_journal_start: dev 259,32 blocks, 2 rsv_blocks, 0 caller ext4_dirty_inode+0x30/0x68
//   d.process.acor-27885 [000] ...1 175018.227699: ext4_mark_inode_dirty: dev 259,32 ino 3278189 caller ext4_dirty_inode+0x48/0x68
//   d.process.acor-27885 [000] ...1 175018.227839: ext4_sync_file_enter: dev 259,32 ino 3278183 parent 3277001 datasync 1
//   d.process.acor-27885 [000] ...1 175018.227847: ext4_writepages: dev 259,32 ino 3278183 nr_to_write 9223372036854775807 pages_skipped 0 range_start 0 range_end 9223372036854775807 sync_mode 1 for_kupdate 0 range_cyclic 0 writeback_index 2
//   d.process.acor-27885 [000] ...1 175018.227852: ext4_writepages_result: dev 259,32 ino 3278183 ret 0 pages_written 0 pages_skipped 0 sync_mode 1 writeback_index 2
// clang-format on

static ExamplePage g_full_page_ext4{
    "synthetic",
    R"(
00000000: 50fe 5852 279f 0000 c80f 00c0 ffff ffff  P.XR'...........
00000010: 0800 0000 5701 0001 8406 0000 2000 3010  ....W....... .0.
00000020: 566b 0000 8829 e86a 91ff ffff 0200 0000  Vk...).j........
00000030: 0000 0000 2873 0100 1b01 0001 8406 0000  ....(s..........
00000040: 2000 3010 9200 0000 1500 2c00 0000 0000   .0.......,.....
00000050: a029 e86a 91ff ffff 0ac8 0400 1e01 0001  .).j............
00000060: 8406 0000 2000 3010 2866 0100 1500 2c00  .... .0.(f....,.
00000070: 0000 0000 0050 0000 0000 0000 0010 0000  .....P..........
00000080: 0000 0000 a804 0400 5701 0001 8406 0000  ........W.......
00000090: 2000 3010 91ff ffff 586f e86a 91ff ffff   .0.....Xo.j....
000000a0: 0100 0000 0000 0000 c83a 0300 6c01 0001  .........:..l...
000000b0: 8406 0000 2000 3010 0000 0000 1500 2c00  .... .0.......,.
000000c0: 0000 0000 0500 0000 5701 0001 ac6c 0100  ........W....l..
000000d0: 6d01 0001 8406 0000 2000 3010 91ff ffff  m....... .0.....
000000e0: 1500 2c00 0000 0000 0500 0000 faff ffff  ..,.............
000000f0: ffff ffff ffff ff07 184e 0000 0100 0000  .........N......
00000100: ec08 0200 3f01 0002 8406 0000 2000 3010  ....?....... .0.
00000110: 0000 0000 1500 2c00 0000 0000 0800 0000  ......,.........
00000120: 0000 0000 0600 0000 0000 0000 8081 0000  ................
00000130: 0000 0000 ec24 0100 6701 0001 8406 0000  .....$..g.......
00000140: 2000 3010 0000 0000 1500 2c00 0000 0000   .0.......,.....
00000150: 0500 0000 0100 0000 ffff ffff ffff ff07  ................
00000160: 0400 0000 7b04 3200 2a30 0500 2101 0001  ....{.2.*0..!...
00000170: 8406 0000 2000 3010 0000 0000 1500 2c00  .... .0.......,.
00000180: 0000 0000 0050 0000 0000 0000 0010 0000  .....P..........
00000190: 0010 0000 288b 0200 5701 0001 8406 0000  ....(...W.......
000001a0: 2000 3010 0000 0000 8829 e86a 91ff ffff   .0......).j....
000001b0: 0200 0000 0000 0000 0832 0100 1b01 0001  .........2......
000001c0: 8406 0000 2000 3010 566b 0000 1500 2c00  .... .0.Vk....,.
000001d0: 0000 0000 a029 e86a 91ff ffff eaa0 0400  .....).j........
000001e0: 1e01 0001 8406 0000 2000 3010 280b 0400  ........ .0.(...
000001f0: 1500 2c00 0000 0000 0060 0000 0000 0000  ..,......`......
00000200: 980b 0000 0000 0000 88d0 0300 5701 0001  ............W...
00000210: 8406 0000 2000 3010 566b 0000 586f e86a  .... .0.Vk..Xo.j
00000220: 91ff ffff 0100 0000 0000 0000 c813 0300  ................
00000230: 6c01 0001 8406 0000 2000 3010 566b 0000  l....... .0.Vk..
00000240: 1500 2c00 0000 0000 0600 0000 0000 0000  ..,.............
00000250: ac5f 0100 6d01 0001 8406 0000 2000 3010  ._..m....... .0.
00000260: 1100 3010 1500 2c00 0000 0000 0600 0000  ..0...,.........
00000270: f9ff ffff ffff ffff ffff ff07 185a ea6a  .............Z.j
00000280: 0100 0000 4c02 0200 3f01 0002 8406 0000  ....L...?.......
00000290: 2000 3010 566b 0000 1500 2c00 0000 0000   .0.Vk....,.....
000002a0: 0800 0000 0000 0000 0700 0000 0000 0000  ................
000002b0: 8081 0000 6d01 0001 0c0b 0100 6701 0001  ....m.......g...
000002c0: 8406 0000 2000 3010 0000 0000 1500 2c00  .... .0.......,.
000002d0: 0000 0000 0600 0000 0100 0000 ffff ffff  ................
000002e0: ffff ff07 049a 0100 5701 0001 aa1c 0500  ........W.......
000002f0: 2101 0001 8406 0000 2000 3010 91ff ffff  !....... .0.....
00000300: 1500 2c00 0000 0000 0060 0000 0000 0000  ..,......`......
00000310: 980b 0000 980b 0000 889e 0200 5701 0001  ............W...
00000320: 8406 0000 2000 3010 91ff ffff 8829 e86a  .... .0......).j
00000330: 91ff ffff 0200 0000 0000 0000 8838 0100  .............8..
00000340: 1b01 0001 8406 0000 2000 3010 91ff ffff  ........ .0.....
00000350: 1500 2c00 0000 0000 a029 e86a 91ff ffff  ..,......).j....
00000360: 2ab8 1800 3501 0001 8406 0000 2000 3010  *...5....... .0.
00000370: feff ffff 1500 2c00 0000 0000 0800 2c00  ......,.......,.
00000380: 0000 0000 0000 0000 2000 3010 32fe 0300  ........ .0.2...
00000390: 2201 0001 8406 0000 2000 3010 0000 0000  "....... .0.....
000003a0: 1500 2c00 0000 0000 ffff ffff ffff ff7f  ..,.............
000003b0: 0000 0000 0000 0000 0000 0000 0000 0000  ................
000003c0: ffff ffff ffff ff7f 0000 0000 0000 0000  ................
000003d0: 0100 0000 0000 0000 887e 0800 5701 0001  .........~..W...
000003e0: 8406 0000 2000 3010 7b04 3200 7c3f e86a  .... .0.{.2.|?.j
000003f0: 91ff ffff 0a00 0000 0000 0000 ec2d 0300  .............-..
00000400: 2301 0001 8406 0000 2000 3010 7b04 3200  #....... .0.{.2.
00000410: 1500 2c00 0000 0000 0000 0000 0000 0000  ..,.............
00000420: ffff ffff ffff ff7f 0100 0000 3c01 0001  ............<...
00000430: 0a42 0c00 2401 0001 8406 0000 2000 3010  .B..$....... .0.
00000440: 0800 0000 1500 2c00 0000 0000 0000 0000  ......,.........
00000450: 0000 0000 0700 0000 0002 0000 885f 0100  ............._..
00000460: 6c01 0001 8406 0000 2000 3010 0100 0000  l....... .0.....
00000470: 1500 2c00 0000 0000 0000 0000 566b 0000  ..,.........Vk..
00000480: 0c25 0100 6d01 0001 8406 0000 2000 3010  .%..m....... .0.
00000490: 0400 0000 1500 2c00 0000 0000 0000 0000  ......,.........
000004a0: 0700 0000 ffff ffff ffff ff07 1400 0000  ................
000004b0: 0100 0000 caee 0100 5101 0001 8406 0000  ........Q.......
000004c0: 2000 3010 1100 0000 1500 2c00 0000 0000   .0.......,.....
000004d0: 0000 0000 0700 0000 2500 0000 2000 3010  ........%... .0.
000004e0: 323b 0600 3201 0001 8406 0000 2000 3010  2;..2....... .0.
000004f0: c86e 0000 1500 2c00 0000 0000 0700 0000  .n....,.........
00000500: 0000 0000 0000 0000 0000 0000 0080 b000  ................
00000510: 0000 0000 0000 0000 0000 0000 0000 0000  ................
00000520: 0000 0000 2024 0000 0400 0000 ae0a 1a00  .... $..........
00000530: 3a01 0001 8406 0000 2000 3010 0000 0000  :....... .0.....
00000540: 1500 2c00 0000 0000 0000 0000 0000 0000  ..,.............
00000550: 6101 0000 0700 0000 0000 0000 cf63 0000  a............c..
00000560: 4100 0000 0700 0000 b4c5 0200 3301 0001  A...........3...
00000570: 8406 0000 2000 3010 2000 3010 1500 2c00  .... .0. .0...,.
00000580: 0000 0000 cfe3 2000 0000 0000 0700 0000  ...... .........
00000590: 0000 0000 0000 0000 0000 0000 0080 b000  ................
000005a0: 0000 0000 0000 0000 0000 0000 0000 0000  ................
000005b0: 0000 0000 2024 0000 6c01 0001 4859 0400  .... $..l...HY..
000005c0: 1b01 0001 8406 0000 2000 3010 0000 0000  ........ .0.....
000005d0: 1500 2c00 0000 0000 9c99 ea6a 91ff ffff  ..,........j....
000005e0: c850 0500 6001 0001 8406 0000 2000 3010  .P..`....... .0.
000005f0: 0000 0000 1500 2c00 0000 0000 0000 0000  ......,.........
00000600: 0700 0000 2ee6 0200 3e01 0002 8406 0000  ........>.......
00000610: 2000 3010 566b 0000 1500 2c00 0000 0000   .0.Vk....,.....
00000620: 0800 0000 0000 0000 0700 0000 0700 0000  ................
00000630: 0000 0000 0000 0000 0100 0000 8081 3010  ..............0.
00000640: a804 0400 5701 0001 8406 0000 2000 3010  ....W....... .0.
00000650: cb07 3200 885a ea6a 91ff ffff 0100 0000  ..2..Z.j........
00000660: 0000 0000 8875 0300 6c01 0001 8406 0000  .....u..l.......
00000670: 2000 3010 0300 0000 0300 0000 0000 0000   .0.............
00000680: 0100 0000 0100 0000 ccd4 0100 6d01 0001  ............m...
00000690: 8406 0000 2000 3010 cb07 3200 0300 0000  .... .0...2.....
000006a0: 0000 0000 0000 0000 0200 0000 2724 0000  ............'$..
000006b0: 0000 0000 1100 3010 0100 0000 a850 0500  ......0......P..
000006c0: 5701 0001 8406 0000 2000 3010 0000 0000  W....... .0.....
000006d0: 885a ea6a 91ff ffff 0100 0000 0000 0000  .Z.j............
000006e0: 680f 0200 6c01 0001 8406 0000 2000 3010  h...l....... .0.
000006f0: 0000 0000 0400 0000 0000 0000 0100 0000  ................
00000700: 6d01 0001 ac79 0100 6d01 0001 8406 0000  m....y..m.......
00000710: 2000 3010 0000 0000 0400 0000 0000 0000   .0.............
00000720: 0000 0000 0200 0000 2924 0000 0000 0000  ........)$......
00000730: 1143 0200 0100 0000 2818 0400 5701 0001  .C......(...W...
00000740: 8406 0000 2000 3010 0000 0000 8829 e86a  .... .0......).j
00000750: 91ff ffff 0200 0000 0000 0000 8838 0100  .............8..
00000760: 1b01 0001 8406 0000 2000 3010 0400 0000  ........ .0.....
00000770: 1500 2c00 0000 0000 a029 e86a 91ff ffff  ..,......).j....
00000780: 0e89 0300 5301 0001 8406 0000 2000 3010  ....S....... .0.
00000790: e128 0000 1500 2c00 0000 0000 2500 0000  .(....,.....%...
000007a0: 0000 0000 cfe3 2000 0000 0000 0000 0000  ...... .........
000007b0: 0700 0000 6000 0000 0700 0000 aca0 0100  ....`...........
000007c0: 6701 0001 8406 0000 2000 3010 e128 0000  g....... .0..(..
000007d0: 1500 2c00 0000 0000 0000 0000 0700 0000  ..,.............
000007e0: cfe3 2000 0000 0000 01a2 0800 0000 0000  .. .............
000007f0: 28b2 1e00 1b01 0001 8406 0000 2000 3010  (........... .0.
00000800: e128 0000 1500 2c00 0000 0000 9846 e86a  .(....,......F.j
00000810: 91ff ffff 68d2 1b00 5701 0001 8406 0000  ....h...W.......
00000820: 2000 3010 e128 0000 7c3f e86a 91ff ffff   .0..(..|?.j....
00000830: 0a00 0000 0000 0000 0c57 0200 2301 0001  .........W..#...
00000840: 8406 0000 2000 3010 006c 0000 1500 2c00  .... .0..l....,.
00000850: 0000 0000 0700 0000 0000 0000 f8ff ffff  ................
00000860: ffff ff7f 0100 0000 0000 0000 6e69 8200  ............ni..
00000870: 2501 0001 8406 0000 2000 3010 ca6e 0000  %....... .0..n..
00000880: 1500 2c00 0000 0000 0000 0000 0700 0000  ..,.............
00000890: 0000 0000 0000 0000 0700 0000 0000 0000  ................
000008a0: 0100 0000 0200 3010 3e13 bd82 5500 0000  ......0.>...U...
000008b0: 0600 0000 3001 0001 8015 0000 2000 3010  ....0....... .0.
000008c0: 0000 0000 c801 1400 0000 0000 8860 4404  .............`D.
000008d0: 1c01 0001 8015 0000 2000 3010 2000 0000  ........ .0. ...
000008e0: c801 1400 0000 0000 0000 0000 0000 0000  ................
000008f0: 88a9 0300 5701 0001 8015 0000 2000 3010  ....W....... .0.
00000900: 0400 0000 1c1e e86a 91ff ffff 0300 0000  .......j........
00000910: 0000 0000 a85a 1600 1b01 0001 8015 0000  .....Z..........
00000920: 2000 3010 2000 3010 c801 1400 0000 0000   .0. .0.........
00000930: c41e e86a 91ff ffff ca95 1c00 2901 0001  ...j........)...
00000940: 8015 0000 2000 3010 2000 3010 c801 1400  .... .0. .0.....
00000950: 0000 0000 0000 0000 0000 0000 0000 0000  ................
00000960: 0010 0000 c8fb 0100 2801 0001 8015 0000  ........(.......
00000970: 2000 3010 5101 0001 c801 1400 0000 0000   .0.Q...........
00000980: 0000 0000 0000 0000 6af1 0600 2901 0001  ........j...)...
00000990: 8015 0000 2000 3010 0000 0000 c801 1400  .... .0.........
000009a0: 0000 0000 0100 0000 0000 0000 0000 0000  ................
000009b0: 0010 0000 488f 0000 2801 0001 8015 0000  ....H...(.......
000009c0: 2000 3010 0200 ffff c801 1400 0000 0000   .0.............
000009d0: 0100 0000 0000 0000 483b 0900 4d01 0001  ........H;..M...
000009e0: 8015 0000 2000 3010 0000 0000 c801 1400  .... .0.........
000009f0: 0000 0000 1800 0000 0000 0000 8852 0100  .............R..
00000a00: 5701 0001 8015 0000 2000 3010 e128 0000  W....... .0..(..
00000a10: 9ce9 e76a 91ff ffff 0a00 0000 0000 0000  ...j............
00000a20: e615 0200 3001 0001 8015 0000 2000 3010  ....0....... .0.
00000a30: 0155 0000 c801 1400 0000 0000 68d0 0000  .U..........h...
00000a40: 1b01 0001 8015 0000 2000 3010 6606 3200  ........ .0.f.2.
00000a50: c801 1400 0000 0000 acfa ea6a 91ff ffff  ...........j....
00000a60: 6a0f 0200 6901 0001 8015 0000 2000 3010  j...i....... .0.
00000a70: 7106 3200 c801 1400 0000 0000 0000 0000  q.2.............
00000a80: 0000 0000 ffff ffff 0000 0000 e895 0300  ................
00000a90: 5701 0001 8015 0000 2000 3010 0300 0000  W....... .0.....
00000aa0: acbe ea6a 91ff ffff 0100 0000 0000 0000  ...j............
00000ab0: 8a38 0100 6501 0001 8015 0000 2000 3010  .8..e....... .0.
00000ac0: c41e e86a c801 1400 0000 0000 0000 0000  ...j............
00000ad0: feff ffff 0000 0000 0000 0000 ee86 0400  ................
00000ae0: 6301 0001 8015 0000 2000 3010 0000 0000  c....... .0.....
00000af0: c801 1400 0000 0000 0000 0000 0000 0000  ................
00000b00: 0000 0000 0000 0000 4285 5000 0000 0000  ........B.P.....
00000b10: 0200 0000 0000 0000 8e36 0200 6201 0001  .........6..b...
00000b20: 8015 0000 2000 3010 7d55 0000 c801 1400  .... .0.}U......
00000b30: 0000 0000 0000 0000 0100 0000 0000 0000  ................
00000b40: 0000 0000 4285 5000 0000 0000 0000 0000  ....B.P.........
00000b50: 0200 3010 8c5f 0100 3401 0001 8015 0000  ..0.._..4.......
00000b60: 2000 3010 0000 0000 c801 1400 0000 0000   .0.............
00000b70: 4285 5000 0000 0000 0200 0000 0000 0000  B.P.............
00000b80: 1000 0000 8081 0000 aa43 0500 3c01 0001  .........C..<...
00000b90: 8015 0000 2000 3010 2801 0001 c801 1400  .... .0.(.......
00000ba0: 0000 0000 4205 0000 a100 0000 0200 0000  ....B...........
00000bb0: 0200 0000 8871 0800 5701 0001 8015 0000  .....q..W.......
00000bc0: 2000 3010 2000 3010 885a ea6a 91ff ffff   .0. .0..Z.j....
00000bd0: 0100 0000 0000 0000 4825 0400 6c01 0001  ........H%..l...
00000be0: 8015 0000 2000 3010 2801 0001 0300 0000  .... .0.(.......
00000bf0: 0000 0000 0400 0000 7106 3200 0c73 0100  ........q.2..s..
00000c00: 6d01 0001 8015 0000 2000 3010 2901 0001  m....... .0.)...
00000c10: 0300 0000 0000 0000 0400 0000 0100 0000  ................
00000c20: 2680 0800 0000 0000 1100 0000 0100 0000  &...............
00000c30: c845 0400 5701 0001 8015 0000 2000 3010  .E..W....... .0.
00000c40: 2000 3010 885a ea6a 91ff ffff 0100 0000   .0..Z.j........
00000c50: 0000 0000 e8c9 0000 6c01 0001 8015 0000  ........l.......
00000c60: 2000 3010 2000 3010 0400 0000 0000 0000   .0. .0.........
00000c70: 0800 0000 0500 0000 6cdd 0000 6d01 0001  ........l...m...
00000c80: 8015 0000 2000 3010 2801 0001 0400 0000  .... .0.(.......
00000c90: 0000 0000 0800 0000 0300 0000 1290 7000  ..............p.
00000ca0: 0000 0000 1100 0000 0100 0000 6875 0300  ............hu..
00000cb0: 5701 0001 8015 0000 2000 3010 7106 3200  W....... .0.q.2.
00000cc0: 8829 e86a 91ff ffff 0200 0000 0000 0000  .).j............
00000cd0: a847 0000 1b01 0001 8015 0000 2000 3010  .G.......... .0.
00000ce0: 9ce9 e76a c801 1400 0000 0000 a029 e86a  ...j.........).j
00000cf0: 91ff ffff e83a 0300 1b01 0001 8015 0000  .....:..........
00000d00: 2000 3010 7106 3200 c801 1400 0000 0000   .0.q.2.........
00000d10: 9c99 ea6a 91ff ffff ae93 0100 6601 0001  ...j........f...
00000d20: 8015 0000 2000 3010 acfa ea6a c801 1400  .... .0....j....
00000d30: 0000 0000 0000 0000 feff ffff 0000 0000  ................
00000d40: 2000 3010 0000 0000 0000 0000 0000 0000   .0.............
00000d50: 0000 0000 48b6 0000 1b01 0001 8015 0000  ....H...........
00000d60: 2000 3010 e128 0000 c801 1400 0000 0000   .0..(..........
00000d70: 9c99 ea6a 91ff ffff a8ea 0300 1b01 0001  ...j............
00000d80: 8015 0000 2000 3010 e128 0000 c801 1400  .... .0..(......
00000d90: 0000 0000 08eb e76a 91ff ffff 885f 0100  .......j....._..
00000da0: 4e01 0001 8015 0000 2000 3010 2efe 0300  N....... .0.....
00000db0: c801 1400 0000 0000 0800 0000 0000 0000  ................
00000dc0: e8bc 0000 5701 0001 8015 0000 2000 3010  ....W....... .0.
00000dd0: 0000 0000 8829 e86a 91ff ffff 0200 0000  .....).j........
00000de0: 0000 0000 c895 0000 1b01 0001 8015 0000  ................
00000df0: 2000 3010 2000 3010 c801 1400 0000 0000   .0. .0.........
00000e00: a029 e86a 91ff ffff cab2 0b00 1e01 0001  .).j............
00000e10: 8015 0000 2000 3010 0000 0000 c801 1400  .... .0.........
00000e20: 0000 0000 0000 0000 0000 0000 0400 0000  ................
00000e30: 0000 0000 689a 0400 5701 0001 8015 0000  ....h...W.......
00000e40: 2000 3010 0000 0000 586f e86a 91ff ffff   .0.....Xo.j....
00000e50: 0100 0000 0000 0000 8884 0200 6c01 0001  ............l...
00000e60: 8015 0000 2000 3010 8829 e86a c801 1400  .... .0..).j....
00000e70: 0000 0000 0000 0000 4100 0000 ac47 0000  ........A....G..
00000e80: 6d01 0001 8015 0000 2000 3010 e128 0000  m....... .0..(..
00000e90: c801 1400 0000 0000 0000 0000 0000 0000  ................
00000ea0: 0000 0000 0000 0000 001c 0200 0000 0000  ................
00000eb0: 2a66 0100 5101 0001 8015 0000 2000 3010  *f..Q....... .0.
00000ec0: 0000 0000 c801 1400 0000 0000 0000 0000  ................
00000ed0: 0100 0000 0000 0000 2000 3010 087e 0200  ........ .0..~..
00000ee0: 6a01 0001 8015 0000 2000 3010 0100 0000  j....... .0.....
00000ef0: c801 1400 0000 0000 0000 0000 0100 0000  ................
00000f00: 8c11 0100 6b01 0001 8015 0000 2000 3010  ....k....... .0.
00000f10: 1b01 0001 c801 1400 0000 0000 0000 0000  ................
00000f20: 0000 0000 0000 0000 0000 0000 0028 0000  .............(..
00000f30: 2000 3010 8c5f 0100 6701 0001 8015 0000   .0.._..g.......
00000f40: 2000 3010 0000 0000 c801 1400 0000 0000   .0.............
00000f50: 0000 0000 ffff ffff ffff ffff ffff ff07  ................
00000f60: 0800 0000 0700 0000 6e02 0200 5301 0001  ........n...S...
00000f70: 8015 0000 2000 3010 0100 0000 c801 1400  .... .0.........
00000f80: 0000 0000 0000 0000 2000 3010 0000 0000  ........ .0.....
00000f90: 0100 0000 0000 0000 0100 0000 0000 0000  ................
00000fa0: 0000 0000 cc3a 0300 3f01 0002 8015 0000  .....:..?.......
00000fb0: 2000 3010 7106 3200 c801 1400 0000 0000   .0.q.2.........
00000fc0: 0800 0000 0000 0000 0100 0000 0000 0000  ................
00000fd0: 8081 3010 3d00 0000 f542 0000 0000 0000  ..0.=....B......
00000fe0: 0000 0000 0000 0000 0000 0000 0000 0000  ................
00000ff0: 0000 0000 0000 0000 0000 0000 0000 0000  ................
    )",
};

TEST_F(CpuReaderParsePagePayloadTest, ParseExt4WithOverwrite) {
  const ExamplePage* test_case = &g_full_page_ext4;

  ProtoTranslationTable* table = GetTable(test_case->name);
  auto page = PageFromXxd(test_case->data);

  FtraceDataSourceConfig ds_config = EmptyConfig();
  ds_config.event_filter.AddEnabledEvent(
      table->EventToFtraceId(GroupAndName("sched", "sched_switch")));

  const uint8_t* parse_pos = page.get();
  std::optional<CpuReader::PageHeader> page_header =
      CpuReader::ParsePageHeader(&parse_pos, table->page_header_size_len());

  const uint8_t* page_end = page.get() + base::GetSysPageSize();
  ASSERT_TRUE(page_header.has_value());
  EXPECT_TRUE(page_header->lost_events);  // data loss
  EXPECT_LE(parse_pos + page_header->size, page_end);

  FtraceParseStatus status = CpuReader::ParsePagePayload(
      parse_pos, &page_header.value(), table, &ds_config,
      CreateBundler(ds_config), &metadata_, &last_read_event_ts_);

  EXPECT_EQ(status, FtraceParseStatus::FTRACE_STATUS_OK);

  EXPECT_THAT(AllTracePackets(), IsEmpty());
}

// Page with a single event containing a __data_loc entry with value 0x0000
//
//            [timestamp            ] [32 byte payload next ]
//  00000000: D7 B3 0A 57 CF 02 00 00 20 00 00 00 00 00 00 00   ...W.... .......
//            [evt hdr  ] [id ]
//  00000010: 67 A6 13 00 0F 06 00 00 3D 01 00 00 45 00 00 00   g.......=...E...
//  00000020: 00 00 00 00 00 00 00 00 00 00 00 00 00 00 00 00   ................
//
// name: tracing_mark_write
// ID: 1551
// format:
//     field:unsigned short common_type;    offset:0;    size:2;    signed:0;
//     field:unsigned char common_flags;    offset:2;    size:1;    signed:0;
//     field:unsigned char common_preempt_count;    offset:3;    size:1;
//     signed:0; field:int common_pid;    offset:4;    size:4;    signed:1;
//
//     field:char type;    offset:8;    size:1;    signed:0;
//     field:int pid;    offset:12;    size:4;    signed:1;
//     field:__data_loc char[] name;    offset:16;    size:4;    signed:0;
//     field:int value;    offset:20;    size:4;    signed:1;
//
static char g_zero_data_loc[] =
    R"(
00000000: D7B3 0A57 CF02 0000 2000 0000 0000 0000   ...W.... .......
00000010: 67A6 1300 0F06 0000 3D01 0000 4500 0000   g.......=...E...
00000020: 0000 0000 0000 0000 0000 0000 0000 0000   ................
00000030: 0000 0000 0000 0000 0000 0000 0000 0000   ................
  )";

TEST_F(CpuReaderParsePagePayloadTest, ZeroLengthDataLoc) {
  auto page = PageFromXxd(g_zero_data_loc);

  // Hand-build a translation table that handles dpu/tracing_mark_write for this
  // test page.
  // TODO(rsavitski): look into making these tests less verbose by feeding a
  // format string through proto_translation_table to get the format.
  std::vector<Field> common_fields;
  {  // common_pid
    common_fields.emplace_back(Field{});
    Field* field = &common_fields.back();
    field->ftrace_offset = 4;
    field->ftrace_size = 4;
    field->ftrace_type = kFtraceCommonPid32;
    field->proto_field_id = 2;
    field->proto_field_type = ProtoSchemaType::kInt32;
    SetTranslationStrategy(field->ftrace_type, field->proto_field_type,
                           &field->strategy);
  }
  using Dpu = protos::gen::DpuTracingMarkWriteFtraceEvent;
  Event evt{"tracing_mark_write",
            "dpu",
            {
                {8, 1, FtraceFieldType::kFtraceUint8, "type",
                 Dpu::kTypeFieldNumber, ProtoSchemaType::kUint32,
                 TranslationStrategy::kInvalidTranslationStrategy},
                {12, 4, FtraceFieldType::kFtraceInt32, "pid",
                 Dpu::kPidFieldNumber, ProtoSchemaType::kInt32,
                 TranslationStrategy::kInvalidTranslationStrategy},
                {16, 4, FtraceFieldType::kFtraceDataLoc, "name",
                 Dpu::kNameFieldNumber, ProtoSchemaType::kString,
                 TranslationStrategy::kInvalidTranslationStrategy},
                {20, 4, FtraceFieldType::kFtraceInt32, "value",
                 Dpu::kValueFieldNumber, ProtoSchemaType::kInt32,
                 TranslationStrategy::kInvalidTranslationStrategy},
            },
            /*ftrace_event_id=*/1551,
            /*proto_field_id=*/348,
            /*size=*/24};
  for (Field& field : evt.fields) {
    SetTranslationStrategy(field.ftrace_type, field.proto_field_type,
                           &field.strategy);
  }
  std::vector<Event> events;
  events.emplace_back(std::move(evt));

  NiceMock<MockTracefs> mock_ftrace;
  PrintkMap printk_formats;
  ProtoTranslationTable translation_table(
      &mock_ftrace, events, std::move(common_fields),
      ProtoTranslationTable::DefaultPageHeaderSpecForTesting(),
      InvalidCompactSchedEventFormatForTesting(), printk_formats);
  ProtoTranslationTable* table = &translation_table;

  FtraceDataSourceConfig ds_config = EmptyConfig();
  ds_config.event_filter.AddEnabledEvent(
      table->EventToFtraceId(GroupAndName("dpu", "tracing_mark_write")));

  FtraceMetadata metadata{};
  const uint8_t* parse_pos = page.get();
  std::optional<CpuReader::PageHeader> page_header =
      CpuReader::ParsePageHeader(&parse_pos, table->page_header_size_len());

  const uint8_t* page_end = page.get() + base::GetSysPageSize();
  ASSERT_TRUE(page_header.has_value());
  EXPECT_FALSE(page_header->lost_events);
  EXPECT_LE(parse_pos + page_header->size, page_end);

  FtraceParseStatus status = CpuReader::ParsePagePayload(
      parse_pos, &page_header.value(), table, &ds_config,
      CreateBundler(ds_config), &metadata_, &last_read_event_ts_);

  // successfully parsed the whole 32 byte event
  ASSERT_EQ(32u, page_header->size);
  EXPECT_EQ(status, FtraceParseStatus::FTRACE_STATUS_OK);

  auto bundle = GetBundle();
  EXPECT_EQ(bundle.event().size(), 1u);
  const protos::gen::FtraceEvent& event = bundle.event()[0];
  EXPECT_EQ(event.pid(), 317u);
  EXPECT_EQ(event.dpu_tracing_mark_write().type(), 69u);
  EXPECT_EQ(event.dpu_tracing_mark_write().pid(), 0);
  EXPECT_EQ(event.dpu_tracing_mark_write().value(), 0);
  EXPECT_EQ(event.dpu_tracing_mark_write().name(), "");
}

static ExamplePage g_zero_padded{
    "synthetic",
    R"(
    00000000: DBF4 87FE F901 0000 F00F 0000 0000 0000   ................
    00000010: 0700 0000 0500 0000 EE02 0000 50AA 4C00   ............P.L.
    00000020: AEFF FFFF 457C 3633 390A 0000 0000 0000   ....E|639.......
    00000030: E939 1300 0500 0000 EE02 0000 50AA 4C00   .9..........P.L.
    00000040: AEFF FFFF 427C 3633 397C 6361 6E63 656C   ....B|639|cancel
    00000050: 2074 696D 6572 0A00 4753 0A00 0500 0000    timer..GS......
    00000060: EE02 0000 50AA 4C00 AEFF FFFF 457C 3633   ....P.L.....E|63
    00000070: 390A 0000 0000 0000 C929 0800 0500 0000   9........)......
    00000080: EE02 0000 50AA 4C00 AEFF FFFF 437C 3633   ....P.L.....C|63
    00000090: 397C 5653 594E 432D 6170 707C 310A 0000   9|VSYNC-app|1...
    000000A0: 2A48 0600 6500 0101 EE02 0000 6170 7000   *H..e.......app.
    000000B0: 6163 6566 6C69 6E67 6572 0000 EF02 0000   aceflinger......
    000000C0: 6100 0000 0100 0000 0200 0000 E94D 1900   a............M..
    000000D0: 0500 0000 EE02 0000 50AA 4C00 AEFF FFFF   ........P.L.....
    000000E0: 437C 3633 397C 5653 502D 6D6F 6465 7C30   C|639|VSP-mode|0
    000000F0: 0A00 0000 0DD5 0400 0500 0000 EE02 0000   ................
    00000100: 50AA 4C00 AEFF FFFF 437C 3633 397C 5653   P.L.....C|639|VS
    00000110: 502D 7469 6D65 506F 696E 747C 3231 3733   P-timePoint|2173
    00000120: 3235 3939 3337 3132 360A 0000 2DF1 0300   259937126...-...
    00000130: 0500 0000 EE02 0000 50AA 4C00 AEFF FFFF   ........P.L.....
    00000140: 437C 3633 397C 5653 502D 7072 6564 6963   C|639|VSP-predic
    00000150: 7469 6F6E 7C32 3137 3332 3736 3230 3036   tion|21732762006
    00000160: 3538 0A00 30B0 0600 0500 0000 EE02 0000   58..0...........
    00000170: 50AA 4C00 AEFF FFFF 427C 3633 397C 6170   P.L.....B|639|ap
    00000180: 7020 616C 6172 6D20 696E 2031 3632 3633   p alarm in 16263
    00000190: 7573 3B20 5653 594E 4320 696E 2034 3732   us; VSYNC in 472
    000001A0: 3633 7573 0A00 0000 878F 0300 0500 0000   63us............
    000001B0: EE02 0000 50AA 4C00 AEFF FFFF 457C 3633   ....P.L.....E|63
    000001C0: 390A 0000 0000 0000 3029 1B00 5B00 0102   9.......0)..[...
    000001D0: EE02 0000 5469 6D65 7244 6973 7061 7463   ....TimerDispatc
    000001E0: 6800 0000 EE02 0000 6100 0000 0100 0000   h.......a.......
    000001F0: 0000 0000 7377 6170 7065 722F 3500 0000   ....swapper/5...
    00000200: 0000 0000 0000 0000 7800 0000 10DC 4302   ........x.....C.
    00000210: 5B00 0102 0000 0000 7377 6170 7065 722F   [.......swapper/
    00000220: 3500 0000 0000 0000 0000 0000 7800 0000   5...........x...
    00000230: 0000 0000 0000 0000 7263 756F 702F 3200   ........rcuop/2.
    00000240: 0000 0000 0000 0000 2000 0000 7800 0000   ........ ...x...
    00000250: CA71 0B00 6500 0102 2000 0000 7263 755F   .q..e... ...rcu_
    00000260: 7072 6565 6D70 7400 0000 0000 0B00 0000   preempt.........
    00000270: 7800 0000 0100 0000 0300 0000 0859 0100   x............Y..
    00000280: 3700 0102 2000 0000 0B00 0000 0000 0000   7... ...........
    00000290: 6899 4200 AEFF FFFF 0000 0000 0000 0000   h.B.............
    000002A0: 300F 1B00 5B00 0102 2000 0000 7263 756F   0...[... ...rcuo
    000002B0: 702F 3200 0000 0000 0000 0000 2000 0000   p/2......... ...
    000002C0: 7800 0000 0100 0000 0000 0000 6E64 726F   x...........ndro
    000002D0: 6964 2E73 7973 7465 6D75 6900 A009 0000   id.systemui.....
    000002E0: 7800 0000 17EC 3100 0500 0000 A009 0000   x.....1.........
    000002F0: 50AA 4C00 AEFF FFFF 427C 3234 3634 7C61   P.L.....B|2464|a
    00000300: 6E64 726F 6964 2E76 6965 772E 4163 6365   ndroid.view.Acce
    00000310: 7373 6962 696C 6974 7949 6E74 6572 6163   ssibilityInterac
    00000320: 7469 6F6E 436F 6E74 726F 6C6C 6572 2450   tionController$P
    00000330: 7269 7661 7465 4861 6E64 6C65 723A 2023   rivateHandler: #
    00000340: 320A 0000 8998 EB00 EA02 0000 A009 0000   2...............
    00000350: 4AD7 0C00 2697 0500 CE22 0000 0000 0000   J...&...."......
    00000360: 0000 0000 0100 0000 1100 0000 CA45 0400   .............E..
    00000370: EB02 0000 A009 0000 4AD7 0C00 0000 0000   ........J.......
    00000380: A402 0000 0000 0000 0000 0000 0000 0000   ................
    00000390: 0000 0000 0000 0000 CA6C 0400 6500 0104   .........l..e...
    000003A0: A009 0000 6269 6E64 6572 3A38 3931 305F   ....binder:8910_
    000003B0: 3400 6F00 3C2C 0000 7800 0000 0100 0000   4.o.<,..x.......
    000003C0: 0400 0000 673C 3400 0500 0000 A009 0000   ....g<4.........
    000003D0: 50AA 4C00 AEFF FFFF 457C 3234 3634 0A00   P.L.....E|2464..
    000003E0: 0000 0000 10EF 2000 5B00 0102 A009 0000   ...... .[.......
    000003F0: 6E64 726F 6964 2E73 7973 7465 6D75 6900   ndroid.systemui.
    00000400: A009 0000 7800 0000 0100 0000 0000 0000   ....x...........
    00000410: 7377 6170 7065 722F 3500 0000 0000 0000   swapper/5.......
    00000420: 0000 0000 7800 0000 D098 ED01 5B00 0102   ....x.......[...
    00000430: 0000 0000 7377 6170 7065 722F 3500 0000   ....swapper/5...
    00000440: 0000 0000 0000 0000 7800 0000 0000 0000   ........x.......
    00000450: 0000 0000 6E64 726F 6964 2E73 7973 7465   ....ndroid.syste
    00000460: 6D75 6900 A009 0000 7800 0000 F761 1F00   mui.....x....a..
    00000470: 0500 0000 A009 0000 50AA 4C00 AEFF FFFF   ........P.L.....
    00000480: 427C 3234 3634 7C61 6E64 726F 6964 2E76   B|2464|android.v
    00000490: 6965 772E 4163 6365 7373 6962 696C 6974   iew.Accessibilit
    000004A0: 7949 6E74 6572 6163 7469 6F6E 436F 6E74   yInteractionCont
    000004B0: 726F 6C6C 6572 2450 7269 7661 7465 4861   roller$PrivateHa
    000004C0: 6E64 6C65 723A 2023 320A 0000 E9F6 A500   ndler: #2.......
    000004D0: EA02 0000 A009 0000 4ED7 0C00 2697 0500   ........N...&...
    000004E0: CE22 0000 0000 0000 0000 0000 0100 0000   ."..............
    000004F0: 1100 0000 4A3F 0400 EB02 0000 A009 0000   ....J?..........
    00000500: 4ED7 0C00 0000 0000 2802 0000 0000 0000   N.......(.......
    00000510: 0000 0000 0000 0000 0000 0000 0000 0000   ................
    00000520: EA93 0400 6500 0104 A009 0000 6269 6E64   ....e.......bind
    00000530: 6572 3A38 3931 305F 3400 6F00 3C2C 0000   er:8910_4.o.<,..
    00000540: 7800 0000 0100 0000 0000 0000 0AD7 3A01   x.............:.
    00000550: 3100 1101 A009 0000 B028 39B1 CCFF FFFF   1........(9.....
    00000560: A837 F9A8 ADFF FFFF 0010 39B1 CCFF FFFF   .7........9.....
    00000570: 2000 0000 FFFF FFFF 44F5 0100 2E00 1101    .......D.......
    00000580: A009 0000 B028 39B1 CCFF FFFF AA79 0100   .....(9......y..
    00000590: 6500 1102 A009 0000 6B77 6F72 6B65 722F   e.......kworker/
    000005A0: 7531 363A 3130 0000 6001 0000 7800 0000   u16:10..`...x...
    000005B0: 0100 0000 0000 0000 8845 0100 3700 1102   .........E..7...
    000005C0: A009 0000 6001 0000 0000 0000 7C51 3800   ....`.......|Q8.
    000005D0: AEFF FFFF 0000 0000 0000 0000 89DD 7300   ..............s.
    000005E0: EA02 0000 A009 0000 50D7 0C00 2697 0500   ........P...&...
    000005F0: CE22 0000 0000 0000 0000 0000 0300 0000   ."..............
    00000600: 1100 0000 0AD5 0400 EB02 0000 A009 0000   ................
    00000610: 50D7 0C00 0000 0000 A404 0000 0000 0000   P...............
    00000620: 0000 0000 0000 0000 0000 0000 0000 0000   ................
    00000630: 4A7E 0500 6500 0104 A009 0000 6269 6E64   J~..e.......bind
    00000640: 6572 3A38 3931 305F 3400 6F00 3C2C 0000   er:8910_4.o.<,..
    00000650: 7800 0000 0100 0000 0000 0000 A790 2E00   x...............
    00000660: 0500 0000 A009 0000 50AA 4C00 AEFF FFFF   ........P.L.....
    00000670: 457C 3234 3634 0A00 0000 0000 9048 2800   E|2464.......H(.
    00000680: 5B00 0102 A009 0000 6E64 726F 6964 2E73   [.......ndroid.s
    00000690: 7973 7465 6D75 6900 A009 0000 7800 0000   ystemui.....x...
    000006A0: 0100 0000 0000 0000 7377 6170 7065 722F   ........swapper/
    000006B0: 3500 0000 0000 0000 0000 0000 7800 0000   5...........x...
    000006C0: B043 2100 5B00 0102 0000 0000 7377 6170   .C!.[.......swap
    000006D0: 7065 722F 3500 0000 0000 0000 0000 0000   per/5...........
    000006E0: 7800 0000 0000 0000 0000 0000 6269 6E64   x...........bind
    000006F0: 6572 3A32 3436 345F 3800 6900 EF0C 0000   er:2464_8.i.....
    00000700: 7800 0000 834C 0700 F002 0000 EF0C 0000   x....L..........
    00000710: 51D7 0C00 AA4E 5D00 6500 0103 EF0C 0000   Q....N].e.......
    00000720: 6E64 726F 6964 2E73 7973 7465 6D75 6900   ndroid.systemui.
    00000730: A009 0000 7800 0000 0100 0000 0500 0000   ....x...........
    00000740: D05E 6800 5B00 0102 EF0C 0000 6269 6E64   .^h.[.......bind
    00000750: 6572 3A32 3436 345F 3800 6900 EF0C 0000   er:2464_8.i.....
    00000760: 7800 0000 0100 0000 0000 0000 6269 6E64   x...........bind
    00000770: 6572 3A31 3936 375F 4200 0000 A20B 0000   er:1967_B.......
    00000780: 7000 0000 67CA 0600 E902 0000 A20B 0000   p...g...........
    00000790: AF07 0000 A20B 0000 7000 0000 7800 0000   ........p...x...
    000007A0: 7800 0000 B006 3B00 5B00 0102 A20B 0000   x.....;.[.......
    000007B0: 6269 6E64 6572 3A31 3936 375F 4200 0000   binder:1967_B...
    000007C0: A20B 0000 7800 0000 0100 0000 0000 0000   ....x...........
    000007D0: 7377 6170 7065 722F 3500 0000 0000 0000   swapper/5.......
    000007E0: 0000 0000 7800 0000 108B 5603 5B00 0102   ....x.....V.[...
    000007F0: 0000 0000 7377 6170 7065 722F 3500 0000   ....swapper/5...
    00000800: 0000 0000 0000 0000 7800 0000 0000 0000   ........x.......
    00000810: 0000 0000 6269 6E64 6572 3A32 3436 345F   ....binder:2464_
    00000820: 3800 6900 EF0C 0000 7800 0000 831A 0600   8.i.....x.......
    00000830: F002 0000 EF0C 0000 56D7 0C00 AAD2 5600   ........V.....V.
    00000840: 6500 0103 EF0C 0000 6E64 726F 6964 2E73   e.......ndroid.s
    00000850: 7973 7465 6D75 6900 A009 0000 7800 0000   ystemui.....x...
    00000860: 0100 0000 0000 0000 B027 4100 5B00 0102   .........'A.[...
    00000870: EF0C 0000 6269 6E64 6572 3A32 3436 345F   ....binder:2464_
    00000880: 3800 6900 EF0C 0000 7800 0000 0100 0000   8.i.....x.......
    00000890: 0000 0000 7377 6170 7065 722F 3500 0000   ....swapper/5...
    000008A0: 0000 0000 0000 0000 7800 0000 50F4 2A03   ........x...P.*.
    000008B0: 5B00 0102 0000 0000 7377 6170 7065 722F   [.......swapper/
    000008C0: 3500 0000 0000 0000 0000 0000 7800 0000   5...........x...
    000008D0: 0000 0000 0000 0000 6269 6E64 6572 3A32   ........binder:2
    000008E0: 3436 345F 3800 6900 EF0C 0000 7800 0000   464_8.i.....x...
    000008F0: 831A 0600 F002 0000 EF0C 0000 5BD7 0C00   ............[...
    00000900: 8A08 5300 6500 0103 EF0C 0000 6E64 726F   ..S.e.......ndro
    00000910: 6964 2E73 7973 7465 6D75 6900 A009 0000   id.systemui.....
    00000920: 7800 0000 0100 0000 0000 0000 B0BE 5000   x.............P.
    00000930: 5B00 0102 EF0C 0000 6269 6E64 6572 3A32   [.......binder:2
    00000940: 3436 345F 3800 6900 EF0C 0000 7800 0000   464_8.i.....x...
    00000950: 0100 0000 0000 0000 7377 6170 7065 722F   ........swapper/
    00000960: 3500 0000 0000 0000 0000 0000 7800 0000   5...........x...
    00000970: 50A1 5A0A 5B00 0102 0000 0000 7377 6170   P.Z.[.......swap
    00000980: 7065 722F 3500 0000 0000 0000 0000 0000   per/5...........
    00000990: 7800 0000 0000 0000 0000 0000 7263 756F   x...........rcuo
    000009A0: 702F 3200 0000 0000 0000 0000 2000 0000   p/2......... ...
    000009B0: 7800 0000 EA2B 0700 6500 0102 2000 0000   x....+..e... ...
    000009C0: 7263 756F 702F 3300 0000 0000 0000 0000   rcuop/3.........
    000009D0: 2800 0000 7800 0000 0100 0000 0000 0000   (...x...........
    000009E0: 90F9 1B00 5B00 0102 2000 0000 7263 756F   ....[... ...rcuo
    000009F0: 702F 3200 0000 0000 0000 0000 2000 0000   p/2......... ...
    00000A00: 7800 0000 0100 0000 0000 0000 7377 6170   x...........swap
    00000A10: 7065 722F 3500 0000 0000 0000 0000 0000   per/5...........
    00000A20: 7800 0000 303E D509 5B00 0102 0000 0000   x...0>..[.......
    00000A30: 7377 6170 7065 722F 3500 0000 0000 0000   swapper/5.......
    00000A40: 0000 0000 7800 0000 0000 0000 0000 0000   ....x...........
    00000A50: 6269 6E64 6572 3A32 3436 345F 3800 6900   binder:2464_8.i.
    00000A60: EF0C 0000 7800 0000 03AA 0900 F002 0000   ....x...........
    00000A70: EF0C 0000 66D7 0C00 EAFE 7F00 6500 0103   ....f.......e...
    00000A80: EF0C 0000 5363 7265 656E 4465 636F 7261   ....ScreenDecora
    00000A90: 7469 6F00 840B 0000 7800 0000 0100 0000   tio.....x.......
    00000AA0: 0200 0000 7028 4A00 5B00 0102 EF0C 0000   ....p(J.[.......
    00000AB0: 6269 6E64 6572 3A32 3436 345F 3800 6900   binder:2464_8.i.
    00000AC0: EF0C 0000 7800 0000 0100 0000 0000 0000   ....x...........
    00000AD0: 7377 6170 7065 722F 3500 0000 0000 0000   swapper/5.......
    00000AE0: 0000 0000 7800 0000 908D 0406 5B00 0102   ....x.......[...
    00000AF0: 0000 0000 7377 6170 7065 722F 3500 0000   ....swapper/5...
    00000B00: 0000 0000 0000 0000 7800 0000 0000 0000   ........x.......
    00000B10: 0000 0000 6C6F 6764 2E72 6561 6465 722E   ....logd.reader.
    00000B20: 7065 7200 5B06 0000 8200 0000 AAE6 2400   per.[.........$.
    00000B30: 6500 0102 5B06 0000 6C6F 6763 6174 0000   e...[...logcat..
    00000B40: 3000 0000 0000 0000 C105 0000 8200 0000   0...............
    00000B50: 0100 0000 0500 0000 90DB 2000 5B00 0102   .......... .[...
    00000B60: 5B06 0000 6C6F 6764 2E72 6561 6465 722E   [...logd.reader.
    00000B70: 7065 7200 5B06 0000 8200 0000 0100 0000   per.[...........
    00000B80: 0000 0000 6C6F 6763 6174 0000 3000 0000   ....logcat..0...
    00000B90: 0000 0000 C105 0000 8200 0000 7060 6100   ............p`a.
    00000BA0: 5B00 0102 C105 0000 6C6F 6763 6174 0000   [.......logcat..
    00000BB0: 3000 0000 0000 0000 C105 0000 8200 0000   0...............
    00000BC0: 0100 0000 0000 0000 7377 6170 7065 722F   ........swapper/
    00000BD0: 3500 0000 0000 0000 0000 0000 7800 0000   5...........x...
    00000BE0: D086 0202 5B00 0102 0000 0000 7377 6170   ....[.......swap
    00000BF0: 7065 722F 3500 0000 0000 0000 0000 0000   per/5...........
    00000C00: 7800 0000 0000 0000 0000 0000 6170 7000   x...........app.
    00000C10: 6163 6566 6C69 6E67 6572 0000 EF02 0000   aceflinger......
    00000C20: 6100 0000 2937 2700 0500 0000 EF02 0000   a...)7'.........
    00000C30: 50AA 4C00 AEFF FFFF 437C 3633 397C 5653   P.L.....C|639|VS
    00000C40: 502D 6D6F 6465 7C30 0A00 0000 8DC3 0300   P-mode|0........
    00000C50: 0500 0000 EF02 0000 50AA 4C00 AEFF FFFF   ........P.L.....
    00000C60: 437C 3633 397C 5653 502D 7469 6D65 506F   C|639|VSP-timePo
    00000C70: 696E 747C 3231 3733 3238 3530 3139 3236   int|217328501926
    00000C80: 340A 0000 6D43 0200 0500 0000 EF02 0000   4...mC..........
    00000C90: 50AA 4C00 AEFF FFFF 437C 3633 397C 5653   P.L.....C|639|VS
    00000CA0: 502D 7072 6564 6963 7469 6F6E 7C32 3137   P-prediction|217
    00000CB0: 3332 3932 3839 3739 3138 0A00 70FE 0600   3292897918..p...
    00000CC0: 0500 0000 EF02 0000 50AA 4C00 AEFF FFFF   ........P.L.....
    00000CD0: 427C 3633 397C 6170 7020 616C 6172 6D20   B|639|app alarm
    00000CE0: 696E 2037 3837 3875 733B 2056 5359 4E43   in 7878us; VSYNC
    00000CF0: 2069 6E20 3338 3837 3875 730A 0000 0000    in 38878us.....
    00000D00: C7AD 0100 0500 0000 EF02 0000 50AA 4C00   ............P.L.
    00000D10: AEFF FFFF 457C 3633 390A 0000 0000 0000   ....E|639.......
    00000D20: 3028 2B00 5B00 0102 EF02 0000 6170 7000   0(+.[.......app.
    00000D30: 6163 6566 6C69 6E67 6572 0000 EF02 0000   aceflinger......
    00000D40: 6100 0000 0100 0000 0000 0000 6C6F 6764   a...........logd
    00000D50: 2E72 6561 6465 722E 7065 7200 C611 0000   .reader.per.....
    00000D60: 8200 0000 8AE1 1A00 6500 0102 C611 0000   ........e.......
    00000D70: 6C6F 6763 6174 002F 3000 0000 0000 0000   logcat./0.......
    00000D80: BE11 0000 7800 0000 0100 0000 0400 0000   ....x...........
    00000D90: 3074 0D00 5B00 0102 C611 0000 6C6F 6764   0t..[.......logd
    00000DA0: 2E72 6561 6465 722E 7065 7200 C611 0000   .reader.per.....
    00000DB0: 8200 0000 0001 0000 0000 0000 6C6F 6763   ............logc
    00000DC0: 6174 002F 3000 0000 0000 0000 BE11 0000   at./0...........
    00000DD0: 7800 0000 4A34 3B00 3100 0101 BE11 0000   x...J4;.1.......
    00000DE0: 08D4 FF74 CCFF FFFF 40C9 2900 AEFF FFFF   ...t....@.).....
    00000DF0: 0044 8940 CBFF FFFF 2000 0000 FFFF FFFF   .D.@.... .......
    00000E00: A486 0100 2E00 0101 BE11 0000 08D4 FF74   ...............t
    00000E10: CCFF FFFF EA17 0100 6500 0102 BE11 0000   ........e.......
    00000E20: 6B77 6F72 6B65 722F 7531 363A 3130 0000   kworker/u16:10..
    00000E30: 6001 0000 7800 0000 0100 0000 0200 0000   `...x...........
    00000E40: E8BC 0000 3700 0102 BE11 0000 6001 0000   ....7.......`...
    00000E50: 0000 0000 7C51 3800 AEFF FFFF 0000 0000   ....|Q8.........
    00000E60: 0000 0000 B074 1600 5B00 0102 BE11 0000   .....t..[.......
    00000E70: 6C6F 6763 6174 002F 3000 0000 0000 0000   logcat./0.......
    00000E80: BE11 0000 7800 0000 0100 0000 0000 0000   ....x...........
    00000E90: 6C6F 6764 2E72 6561 6465 722E 7065 7200   logd.reader.per.
    00000EA0: C611 0000 8200 0000 6AFA 0B00 6500 0102   ........j...e...
    00000EB0: C611 0000 6C6F 6763 6174 002F 3000 0000   ....logcat./0...
    00000EC0: 0000 0000 BE11 0000 7800 0000 0100 0000   ........x.......
    00000ED0: 0500 0000 7023 0800 5B00 0102 C611 0000   ....p#..[.......
    00000EE0: 6C6F 6764 2E72 6561 6465 722E 7065 7200   logd.reader.per.
    00000EF0: C611 0000 8200 0000 0001 0000 0000 0000   ................
    00000F00: 6C6F 6763 6174 002F 3000 0000 0000 0000   logcat./0.......
    00000F10: BE11 0000 7800 0000 AA6B 1100 3100 0101   ....x....k..1...
    00000F20: BE11 0000 08D4 FF74 CCFF FFFF 40C9 2900   .......t....@.).
    00000F30: AEFF FFFF 0044 8940 CBFF FFFF 2000 0000   .....D.@.... ...
    00000F40: FFFF FFFF 64EA 0000 2E00 0101 BE11 0000   ....d...........
    00000F50: 08D4 FF74 CCFF FFFF EABC 0000 6500 0102   ...t........e...
    00000F60: BE11 0000 6B77 6F72 6B65 722F 7531 363A   ....kworker/u16:
    00000F70: 3130 0000 6001 0000 7800 0000 0100 0000   10..`...x.......
    00000F80: 0200 0000 48C3 0000 3700 0102 BE11 0000   ....H...7.......
    00000F90: 6001 0000 0000 0000 7C51 3800 AEFF FFFF   `.......|Q8.....
    00000FA0: 0000 0000 0000 0000 90C4 0F00 5B00 0102   ............[...
    00000FB0: BE11 0000 6C6F 6763 6174 002F 3000 0000   ....logcat./0...
    00000FC0: 0000 0000 BE11 0000 7800 0000 0100 0000   ........x.......
    00000FD0: 0000 0000 6C6F 6764 2E72 6561 6465 722E   ....logd.reader.
    00000FE0: 7065 7200 C611 0000 8200 0000 0000 0000   per.............
    00000FF0: 0000 0000 0000 0000 0000 0000 0000 0000   ................
    )",
};

// b/204564312: some (mostly 4.19) kernels rarely emit an invalid page, where
// the header says there's valid data, but the contents are a run of zeros
// (which doesn't decode to valid events per the ring buffer ABI). Confirm that
// the error is reported in the ftrace event bundle.
TEST_F(CpuReaderParsePagePayloadTest, InvalidZeroPaddedPage) {
  const ExamplePage* test_case = &g_zero_padded;
  ProtoTranslationTable* table = GetTable(test_case->name);
  auto page = PageFromXxd(test_case->data);

  // Don't need enabled events, as the test checks that we can walk the event
  // headers down to the end of the page.
  FtraceDataSourceConfig ds_config = EmptyConfig();

  const uint8_t* parse_pos = page.get();
  std::optional<CpuReader::PageHeader> page_header =
      CpuReader::ParsePageHeader(&parse_pos, table->page_header_size_len());

  const uint8_t* page_end = page.get() + base::GetSysPageSize();
  ASSERT_TRUE(page_header.has_value());
  EXPECT_FALSE(page_header->lost_events);
  EXPECT_LE(parse_pos + page_header->size, page_end);

  FtraceParseStatus status = CpuReader::ParsePagePayload(
      parse_pos, &page_header.value(), table, &ds_config,
      CreateBundler(ds_config), &metadata_, &last_read_event_ts_);

  EXPECT_EQ(0xff0u, page_header->size);
  EXPECT_EQ(status, FtraceParseStatus::FTRACE_STATUS_ABI_ZERO_DATA_LENGTH);

  EXPECT_THAT(AllTracePackets(), IsEmpty());
}

static ExamplePage g_four_byte_commit{
    "synthetic",
    R"(
00000000: 105B DA5D C100 0000 0400 0000 0000 0000  .[.]............
00000010: 0000 0000 0000 0000 0000 0000 0000 0000  ................
    )",
};

TEST_F(CpuReaderParsePagePayloadTest, InvalidHeaderLength) {
  const ExamplePage* test_case = &g_four_byte_commit;
  ProtoTranslationTable* table = GetTable(test_case->name);
  auto page = PageFromXxd(test_case->data);

  FtraceDataSourceConfig ds_config = EmptyConfig();

  const uint8_t* parse_pos = page.get();
  std::optional<CpuReader::PageHeader> page_header =
      CpuReader::ParsePageHeader(&parse_pos, table->page_header_size_len());

  const uint8_t* page_end = page.get() + base::GetSysPageSize();
  ASSERT_TRUE(page_header.has_value());
  EXPECT_FALSE(page_header->lost_events);
  EXPECT_LE(parse_pos + page_header->size, page_end);

  FtraceParseStatus status = CpuReader::ParsePagePayload(
      parse_pos, &page_header.value(), table, &ds_config,
      CreateBundler(ds_config), &metadata_, &last_read_event_ts_);

  EXPECT_EQ(4u, page_header->size);
  EXPECT_EQ(status, FtraceParseStatus::FTRACE_STATUS_ABI_SHORT_DATA_LENGTH);

  EXPECT_THAT(AllTracePackets(), IsEmpty());
}

// Kernel code:
// trace_f2fs_truncate_partial_nodes(... nid = {1,2,3}, depth = 4, err = 0)
//
// After kernel commit 0b04d4c0542e("f2fs: Fix
// f2fs_truncate_partial_nodes ftrace event")
static ExamplePage g_f2fs_truncate_partial_nodes_new{
    "b281660544_new",
    R"(
00000000: 1555 c3e4 cb07 0000 3c00 0000 0000 0000  .U......<.......
00000010: 3e33 0b87 2700 0000 0c00 0000 7d02 0000  >3..'.......}...
00000020: c638 0000 3900 e00f 0000 0000 b165 0000  .8..9........e..
00000030: 0000 0000 0100 0000 0200 0000 0300 0000  ................
00000040: 0400 0000 0000 0000 0000 0000 0000 0000  ................
    )",
};

TEST_F(CpuReaderParsePagePayloadTest, F2fsTruncatePartialNodesNew) {
  const ExamplePage* test_case = &g_f2fs_truncate_partial_nodes_new;

  ProtoTranslationTable* table = GetTable(test_case->name);
  auto page = PageFromXxd(test_case->data);

  FtraceDataSourceConfig ds_config = EmptyConfig();
  ds_config.event_filter.AddEnabledEvent(table->EventToFtraceId(
      GroupAndName("f2fs", "f2fs_truncate_partial_nodes")));

  const uint8_t* parse_pos = page.get();
  std::optional<CpuReader::PageHeader> page_header =
      CpuReader::ParsePageHeader(&parse_pos, table->page_header_size_len());

  const uint8_t* page_end = page.get() + base::GetSysPageSize();
  ASSERT_TRUE(page_header.has_value());
  EXPECT_FALSE(page_header->lost_events);
  EXPECT_LE(parse_pos + page_header->size, page_end);

  FtraceParseStatus status = CpuReader::ParsePagePayload(
      parse_pos, &page_header.value(), table, &ds_config,
      CreateBundler(ds_config), &metadata_, &last_read_event_ts_);

  EXPECT_EQ(status, FtraceParseStatus::FTRACE_STATUS_OK);

  auto bundle = GetBundle();
  ASSERT_THAT(bundle.event(), SizeIs(1));
  auto& event = bundle.event()[0];
  EXPECT_EQ(event.f2fs_truncate_partial_nodes().dev(), 65081u);
  EXPECT_EQ(event.f2fs_truncate_partial_nodes().ino(), 26033u);
  // This field is disabled in ftrace_proto_gen.cc
  EXPECT_FALSE(event.f2fs_truncate_partial_nodes().has_nid());
  EXPECT_EQ(event.f2fs_truncate_partial_nodes().depth(), 4);
  EXPECT_EQ(event.f2fs_truncate_partial_nodes().err(), 0);
}

// Kernel code:
// trace_f2fs_truncate_partial_nodes(... nid = {1,2,3}, depth = 4, err = 0)
//
// Before kernel commit 0b04d4c0542e("f2fs: Fix
// f2fs_truncate_partial_nodes ftrace event")
static ExamplePage g_f2fs_truncate_partial_nodes_old{
    "b281660544_old",
    R"(
00000000: 8f90 aa0d 9e00 0000 3c00 0000 0000 0000  ........<.......
00000010: 3e97 0295 0e01 0000 0c00 0000 7d02 0000  >...........}...
00000020: 8021 0000 3900 e00f 0000 0000 0d66 0000  .!..9........f..
00000030: 0000 0000 0100 0000 0200 0000 0300 0000  ................
00000040: 0400 0000 0000 0000 0000 0000 0000 0000  ................
    )",
};

TEST_F(CpuReaderParsePagePayloadTest, F2fsTruncatePartialNodesOld) {
  const ExamplePage* test_case = &g_f2fs_truncate_partial_nodes_old;

  ProtoTranslationTable* table = GetTable(test_case->name);
  auto page = PageFromXxd(test_case->data);

  FtraceDataSourceConfig ds_config = EmptyConfig();
  auto id = table->EventToFtraceId(
      GroupAndName("f2fs", "f2fs_truncate_partial_nodes"));
  ds_config.event_filter.AddEnabledEvent(id);

  const uint8_t* parse_pos = page.get();
  std::optional<CpuReader::PageHeader> page_header =
      CpuReader::ParsePageHeader(&parse_pos, table->page_header_size_len());

  const uint8_t* page_end = page.get() + base::GetSysPageSize();
  ASSERT_TRUE(page_header.has_value());
  EXPECT_FALSE(page_header->lost_events);
  EXPECT_LE(parse_pos + page_header->size, page_end);

  FtraceParseStatus status = CpuReader::ParsePagePayload(
      parse_pos, &page_header.value(), table, &ds_config,
      CreateBundler(ds_config), &metadata_, &last_read_event_ts_);

  EXPECT_EQ(status, FtraceParseStatus::FTRACE_STATUS_OK);

  auto bundle = GetBundle();
  ASSERT_THAT(bundle.event(), SizeIs(1));
  auto& event = bundle.event()[0];
  EXPECT_EQ(event.f2fs_truncate_partial_nodes().dev(), 65081u);
  EXPECT_EQ(event.f2fs_truncate_partial_nodes().ino(), 26125u);
  // This field is disabled in ftrace_proto_gen.cc
  EXPECT_FALSE(event.f2fs_truncate_partial_nodes().has_nid());
  // Due to a kernel bug, nid[1] is parsed as depth.
  EXPECT_EQ(event.f2fs_truncate_partial_nodes().depth(), 2);
  // Due to a kernel bug, nid[2] is parsed as err.
  EXPECT_EQ(event.f2fs_truncate_partial_nodes().err(), 3);
}

// one print
char g_last_ts_test_page_0[] = R"(
    00000000: cd79 fb3a 2fa4 0400 2c00 0000 0000 0000  .y.:/...,.......
    00000010: 7eb6 e5eb 8f11 0000 0800 0000 0500 0000  ~...............
    00000020: 1e83 1400 42ab e0af ffff ffff 6669 7273  ....B.......firs
    00000030: 745f 7072 696e 740a 0000 0000 0000 0000  t_print.........
  )";

// one print
char g_last_ts_test_page_1[] = R"(
    00000000: 3c11 d579 99a5 0400 2c00 0000 0000 0000  <..y....,.......
    00000010: 3ed1 6315 3701 0000 0800 0000 0500 0000  >.c.7...........
    00000020: 9e8c 1400 42ab e0af ffff ffff 7365 636f  ....B.......seco
    00000030: 6e64 5f70 7269 6e74 0a00 0000 0000 0000  nd_print........
  )";

// data loss marker ("since last read") + multiple sched_switch + one print
char g_last_ts_test_page_2[] = R"(
    00000000: 8ac6 cb70 a8a5 0400 4c02 0080 ffff ffff  ...p....L.......
    00000010: 1000 0000 4701 0102 01b1 0f00 636f 6465  ....G.......code
    00000020: 0000 0000 0000 0000 0000 0000 01b1 0f00  ................
    00000030: 7800 0000 0100 0000 0000 0000 7377 6170  x...........swap
    00000040: 7065 722f 3000 0000 0000 0000 0000 0000  per/0...........
    00000050: 7800 0000 b0e3 f602 4701 0102 0000 0000  x.......G.......
    00000060: 7377 6170 7065 722f 3000 0000 0000 0000  swapper/0.......
    00000070: 0000 0000 7800 0000 0000 0000 0000 0000  ....x...........
    00000080: 6b77 6f72 6b65 722f 303a 3500 0000 0000  kworker/0:5.....
    00000090: ac85 1400 7800 0000 1002 0300 4701 0102  ....x.......G...
    000000a0: ac85 1400 6b77 6f72 6b65 722f 303a 3500  ....kworker/0:5.
    000000b0: 0000 0000 ac85 1400 7800 0000 8000 0000  ........x.......
    000000c0: 0000 0000 7377 6170 7065 722f 3000 0000  ....swapper/0...
    000000d0: 0000 0000 0000 0000 7800 0000 f086 7106  ........x.....q.
    000000e0: 4701 0102 0000 0000 7377 6170 7065 722f  G.......swapper/
    000000f0: 3000 0000 0000 0000 0000 0000 7800 0000  0...........x...
    00000100: 0000 0000 0000 0000 6f62 6e6f 2d64 6573  ........obno-des
    00000110: 6b74 6f70 2d6e 6f00 d513 0000 7800 0000  ktop-no.....x...
    00000120: 3013 1000 4701 0102 d513 0000 6f62 6e6f  0...G.......obno
    00000130: 2d64 6573 6b74 6f70 2d6e 6f00 d513 0000  -desktop-no.....
    00000140: 7800 0000 0100 0000 0000 0000 7377 6170  x...........swap
    00000150: 7065 722f 3000 0000 0000 0000 0000 0000  per/0...........
    00000160: 7800 0000 10b0 2703 4701 0102 0000 0000  x.....'.G.......
    00000170: 7377 6170 7065 722f 3000 0000 0000 0000  swapper/0.......
    00000180: 0000 0000 7800 0000 0000 0000 0000 0000  ....x...........
    00000190: 6b77 6f72 6b65 722f 303a 3500 0000 0000  kworker/0:5.....
    000001a0: ac85 1400 7800 0000 70e7 0200 4701 0102  ....x...p...G...
    000001b0: ac85 1400 6b77 6f72 6b65 722f 303a 3500  ....kworker/0:5.
    000001c0: 0000 0000 ac85 1400 7800 0000 8000 0000  ........x.......
    000001d0: 0000 0000 6b73 6f66 7469 7271 642f 3000  ....ksoftirqd/0.
    000001e0: 0000 0000 0f00 0000 7800 0000 10a4 0200  ........x.......
    000001f0: 4701 0102 0f00 0000 6b73 6f66 7469 7271  G.......ksoftirq
    00000200: 642f 3000 0000 0000 0f00 0000 7800 0000  d/0.........x...
    00000210: 0100 0000 0000 0000 7377 6170 7065 722f  ........swapper/
    00000220: 3000 0000 0000 0000 0000 0000 7800 0000  0...........x...
    00000230: fef2 0a4d 7500 0000 0800 0000 0500 0000  ...Mu...........
    00000240: 1a8d 1400 42ab e0af ffff ffff 7468 6972  ....B.......thir
    00000250: 645f 7072 696e 740a 0000 0000 0000 0000  d_print.........
  )";

// Tests that |previous_bundle_end_timestamp| is correctly updated in cases
// where a single ProcessPagesForDataSource call produces multiple ftrace bundle
// packets (due to splitting on data loss markers).
TEST(CpuReaderTest, LastReadEventTimestampWithSplitBundles) {
  // build test buffer with 3 pages
  ProtoTranslationTable* table = GetTable("synthetic");
  std::vector<std::unique_ptr<uint8_t[]>> test_pages;
  test_pages.emplace_back(PageFromXxd(g_last_ts_test_page_0));
  test_pages.emplace_back(PageFromXxd(g_last_ts_test_page_1));
  test_pages.emplace_back(PageFromXxd(g_last_ts_test_page_2));
  size_t num_pages = test_pages.size();
  size_t page_sz = base::GetSysPageSize();
  auto buf = std::make_unique<uint8_t[]>(page_sz * num_pages);
  for (size_t i = 0; i < num_pages; i++) {
    void* dest = buf.get() + (i * page_sz);
    memcpy(dest, static_cast<const void*>(test_pages[i].get()), page_sz);
  }

  // build cfg requesting ftrace/print
  auto compact_sched_buf = std::make_unique<CompactSchedBuffer>();
  FtraceMetadata metadata{};
  FtraceDataSourceConfig ftrace_cfg = EmptyConfig();
  ftrace_cfg.event_filter.AddEnabledEvent(
      table->EventToFtraceId(GroupAndName("ftrace", "print")));

  // invoke ProcessPagesForDataSource
  TraceWriterForTesting trace_writer;
  base::FlatSet<protos::pbzero::FtraceParseStatus> parse_errors;
  uint64_t last_read_event_ts = 0;
  bool success = CpuReader::ProcessPagesForDataSource(
      &trace_writer, &metadata, /*cpu=*/0, &ftrace_cfg, &parse_errors,
      &last_read_event_ts, buf.get(), num_pages, compact_sched_buf.get(), table,
      /*symbolizer=*/nullptr,
      /*clock_snapshot=*/std::nullopt);

  EXPECT_TRUE(success);

  // We've read three pages, one print event on each. There is a data loss
  // marker on the third page, indicating that the kernel overwrote events
  // between 2nd and 3rd page (imagine our daemon getting cpu starved between
  // those reads).
  //
  // Therefore we expect two bundles, as we start a new one whenever we
  // encounter data loss (to set the |lost_events| field in the bundle proto).
  //
  // In terms of |previous_bundle_end_timestamp|, the first bundle will emit
  // zero since that's our initial input. The second bundle needs to emit the
  // timestamp of the last event in the first bundle.
  auto packets = trace_writer.GetAllTracePackets();
  ASSERT_EQ(2u, packets.size());

  // 2 prints
  auto const& first_bundle = packets[0].ftrace_events();
  EXPECT_FALSE(first_bundle.lost_events());
  ASSERT_EQ(2u, first_bundle.event().size());
  EXPECT_TRUE(first_bundle.has_previous_bundle_end_timestamp());
  EXPECT_EQ(0u, first_bundle.previous_bundle_end_timestamp());

  const uint64_t kSecondPrintTs = 1308020252356549ULL;
  EXPECT_EQ(kSecondPrintTs, first_bundle.event()[1].timestamp());
  EXPECT_EQ(0u, first_bundle.previous_bundle_end_timestamp());

  // 1 print + lost_events + updated previous_bundle_end_timestamp
  auto const& second_bundle = packets[1].ftrace_events();
  EXPECT_TRUE(second_bundle.lost_events());
  EXPECT_EQ(1u, second_bundle.event().size());
  EXPECT_EQ(kSecondPrintTs, second_bundle.previous_bundle_end_timestamp());
}

// clang-format off
//        <idle>-0       [000] d..2. 90831.190938: sched_switch: prev_comm=swapper/0 prev_pid=0 prev_prio=120 prev_state=R ==> next_comm=kworker/u32:1 next_pid=94400 next_prio=120
// kworker/u32:1-94400   [000] d..3. 90831.190942: sched_waking: comm=gnome-terminal- pid=18713 prio=120 target_cpu=005
// kworker/u32:1-94400   [000] d..2. 90831.190944: sched_switch: prev_comm=kworker/u32:1 prev_pid=94400 prev_prio=120 prev_state=I ==> next_comm=swapper/0 next_pid=0 next_prio=120
// clang-format on

static ExamplePage g_generic_sched_page{
    "synthetic_alt",
    R"(
    00000000: 5dd3 de48 9c52 0000 b000 0000 0000 0000  ]..H.R..........
    00000010: 1000 0000 3601 0102 0000 0000 7377 6170  ....6.......swap
    00000020: 7065 722f 3000 0000 0000 0000 0000 0000  per/0...........
    00000030: 7800 0000 0000 0000 0000 0000 6b77 6f72  x...........kwor
    00000040: 6b65 722f 7533 323a 3100 0000 c070 0100  ker/u32:1....p..
    00000050: 7800 0000 6985 0100 3901 0103 c070 0100  x...i...9....p..
    00000060: 676e 6f6d 652d 7465 726d 696e 616c 2d00  gnome-terminal-.
    00000070: 1949 0000 7800 0000 0500 0000 d033 0100  .I..x........3..
    00000080: 3601 0102 c070 0100 6b77 6f72 6b65 722f  6....p..kworker/
    00000090: 7533 323a 3100 0000 c070 0100 7800 0000  u32:1....p..x...
    000000a0: 8000 0000 0000 0000 7377 6170 7065 722f  ........swapper/
    000000b0: 3000 0000 0000 0000 0000 0000 7800 0000  0...........x...
    )",
};

TEST(CpuReaderTest, GenericEventLegacyFormat) {
  // Test has 2x switch, 1x waking events, and the "synthetic_alt" test tracefs
  // directory maps these events onto "sched_switch_generic" &
  // "sched_waking_generic", which will need to be encoded as generic events
  // since they don't have compile-time protos.
  const ExamplePage* test_case = &g_generic_sched_page;
  ProtoTranslationTable* table = GetTable(test_case->name);
  auto page = PageFromXxd(test_case->data);

  // There is no FtraceConfigMuxer, so we need to trigger on-demand event
  // description creation in the table.
  GroupAndName switch_generic("generic", "sched_switch_generic");
  GroupAndName waking_generic("generic", "sched_waking_generic");
  if (!table->GetEvent(switch_generic))
    table->CreateGenericEvent(switch_generic);
  if (!table->GetEvent(waking_generic))
    table->CreateGenericEvent(waking_generic);

  // Build config requesting these two events.
  auto compact_sched_buf = std::make_unique<CompactSchedBuffer>();
  FtraceMetadata metadata{};
  FtraceDataSourceConfig ftrace_cfg = EmptyConfig();
  ftrace_cfg.event_filter.AddEnabledEvent(
      table->EventToFtraceId(switch_generic));
  ftrace_cfg.event_filter.AddEnabledEvent(
      table->EventToFtraceId(waking_generic));

  // Invoke ProcessPagesForDataSource.
  TraceWriterForTesting trace_writer;
  base::FlatSet<protos::pbzero::FtraceParseStatus> parse_errors;
  uint64_t last_read_event_ts = 0;
  bool success = CpuReader::ProcessPagesForDataSource(
      &trace_writer, &metadata, /*cpu=*/0, &ftrace_cfg, &parse_errors,
      &last_read_event_ts, page.get(), /*pages_read=*/1,
      compact_sched_buf.get(), table,
      /*symbolizer=*/nullptr,
      /*clock_snapshot=*/std::nullopt);

  EXPECT_TRUE(success);

  //
  // Assert that we have one bundle with three events, and that they use the
  // |GenericFtraceEvent| protos.
  //

  auto bundle = trace_writer.GetOnlyTracePacket().ftrace_events();
  const auto& events = bundle.event();

  using GFE = protos::gen::GenericFtraceEvent;
  ASSERT_EQ(events.size(), 3u);

  // first switch
  const GFE& evt1 = events[0].generic();
  EXPECT_STREQ(evt1.event_name().c_str(), "sched_switch_generic");
  EXPECT_THAT(
      evt1.field(),
      ElementsAre(
          AllOf(Property(&GFE::Field::name, StrEq("prev_comm")),
                Property(&GFE::Field::str_value, StrEq("swapper/0"))),
          AllOf(Property(&GFE::Field::name, StrEq("prev_pid")),
                Property(&GFE::Field::int_value, Eq(0))),
          AllOf(Property(&GFE::Field::name, StrEq("prev_prio")),
                Property(&GFE::Field::int_value, Eq(120))),
          AllOf(Property(&GFE::Field::name, StrEq("prev_state")),
                Property(&GFE::Field::int_value, Eq(0))),  // Runnable
          AllOf(Property(&GFE::Field::name, StrEq("next_comm")),
                Property(&GFE::Field::str_value, StrEq("kworker/u32:1"))),
          AllOf(Property(&GFE::Field::name, StrEq("next_pid")),
                Property(&GFE::Field::int_value, Eq(94400))),
          AllOf(Property(&GFE::Field::name, StrEq("next_prio")),
                Property(&GFE::Field::int_value, Eq(120)))));

  // first waking
  const GFE& evt2 = events[1].generic();
  EXPECT_STREQ(evt2.event_name().c_str(), "sched_waking_generic");
  EXPECT_THAT(
      evt2.field(),
      ElementsAre(
          AllOf(Property(&GFE::Field::name, StrEq("comm")),
                Property(&GFE::Field::str_value, StrEq("gnome-terminal-"))),
          AllOf(Property(&GFE::Field::name, StrEq("pid")),
                Property(&GFE::Field::int_value, Eq(18713))),
          AllOf(Property(&GFE::Field::name, StrEq("prio")),
                Property(&GFE::Field::int_value, Eq(120))),
          AllOf(Property(&GFE::Field::name, StrEq("target_cpu")),
                Property(&GFE::Field::int_value, Eq(5)))));

  // (skip verifying last switch)
}

// Like |GenericEventLegacyFormat|, but using self-describing protos.
TEST(CpuReaderTest, GenericEventSelfDescribingFormat) {
  // Test has 2x switch, 1x waking events, and the "synthetic_alt" test tracefs
  // directory maps these events onto "sched_switch_generic" &
  // "sched_waking_generic", which will need to be encoded as generic events
  // since they don't have compile-time protos.
  const ExamplePage* test_case = &g_generic_sched_page;
  ProtoTranslationTable* table = GetTable(test_case->name);
  auto page = PageFromXxd(test_case->data);

  // There is no FtraceConfigMuxer, so we need to trigger on-demand event
  // description creation in the table.
  GroupAndName switch_generic("generic", "sched_switch_generic");
  GroupAndName waking_generic("generic", "sched_waking_generic");
  if (!table->GetEvent(switch_generic))
    table->CreateGenericEvent(switch_generic);
  if (!table->GetEvent(waking_generic))
    table->CreateGenericEvent(waking_generic);

  // Build config requesting these two events.
  auto compact_sched_buf = std::make_unique<CompactSchedBuffer>();
  FtraceMetadata metadata{};
  FtraceDataSourceConfig ftrace_cfg =
      ConfigForTesting(DisabledCompactSchedConfigForTesting(),
                       /*write_generic_evt_descriptors=*/true);
  ftrace_cfg.event_filter.AddEnabledEvent(
      table->EventToFtraceId(switch_generic));
  ftrace_cfg.event_filter.AddEnabledEvent(
      table->EventToFtraceId(waking_generic));

  // Invoke ProcessPagesForDataSource.
  TraceWriterForTesting trace_writer;
  base::FlatSet<protos::pbzero::FtraceParseStatus> parse_errors;
  uint64_t last_read_event_ts = 0;
  bool success = CpuReader::ProcessPagesForDataSource(
      &trace_writer, &metadata, /*cpu=*/0, &ftrace_cfg, &parse_errors,
      &last_read_event_ts, page.get(), /*pages_read=*/1,
      compact_sched_buf.get(), table,
      /*symbolizer=*/nullptr,
      /*clock_snapshot=*/std::nullopt);

  EXPECT_TRUE(success);

  //
  // Verify that there are two descriptors appended to the bundle, one per
  // uknown event type.
  //

  protos::gen::FtraceEventBundle bundle =
      trace_writer.GetOnlyTracePacket().ftrace_events();
  std::map<std::string, uint32_t> name_to_proto_id;
  std::map<uint32_t, protos::gen::DescriptorProto> decoded_descriptors;
  for (const auto& v : bundle.generic_event_descriptors()) {
    uint32_t proto_field_id = static_cast<uint32_t>(v.field_id());
    EXPECT_TRUE(table->IsGenericEventProtoId(proto_field_id));

    protos::gen::DescriptorProto dp;
    dp.ParseFromString(v.event_descriptor());

    name_to_proto_id[dp.name()] = proto_field_id;
    decoded_descriptors.emplace(proto_field_id, std::move(dp));
  }

  EXPECT_EQ(decoded_descriptors.size(), 2u);
  EXPECT_EQ(name_to_proto_id.count("sched_switch_generic"), 1u);
  EXPECT_EQ(name_to_proto_id.count("sched_waking_generic"), 1u);

  const protos::gen::DescriptorProto& switch_desc =
      decoded_descriptors[name_to_proto_id["sched_switch_generic"]];

  // sched_switch_generic descriptor
  using FDP = protos::gen::FieldDescriptorProto;
  EXPECT_THAT(switch_desc.field(),
              ElementsAre(AllOf(Property(&FDP::name, StrEq("prev_comm")),
                                Property(&FDP::number, Eq(1)),
                                Property(&FDP::type, Eq(FDP::TYPE_STRING))),
                          AllOf(Property(&FDP::name, StrEq("prev_pid")),
                                Property(&FDP::number, Eq(2)),
                                Property(&FDP::type, Eq(FDP::TYPE_INT64))),
                          AllOf(Property(&FDP::name, StrEq("prev_prio")),
                                Property(&FDP::number, Eq(3)),
                                Property(&FDP::type, Eq(FDP::TYPE_INT64))),
                          AllOf(Property(&FDP::name, StrEq("prev_state")),
                                Property(&FDP::number, Eq(4)),
                                Property(&FDP::type, Eq(FDP::TYPE_INT64))),
                          AllOf(Property(&FDP::name, StrEq("next_comm")),
                                Property(&FDP::number, Eq(5)),
                                Property(&FDP::type, Eq(FDP::TYPE_STRING))),
                          AllOf(Property(&FDP::name, StrEq("next_pid")),
                                Property(&FDP::number, Eq(6)),
                                Property(&FDP::type, Eq(FDP::TYPE_INT64))),
                          AllOf(Property(&FDP::name, StrEq("next_prio")),
                                Property(&FDP::number, Eq(7)),
                                Property(&FDP::type, Eq(FDP::TYPE_INT64)))));

  // sched_waking_generic descriptor
  const protos::gen::DescriptorProto& waking_desc =
      decoded_descriptors[name_to_proto_id["sched_waking_generic"]];
  EXPECT_THAT(waking_desc.field(),
              ElementsAre(AllOf(Property(&FDP::name, StrEq("comm")),
                                Property(&FDP::number, Eq(1)),
                                Property(&FDP::type, Eq(FDP::TYPE_STRING))),
                          AllOf(Property(&FDP::name, StrEq("pid")),
                                Property(&FDP::number, Eq(2)),
                                Property(&FDP::type, Eq(FDP::TYPE_INT64))),
                          AllOf(Property(&FDP::name, StrEq("prio")),
                                Property(&FDP::number, Eq(3)),
                                Property(&FDP::type, Eq(FDP::TYPE_INT64))),
                          AllOf(Property(&FDP::name, StrEq("target_cpu")),
                                Property(&FDP::number, Eq(4)),
                                Property(&FDP::type, Eq(FDP::TYPE_INT64)))));

  //
  // Assert that there are three events, encoded using proto field ids
  // referenced by the descriptors.
  //
  const std::vector<protos::gen::FtraceEvent>& events = bundle.event();
  ASSERT_EQ(events.size(), 3u);

  // ::gen classes don't expose unknown fields, re-decode the event with
  // protozero.
  {
    auto evt_bytes = events[0].SerializeAsString();
    protozero::ProtoDecoder evt_dec(evt_bytes);  // FtraceEvent
    protozero::Field ext =
        evt_dec.FindField(name_to_proto_id["sched_switch_generic"]);
    ASSERT_EQ(ext.type(),
              protozero::proto_utils::ProtoWireType::kLengthDelimited);

    protozero::ProtoDecoder ext_dec(ext.as_bytes());
    std::vector<protozero::Field> ext_fields;
    for (auto f = ext_dec.ReadField(); f.valid(); f = ext_dec.ReadField()) {
      ext_fields.push_back(f);
    }

    // switch payload
    EXPECT_THAT(
        ext_fields,
        ElementsAre(
            Property(&protozero::Field::as_std_string, StrEq("swapper/0")),
            Property(&protozero::Field::as_int64, Eq(0)),
            Property(&protozero::Field::as_int64, Eq(120)),
            Property(&protozero::Field::as_int64, Eq(0)),
            Property(&protozero::Field::as_std_string, StrEq("kworker/u32:1")),
            Property(&protozero::Field::as_int64, Eq(94400)),
            Property(&protozero::Field::as_int64, Eq(120))));
  }

  // decode second event
  {
    auto evt_bytes = events[1].SerializeAsString();
    protozero::ProtoDecoder evt_dec(evt_bytes);  // FtraceEvent
    protozero::Field ext =
        evt_dec.FindField(name_to_proto_id["sched_waking_generic"]);
    ASSERT_EQ(ext.type(),
              protozero::proto_utils::ProtoWireType::kLengthDelimited);

    protozero::ProtoDecoder ext_dec(ext.as_bytes());
    std::vector<protozero::Field> ext_fields;
    for (auto f = ext_dec.ReadField(); f.valid(); f = ext_dec.ReadField()) {
      ext_fields.push_back(f);
    }

    // waking payload
    EXPECT_THAT(ext_fields,
                ElementsAre(Property(&protozero::Field::as_std_string,
                                     StrEq("gnome-terminal-")),
                            Property(&protozero::Field::as_int64, Eq(18713)),
                            Property(&protozero::Field::as_int64, Eq(120)),
                            Property(&protozero::Field::as_int64, Eq(5))));
  }

  // (skip verifying last switch)
}

// Tests that |ReadFrozen()| reads the specified file and parse it correctly.
TEST(CpuReaderTest, FrozenPageRead) {
  auto page_ok = PageFromXxd(g_switch_page);
  auto page_loss = PageFromXxd(g_switch_page_lost_events);

  // build test buffer with 8 pages
  size_t page_sz = base::GetSysPageSize();
  base::TempFile test_pages = base::TempFile::CreateUnlinked();
  base::WriteAll(test_pages.fd(), page_ok.get(), page_sz);
  base::WriteAll(test_pages.fd(), page_ok.get(), page_sz);
  base::WriteAll(test_pages.fd(), page_ok.get(), page_sz);
  base::WriteAll(test_pages.fd(), page_loss.get(), page_sz);
  base::WriteAll(test_pages.fd(), page_loss.get(), page_sz);
  base::WriteAll(test_pages.fd(), page_ok.get(), page_sz);
  base::WriteAll(test_pages.fd(), page_ok.get(), page_sz);
  base::WriteAll(test_pages.fd(), page_ok.get(), page_sz);
  ASSERT_NE(lseek(test_pages.fd(), 0, SEEK_SET), -1);

  ProtoTranslationTable* table = GetTable("synthetic");
  CpuReader cpu_reader(0, test_pages.ReleaseFD(), table,
                       /*symbolizer=*/nullptr);

  // build cfg requesting ftrace/print
  FtraceMetadata metadata{};
  FtraceDataSourceConfig ftrace_cfg = EmptyConfig();
  ftrace_cfg.event_filter.AddEnabledEvent(
      table->EventToFtraceId(GroupAndName("sched", "sched_switch")));

  // invoke ReadFrozen
  TraceWriterForTesting trace_writer;
  base::FlatSet<protos::pbzero::FtraceParseStatus> parse_errors;
  CpuReader::ParsingBuffers parsing_mem;
  parsing_mem.AllocateIfNeeded();

  // read 2 pages because max_pages limits it.
  size_t pages_read = cpu_reader.ReadFrozen(
      &parsing_mem, 2, &ftrace_cfg, &metadata, &parse_errors, &trace_writer);
  EXPECT_EQ(2u, pages_read);
  EXPECT_EQ(0u, parse_errors.size());

  // first 2 pages has 2 events without any data lost.
  auto first_packets = trace_writer.GetAllTracePackets();
  ASSERT_EQ(1u, first_packets.size());

  EXPECT_FALSE(first_packets[0].ftrace_events().lost_events());
  EXPECT_EQ(2u, first_packets[0].ftrace_events().event().size());

  // read remaining pages.
  pages_read = cpu_reader.ReadFrozen(&parsing_mem, 6, &ftrace_cfg, &metadata,
                                     &parse_errors, &trace_writer);
  EXPECT_EQ(6u, pages_read);
  EXPECT_EQ(0u, parse_errors.size());

  // Each packet should contain the parsed contents of a contiguous run of pages
  // without data loss.
  // So we should get three packets (each page has 1 event):
  //   [2 events (previous ReadFrozen)] [1 events] [1 event] [4 events].
  auto packets = trace_writer.GetAllTracePackets();
  ASSERT_EQ(4u, packets.size());
  EXPECT_FALSE(packets[0].ftrace_events().lost_events());
  EXPECT_EQ(2u, packets[0].ftrace_events().event().size());

  EXPECT_FALSE(packets[1].ftrace_events().lost_events());
  EXPECT_EQ(1u, packets[1].ftrace_events().event().size());

  EXPECT_TRUE(packets[2].ftrace_events().lost_events());
  EXPECT_EQ(1u, packets[2].ftrace_events().event().size());

  EXPECT_TRUE(packets[3].ftrace_events().lost_events());
  EXPECT_EQ(4u, packets[3].ftrace_events().event().size());
}

TEST(CpuReaderTest, FtraceClockSnapshot) {
  auto page = PageFromXxd(g_switch_page);
  ProtoTranslationTable* table = GetTable("synthetic");

  FtraceMetadata metadata{};
  FtraceDataSourceConfig ftrace_cfg = EmptyConfig();
  ftrace_cfg.event_filter.AddEnabledEvent(
      table->EventToFtraceId(GroupAndName("sched", "sched_switch")));

  CpuReader::FtraceClockSnapshot clock_snapshot = {
      protos::pbzero::FtraceClock::FTRACE_CLOCK_LOCAL, 1'000'000'000,
      2'000'000'000};

  TraceWriterForTesting trace_writer;
  auto compact_sched_buf = std::make_unique<CompactSchedBuffer>();
  base::FlatSet<protos::pbzero::FtraceParseStatus> parse_errors;
  uint64_t last_read_event_ts = 0;
  bool success = CpuReader::ProcessPagesForDataSource(
      &trace_writer, &metadata, /*cpu=*/0, &ftrace_cfg, &parse_errors,
      &last_read_event_ts, page.get(), /*pages_read=*/1,
      compact_sched_buf.get(), table,
      /*symbolizer=*/nullptr, clock_snapshot);

  EXPECT_TRUE(success);

  // The clock snapshot is recorded at bundle level:
  auto bundle = trace_writer.GetOnlyTracePacket().ftrace_events();
  EXPECT_EQ(bundle.ftrace_clock(),
            protos::gen::FtraceClock::FTRACE_CLOCK_LOCAL);
  EXPECT_EQ(bundle.ftrace_timestamp(), 1'000'000'000);
  EXPECT_EQ(bundle.boot_timestamp(), 2'000'000'000);
}

}  // namespace
}  // namespace perfetto<|MERGE_RESOLUTION|>--- conflicted
+++ resolved
@@ -144,11 +144,7 @@
 
 class CpuReaderTableTest : public ::testing::Test {
  protected:
-<<<<<<< HEAD
-  NiceMock<MockTracefs> ftrace_;
-=======
   NiceMock<MockTracefs> tracefs_;
->>>>>>> aaad9625
 };
 
 // Single class to manage the whole protozero -> scattered stream -> chunks ->
@@ -453,11 +449,7 @@
   FtraceMetadata metadata_;
   std::optional<TraceWriterForTesting> writer_;
   std::unique_ptr<CompactSchedBuffer> compact_sched_buf_;
-<<<<<<< HEAD
-  base::FlatHashMap<uint32_t, std::vector<uint8_t>> generic_pb_descriptors_;
-=======
   GenericEventProtoDescriptors generic_pb_descriptors_;
->>>>>>> aaad9625
   std::optional<CpuReader::Bundler> bundler_;
   uint64_t last_read_event_ts_ = 0;
 };
