--- conflicted
+++ resolved
@@ -645,13 +645,8 @@
   event_pb_descriptor->set_name(group_and_name.name());
 
   auto add_pb_desc_field =
-<<<<<<< HEAD
-      [&event_pb_descriptor](uint32_t id, const std::string& name,
-                             protos::pbzero::FieldDescriptorProto::Type type) {
-=======
       [event_pb_descriptor](uint32_t id, const std::string& name,
                             protos::pbzero::FieldDescriptorProto::Type type) {
->>>>>>> 4958e3c3
         auto* f = event_pb_descriptor->add_field();
         f->set_number(static_cast<int32_t>(id));
         f->set_name(name);
