/*
 * Copyright (C) 2017 The Android Open Source Project
 *
 * Licensed under the Apache License, Version 2.0 (the "License");
 * you may not use this file except in compliance with the License.
 * You may obtain a copy of the License at
 *
 *      http://www.apache.org/licenses/LICENSE-2.0
 *
 * Unless required by applicable law or agreed to in writing, software
 * distributed under the License is distributed on an "AS IS" BASIS,
 * WITHOUT WARRANTIES OR CONDITIONS OF ANY KIND, either express or implied.
 * See the License for the specific language governing permissions and
 * limitations under the License.
 */

#include "src/traced/probes/ftrace/proto_translation_table.h"

#include <regex.h>
#include <sys/utsname.h>

#include <algorithm>
#include <memory>

#include "perfetto/ext/base/string_utils.h"
#include "perfetto/protozero/proto_utils.h"
#include "src/traced/probes/ftrace/ftrace_procfs.h"

#include "protos/perfetto/common/descriptor.gen.h"
#include "protos/perfetto/trace/ftrace/ftrace_event.pbzero.h"
#include "protos/perfetto/trace/ftrace/ftrace_event_bundle.pbzero.h"
#include "protos/perfetto/trace/ftrace/generic.pbzero.h"

namespace perfetto {

namespace {

using protos::pbzero::GenericFtraceEvent;
using protozero::proto_utils::ProtoSchemaType;

ProtoTranslationTable::FtracePageHeaderSpec MakeFtracePageHeaderSpec(
    const std::vector<FtraceEvent::Field>& fields) {
  ProtoTranslationTable::FtracePageHeaderSpec spec;
  for (const FtraceEvent::Field& field : fields) {
    std::string name = GetNameFromTypeAndName(field.type_and_name);
    if (name == "timestamp")
      spec.timestamp = field;
    else if (name == "commit")
      spec.size = field;
    else if (name == "overwrite")
      spec.overwrite = field;
    else if (name != "data")
      PERFETTO_DFATAL("Invalid field in header spec: %s", name.c_str());
  }
  return spec;
}

// Fallback used when the "header_page" is not readable.
// It uses a hard-coded header_page. The only caveat is that the size of the
// |commit| field depends on the kernel bit-ness. This function tries to infer
// that from the uname() and if that fails assumes that the kernel bitness
// matches the userspace bitness.
ProtoTranslationTable::FtracePageHeaderSpec GuessFtracePageHeaderSpec() {
  ProtoTranslationTable::FtracePageHeaderSpec spec{};
#if PERFETTO_BUILDFLAG(PERFETTO_OS_ANDROID) && defined(__i386__)
  // local_t is arch-specific and models the largest size of an integer that is
  // still atomic across bus transactions, exceptions and IRQ. On android x86
  // this is always size 8
  uint16_t commit_size = 8;
#else
  uint16_t commit_size = sizeof(long);

  struct utsname sysinfo;
  // If user space is 32-bit check the kernel to verify.
  if (commit_size < 8 && uname(&sysinfo) == 0) {
    // Arm returns armv# for its machine type. The first (and only currently)
    // arm processor that supports 64bit is the armv8 series.
    commit_size =
        strstr(sysinfo.machine, "64") || strstr(sysinfo.machine, "armv8") ? 8
                                                                          : 4;
  }
#endif

  // header_page typically looks as follows on a 64-bit kernel:
  // field: u64 timestamp; offset:0; size:8; signed:0;
  // field: local_t commit; offset:8; size:8; signed:1;
  // field: int overwrite; offset:8; size:1; signed:1;
  // field: char data; offset:16; size:4080; signed:0;
  //
  // On a 32-bit kernel local_t is 32-bit wide and data starts @ offset 12.

  spec.timestamp = FtraceEvent::Field{"u64 timestamp", 0, 8, 0};
  spec.size = FtraceEvent::Field{"local_t commit", 8, commit_size, 1};
  spec.overwrite = FtraceEvent::Field{"int overwrite", 8, 1, 1};
  return spec;
}

std::deque<Event> BuildEventsDeque(const std::vector<Event>& events) {
  size_t largest_id = 0;
  for (const Event& event : events) {
    if (event.ftrace_event_id > largest_id)
      largest_id = event.ftrace_event_id;
  }
  std::deque<Event> events_by_id;
  events_by_id.resize(largest_id + 1);
  for (const Event& event : events) {
    events_by_id[event.ftrace_event_id] = event;
  }
  events_by_id.shrink_to_fit();
  return events_by_id;
}

// Merge the information from |ftrace_field| into |field| (mutating it).
// We should set the following fields: offset, size, ftrace field type and
// translation strategy.
bool MergeFieldInfo(const FtraceEvent::Field& ftrace_field,
                    Field* field,
                    const char* event_name_for_debug) {
  PERFETTO_DCHECK(field->ftrace_name);
  PERFETTO_DCHECK(field->proto_field_id);
  PERFETTO_DCHECK(static_cast<int>(field->proto_field_type));
  PERFETTO_DCHECK(!field->ftrace_offset);
  PERFETTO_DCHECK(!field->ftrace_size);
  PERFETTO_DCHECK(!field->ftrace_type);

  if (!InferFtraceType(ftrace_field.type_and_name, ftrace_field.size,
                       ftrace_field.is_signed, &field->ftrace_type)) {
    PERFETTO_DFATAL(
        "Failed to infer ftrace field type for \"%s.%s\" (type:\"%s\" "
        "size:%d "
        "signed:%d)",
        event_name_for_debug, field->ftrace_name,
        ftrace_field.type_and_name.c_str(), ftrace_field.size,
        ftrace_field.is_signed);
    return false;
  }

  field->ftrace_offset = ftrace_field.offset;
  field->ftrace_size = ftrace_field.size;

  if (!SetTranslationStrategy(field->ftrace_type, field->proto_field_type,
                              &field->strategy)) {
    PERFETTO_DLOG(
        "Failed to find translation strategy for ftrace field \"%s.%s\" (%s -> "
        "%s)",
        event_name_for_debug, field->ftrace_name, ToString(field->ftrace_type),
        protozero::proto_utils::ProtoSchemaToString(field->proto_field_type));
    // TODO(hjd): Uncomment DCHECK when proto generation is fixed.
    // PERFETTO_DFATAL("Failed to find translation strategy");
    return false;
  }

  return true;
}

// For each field in |fields| find the matching field from |ftrace_fields| (by
// comparing ftrace_name) and copy the information from the FtraceEvent::Field
// into the Field (mutating it). If there is no matching field in
// |ftrace_fields| remove the Field from |fields|. Return the maximum observed
// 'field end' (offset + size).
uint16_t MergeFields(const std::vector<FtraceEvent::Field>& ftrace_fields,
                     std::vector<Field>* fields,
                     const char* event_name_for_debug) {
  uint16_t fields_end = 0;

  // Loop over each Field in |fields| modifying it with information from the
  // matching |ftrace_fields| field or removing it.
  auto field = fields->begin();
  while (field != fields->end()) {
    bool success = false;
    for (const FtraceEvent::Field& ftrace_field : ftrace_fields) {
      if (GetNameFromTypeAndName(ftrace_field.type_and_name) !=
          field->ftrace_name)
        continue;

      success = MergeFieldInfo(ftrace_field, &*field, event_name_for_debug);

      uint16_t field_end = field->ftrace_offset + field->ftrace_size;
      fields_end = std::max<uint16_t>(fields_end, field_end);

      break;
    }
    if (success) {
      ++field;
    } else {
      field = fields->erase(field);
    }
  }
  return fields_end;
}

bool Contains(const std::string& haystack, const std::string& needle) {
  return haystack.find(needle) != std::string::npos;
}

std::string RegexError(int errcode, const regex_t* preg) {
  char buf[64];
  regerror(errcode, preg, buf, sizeof(buf));
  return {buf, sizeof(buf)};
}

bool Match(const char* string, const char* pattern) {
  regex_t re;
  int ret = regcomp(&re, pattern, REG_EXTENDED | REG_NOSUB);
  if (ret != 0) {
    PERFETTO_FATAL("regcomp: %s", RegexError(ret, &re).c_str());
  }
  ret = regexec(&re, string, 0, nullptr, 0);
  regfree(&re);
  return ret != REG_NOMATCH;
}

// TODO(rsavitski): consider using zigzag encoding for signed integers.
ProtoSchemaType ToGenericProtoField(FtraceFieldType ftrace_type) {
  switch (ftrace_type) {
    case kFtraceCString:
    case kFtraceFixedCString:
    case kFtraceStringPtr:
    case kFtraceDataLoc:
      return ProtoSchemaType::kString;
    case kFtraceInt8:
    case kFtraceInt16:
    case kFtraceInt32:
    case kFtracePid32:
    case kFtraceCommonPid32:
    case kFtraceInt64:
      return ProtoSchemaType::kInt64;
    case kFtraceUint8:
    case kFtraceUint16:
    case kFtraceUint32:
    case kFtraceBool:
    case kFtraceDevId32:
    case kFtraceDevId64:
    case kFtraceUint64:
    case kFtraceInode32:
    case kFtraceInode64:
    case kFtraceSymAddr32:
    case kFtraceSymAddr64:
      return ProtoSchemaType::kUint64;
    case kInvalidFtraceFieldType:
      PERFETTO_DFATAL("Unexpected ftrace field type");
      return ProtoSchemaType::kUnknown;
  }
  PERFETTO_FATAL("For GCC");
}

protos::gen::FieldDescriptorProto::Type ToPbDescEnum(ProtoSchemaType v) {
  using PB = protos::gen::FieldDescriptorProto;
  switch (v) {
    case (ProtoSchemaType::kDouble):
      return PB::TYPE_DOUBLE;
    case (ProtoSchemaType::kFloat):
      return PB::TYPE_FLOAT;
    case (ProtoSchemaType::kInt64):
      return PB::TYPE_INT64;
    case (ProtoSchemaType::kUint64):
      return PB::TYPE_UINT64;
    case (ProtoSchemaType::kInt32):
      return PB::TYPE_INT32;
    case (ProtoSchemaType::kFixed64):
      return PB::TYPE_FIXED64;
    case (ProtoSchemaType::kFixed32):
      return PB::TYPE_FIXED32;
    case (ProtoSchemaType::kBool):
      return PB::TYPE_BOOL;
    case (ProtoSchemaType::kString):
      return PB::TYPE_STRING;
    case (ProtoSchemaType::kGroup):
      return PB::TYPE_GROUP;
    case (ProtoSchemaType::kMessage):
      return PB::TYPE_MESSAGE;
    case (ProtoSchemaType::kBytes):
      return PB::TYPE_BYTES;
    case (ProtoSchemaType::kUint32):
      return PB::TYPE_UINT32;
    case (ProtoSchemaType::kEnum):
      return PB::TYPE_ENUM;
    case (ProtoSchemaType::kSfixed32):
      return PB::TYPE_SFIXED32;
    case (ProtoSchemaType::kSfixed64):
      return PB::TYPE_SFIXED64;
    case (ProtoSchemaType::kSint32):
      return PB::TYPE_SINT32;
    case (ProtoSchemaType::kSint64):
      return PB::TYPE_SINT64;
    case (ProtoSchemaType::kUnknown):
      PERFETTO_DFATAL("Should never try to map an unknown proto field type.");
      return PB::TYPE_BYTES;
  }
  PERFETTO_FATAL("For GCC");
}

}  // namespace

// This is similar but different from InferProtoType (see format_parser.cc).
// TODO(hjd): Fold FtraceEvent(::Field) into Event.
bool InferFtraceType(const std::string& type_and_name,
                     size_t size,
                     bool is_signed,
                     FtraceFieldType* out) {
  // Fixed length strings: e.g. "char foo[16]".
  //
  // We don't care about the number, since we get the size as it's own field and
  // since it can be a string defined elsewhere in a kernel header file.
  //
  // Somewhat awkwardly these fields are both fixed size and null terminated
  // meaning that we can't just drop them directly into the protobuf (since if
  // the string is shorter than 15 characters we want only the bit up to the
  // null terminator).
  //
  // In some rare cases (e.g. old kernel bugs) these strings might not be null
  // terminated (b/205763418).
  if (Match(type_and_name.c_str(),
            R"(char [a-zA-Z_][a-zA-Z_0-9]*\[[a-zA-Z_0-9]+\])")) {
    *out = kFtraceFixedCString;
    return true;
  }

  // String pointers: "__data_loc char[] foo" (as in
  // 'cpufreq_interactive_boost').
  // TODO(fmayer): Handle u32[], u8[], __u8[] as well.
  if (Contains(type_and_name, "__data_loc char[] ")) {
    if (size != 4) {
      PERFETTO_ELOG("__data_loc with incorrect size: %s (%zu)",
                    type_and_name.c_str(), size);
      return false;
    }
    *out = kFtraceDataLoc;
    return true;
  }

  // Parsing of sys_enter argument field declared as
  //    field:unsigned long args[6];
  if (type_and_name == "unsigned long args[6]") {
    if (size == 24) {
      // 24 / 6 = 4 -> 32bit system
      *out = kFtraceUint32;
      return true;
    } else if (size == 48) {
      // 48 / 6 = 8 -> 64bit system
      *out = kFtraceUint64;
      return true;
    }
  }

  if (Contains(type_and_name, "char[] ")) {
    *out = kFtraceStringPtr;
    return true;
  }
  if (Contains(type_and_name, "char * ")) {
    *out = kFtraceStringPtr;
    return true;
  }

  // Kernel addresses that need symbolization via kallsyms.
  if (base::StartsWith(type_and_name, "void*") ||
      base::StartsWith(type_and_name, "void *")) {
    if (size == 4) {
      *out = kFtraceSymAddr32;
      return true;
    } else if (size == 8) {
      *out = kFtraceSymAddr64;
      return true;
    }
  }

  // Variable length strings: "char foo" + size: 0 (as in 'print').
  if (base::StartsWith(type_and_name, "char ") && size == 0) {
    *out = kFtraceCString;
    return true;
  }

  if (base::StartsWith(type_and_name, "bool ")) {
    *out = kFtraceBool;
    return true;
  }

  if (base::StartsWith(type_and_name, "ino_t ") ||
      base::StartsWith(type_and_name, "i_ino ")) {
    if (size == 4) {
      *out = kFtraceInode32;
      return true;
    } else if (size == 8) {
      *out = kFtraceInode64;
      return true;
    }
  }

  if (base::StartsWith(type_and_name, "dev_t ")) {
    if (size == 4) {
      *out = kFtraceDevId32;
      return true;
    } else if (size == 8) {
      *out = kFtraceDevId64;
      return true;
    }
  }

  // Pids (as in 'sched_switch').
  if (base::StartsWith(type_and_name, "pid_t ") && size == 4) {
    *out = kFtracePid32;
    return true;
  }

  if (Contains(type_and_name, "common_pid") && size == 4) {
    *out = kFtraceCommonPid32;
    return true;
  }

  // Ints of various sizes:
  if (size == 1 && is_signed) {
    *out = kFtraceInt8;
    return true;
  } else if (size == 1 && !is_signed) {
    *out = kFtraceUint8;
    return true;
  } else if (size == 2 && is_signed) {
    *out = kFtraceInt16;
    return true;
  } else if (size == 2 && !is_signed) {
    *out = kFtraceUint16;
    return true;
  } else if (size == 4 && is_signed) {
    *out = kFtraceInt32;
    return true;
  } else if (size == 4 && !is_signed) {
    *out = kFtraceUint32;
    return true;
  } else if (size == 8 && is_signed) {
    *out = kFtraceInt64;
    return true;
  } else if (size == 8 && !is_signed) {
    *out = kFtraceUint64;
    return true;
  }

  PERFETTO_DLOG("Could not infer ftrace type for '%s'", type_and_name.c_str());
  return false;
}

// static
ProtoTranslationTable::FtracePageHeaderSpec
ProtoTranslationTable::DefaultPageHeaderSpecForTesting() {
  std::string page_header =
      R"(	field: u64 timestamp;	offset:0;	size:8;	signed:0;
	field: local_t commit;	offset:8;	size:8;	signed:1;
	field: int overwrite;	offset:8;	size:1;	signed:1;
	field: char data;	offset:16;	size:4080;	signed:0;)";
  std::vector<FtraceEvent::Field> page_header_fields;
  PERFETTO_CHECK(ParseFtraceEventBody(std::move(page_header), nullptr,
                                      &page_header_fields));
  return MakeFtracePageHeaderSpec(page_header_fields);
}

// static
std::unique_ptr<ProtoTranslationTable> ProtoTranslationTable::Create(
    const FtraceProcfs* ftrace_procfs,
    std::vector<Event> events,
    std::vector<Field> common_fields) {
  bool common_fields_processed = false;
  uint16_t common_fields_end = 0;

  std::string page_header = ftrace_procfs->ReadPageHeaderFormat();
  bool ftrace_header_parsed = false;
  FtracePageHeaderSpec header_spec{};
  if (!page_header.empty()) {
    std::vector<FtraceEvent::Field> page_header_fields;
    ftrace_header_parsed = ParseFtraceEventBody(std::move(page_header), nullptr,
                                                &page_header_fields);
    header_spec = MakeFtracePageHeaderSpec(page_header_fields);
  }

  if (!ftrace_header_parsed) {
    PERFETTO_LOG("Failed to parse ftrace page header, using fallback layout");
    header_spec = GuessFtracePageHeaderSpec();
  }

  for (Event& event : events) {
    if (event.proto_field_id ==
        protos::pbzero::FtraceEvent::kGenericFieldNumber) {
      continue;
    }
    PERFETTO_DCHECK(event.name);
    PERFETTO_DCHECK(event.group);
    PERFETTO_DCHECK(event.proto_field_id);
    PERFETTO_DCHECK(!event.ftrace_event_id);

    std::string contents =
        ftrace_procfs->ReadEventFormat(event.group, event.name);
    FtraceEvent ftrace_event;
    if (contents.empty() || !ParseFtraceEvent(contents, &ftrace_event)) {
      if (!strcmp(event.group, "ftrace") && !strcmp(event.name, "print")) {
        // On some "user" builds of Android <P the ftrace/print event is not
        // selinux-allowed. Thankfully this event is an always-on built-in
        // so we don't need to write to its 'enable' file. However we need to
        // know its binary layout to decode it, so we hardcode it.
        ftrace_event.id = 5;  // Seems quite stable across kernels.
        ftrace_event.name = "print";
        // The only field we care about is:
        // field:char buf; offset:16; size:0; signed:0;
        ftrace_event.fields.emplace_back(
            FtraceEvent::Field{"char buf", 16, 0, 0});
      } else {
        continue;
      }
    }

    // Special case function_graph events as they use a u64 field for kernel
    // function pointers. Fudge the type so that |MergeFields| correctly tags
    // the fields for kernel address symbolization (kFtraceSymAddr64).
    if (!strcmp(event.group, "ftrace") &&
        (!strcmp(event.name, "funcgraph_entry") ||
         !strcmp(event.name, "funcgraph_exit"))) {
      for (auto& field : ftrace_event.fields) {
        if (GetNameFromTypeAndName(field.type_and_name) == "func") {
          field.type_and_name = "void * func";
          break;
        }
      }
    }

    event.ftrace_event_id = ftrace_event.id;

    if (!common_fields_processed) {
      common_fields_end =
          MergeFields(ftrace_event.common_fields, &common_fields, event.name);
      common_fields_processed = true;
    }

    uint16_t fields_end =
        MergeFields(ftrace_event.fields, &event.fields, event.name);

    event.size = std::max<uint16_t>(fields_end, common_fields_end);
  }

  events.erase(std::remove_if(events.begin(), events.end(),
                              [](const Event& event) {
                                return event.proto_field_id == 0 ||
                                       event.ftrace_event_id == 0;
                              }),
               events.end());

  // Pre-parse certain scheduler events, and see if the compile-time assumptions
  // about their format hold for this kernel.
  CompactSchedEventFormat compact_sched =
      ValidateFormatForCompactSched(events, common_fields);

  std::string text = ftrace_procfs->ReadPrintkFormats();
  PrintkMap printk_formats = ParsePrintkFormats(text);

  auto table = std::make_unique<ProtoTranslationTable>(
      ftrace_procfs, events, std::move(common_fields), header_spec,
      compact_sched, std::move(printk_formats));
  return table;
}

ProtoTranslationTable::ProtoTranslationTable(
    const FtraceProcfs* ftrace_procfs,
    const std::vector<Event>& events,
    std::vector<Field> common_fields,
    FtracePageHeaderSpec ftrace_page_header_spec,
    CompactSchedEventFormat compact_sched_format,
    PrintkMap printk_formats)
    : ftrace_procfs_(ftrace_procfs),
      events_(BuildEventsDeque(events)),
      common_fields_(std::move(common_fields)),
      ftrace_page_header_spec_(std::move(ftrace_page_header_spec)),
      compact_sched_format_(std::move(compact_sched_format)),
      printk_formats_(std::move(printk_formats)) {
  for (const Event& event : events) {
    group_and_name_to_event_[GroupAndName(event.group, event.name)] =
        &events_.at(event.ftrace_event_id);
    name_to_events_[event.name].push_back(&events_.at(event.ftrace_event_id));
    group_to_events_[event.group].push_back(&events_.at(event.ftrace_event_id));
  }
  for (const Field& field : common_fields_) {
    if (field.proto_field_id == protos::pbzero::FtraceEvent::kPidFieldNumber) {
      common_pid_ = field;
    }
  }
}

<<<<<<< HEAD
const Event* ProtoTranslationTable::CreateEventWithProtoId(
    const GroupAndName& group_and_name,
    uint32_t proto_field_id) {
  // The ftrace event does not already exist so a new one will be created
  // by parsing the format file.
=======
const Event* ProtoTranslationTable::CreateGenericEvent(
    const GroupAndName& group_and_name) {
  if (const auto* existing = GetEvent(group_and_name); existing) {
    PERFETTO_CHECK(IsGenericEventProtoId(existing->proto_field_id));
    return existing;
  }
  auto proto_id = next_generic_evt_proto_id_++;
  return CreateGenericEventInternal(group_and_name, proto_id,
                                    /*keep_proto_descriptor=*/true);
}

// TODO(rsavitski): kprobes should eventually be migrated to generic events with
// proto descriptors.
const Event* ProtoTranslationTable::CreateKprobeEvent(
    const GroupAndName& group_and_name) {
  using protos::pbzero::FtraceEvent;
  if (const auto* existing = GetEvent(group_and_name); existing) {
    PERFETTO_DCHECK(existing->proto_field_id ==
                    FtraceEvent::kKprobeEventFieldNumber);
    return existing;
  }
  return CreateGenericEventInternal(group_and_name,
                                    FtraceEvent::kKprobeEventFieldNumber,
                                    /*keep_proto_descriptor=*/false);
}

const Event* ProtoTranslationTable::CreateGenericEventInternal(
    const GroupAndName& group_and_name,
    uint32_t proto_field_id,
    bool keep_proto_descriptor) {
>>>>>>> 6540d290
  std::string contents = ftrace_procfs_->ReadEventFormat(group_and_name.group(),
                                                         group_and_name.name());
  if (contents.empty())
    return nullptr;

  FtraceEvent tracefs_event = {};
  ParseFtraceEvent(contents, &tracefs_event);

<<<<<<< HEAD
  // Set known event variables
  Event* e = &events_.at(ftrace_event.id);
  e->ftrace_event_id = ftrace_event.id;
  e->proto_field_id = proto_field_id;
  e->name = InternString(group_and_name.name());
  e->group = InternString(group_and_name.group());
=======
  if (tracefs_event.id >= events_.size()) {
    events_.resize(tracefs_event.id + 1);
  }
  Event* evt = &events_.at(tracefs_event.id);
  evt->ftrace_event_id = tracefs_event.id;
  evt->proto_field_id = proto_field_id;
  evt->name = InternString(group_and_name.name());
  evt->group = InternString(group_and_name.group());
>>>>>>> 6540d290

  // Calculate size of common fields.
  for (const FtraceEvent::Field& tracefs_field : tracefs_event.common_fields) {
    uint16_t field_end = tracefs_field.offset + tracefs_field.size;
    evt->size = std::max(field_end, evt->size);
  }

  // TODO(rsavitski): consider mixing in the group into the name (while keeping
  // it a valid C identifier).
  protos::gen::DescriptorProto pb_descriptor;
  pb_descriptor.set_name(group_and_name.name());

  auto add_pb_desc_field = [&pb_descriptor](
                               uint32_t id, const std::string& name,
                               protos::gen::FieldDescriptorProto::Type type) {
    auto* f = pb_descriptor.add_field();
    f->set_number(static_cast<int32_t>(id));
    f->set_name(name);
    f->set_type(type);  // e.g. int32, fixed64
  };

  // Create a transcoding mapping for the fields.
  uint32_t submessage_field_proto_id = 1;
  for (const FtraceEvent::Field& tracefs_field : tracefs_event.fields) {
    uint16_t field_end = tracefs_field.offset + tracefs_field.size;
    evt->size = std::max(field_end, evt->size);

    std::string field_name =
        GetNameFromTypeAndName(tracefs_field.type_and_name);
    if (field_name.empty()) {
      PERFETTO_DLOG("Couldn't extract name from %s.{%s}",
                    group_and_name.ToString().c_str(),
                    tracefs_field.type_and_name.c_str());
      continue;
    }

    FtraceFieldType tracefs_type{};
    if (!InferFtraceType(tracefs_field.type_and_name, tracefs_field.size,
                         tracefs_field.is_signed, &tracefs_type)) {
      PERFETTO_DLOG("Couldn't extract type from %s.{%s}",
                    group_and_name.ToString().c_str(),
                    tracefs_field.type_and_name.c_str());
      continue;
    }

    Field field{};
    field.ftrace_offset = tracefs_field.offset;
    field.ftrace_size = tracefs_field.size;
    field.ftrace_type = tracefs_type;
    field.ftrace_name = InternString(field_name);
    field.proto_field_type = ToGenericProtoField(tracefs_type);
    field.proto_field_id = submessage_field_proto_id++;
    if (field.proto_field_type == ProtoSchemaType::kUnknown ||
        !SetTranslationStrategy(field.ftrace_type, field.proto_field_type,
                                &field.strategy)) {
      continue;
    }
    add_pb_desc_field(field.proto_field_id, field_name,
                      ToPbDescEnum(field.proto_field_type));

    evt->fields.push_back(field);
  }

  if (keep_proto_descriptor) {
    generic_evt_pb_descriptors_.Insert(evt->proto_field_id,
                                       pb_descriptor.SerializeAsArray());
  }

  PERFETTO_DCHECK(evt == &events_.at(evt->ftrace_event_id));

  group_and_name_to_event_[group_and_name] = evt;
  name_to_events_[evt->name].push_back(evt);
  group_to_events_[evt->group].push_back(evt);
  return evt;
}

// Uncommon, used to handle removal temporary ftrace events, e.g. kprobes.
void ProtoTranslationTable::RemoveEvent(const GroupAndName& group_and_name) {
  const std::string& group = group_and_name.group();
  const std::string& name = group_and_name.name();
  auto it = group_and_name_to_event_.find(group_and_name);
  if (it == group_and_name_to_event_.end()) {
    return;
  }
  Event* event = &events_[it->second->ftrace_event_id];
  event->ftrace_event_id = 0;
  if (auto it2 = name_to_events_.find(name); it2 != name_to_events_.end()) {
    std::vector<const Event*>& events = it2->second;
    events.erase(std::remove(events.begin(), events.end(), event),
                 events.end());
    if (events.empty()) {
      name_to_events_.erase(it2);
    }
  }
  if (auto it2 = group_to_events_.find(group); it2 != group_to_events_.end()) {
    std::vector<const Event*>& events = it2->second;
    events.erase(std::remove(events.begin(), events.end(), event),
                 events.end());
    if (events.empty()) {
      group_to_events_.erase(it2);
    }
  }
  group_and_name_to_event_.erase(it);
}

const Event* ProtoTranslationTable::GetOrCreateEvent(
    const GroupAndName& group_and_name) {
  const Event* event = GetEvent(group_and_name);
  if (event)
    return event;
  return CreateEventWithProtoId(
      group_and_name, protos::pbzero::FtraceEvent::kGenericFieldNumber);
}

const Event* ProtoTranslationTable::GetOrCreateKprobeEvent(
    const GroupAndName& group_and_name) {
  const Event* event = GetEvent(group_and_name);
  const uint32_t proto_field_id =
      protos::pbzero::FtraceEvent::kKprobeEventFieldNumber;
  if (event) {
    if (event->proto_field_id != proto_field_id) {
      return nullptr;
    }
    return event;
  }
  return CreateEventWithProtoId(group_and_name, proto_field_id);
}

void ProtoTranslationTable::RemoveEvent(const GroupAndName& group_and_name) {
  const std::string& group = group_and_name.group();
  const std::string& name = group_and_name.name();
  auto it = group_and_name_to_event_.find(group_and_name);
  if (it == group_and_name_to_event_.end()) {
    return;
  }
  Event* event = &events_[it->second->ftrace_event_id];
  event->ftrace_event_id = 0;
  if (auto it2 = name_to_events_.find(name); it2 != name_to_events_.end()) {
    std::vector<const Event*>& events = it2->second;
    events.erase(std::remove(events.begin(), events.end(), event),
                 events.end());
    if (events.empty()) {
      name_to_events_.erase(it2);
    }
  }
  if (auto it2 = group_to_events_.find(group); it2 != group_to_events_.end()) {
    std::vector<const Event*>& events = it2->second;
    events.erase(std::remove(events.begin(), events.end(), event),
                 events.end());
    if (events.empty()) {
      group_to_events_.erase(it2);
    }
  }
  group_and_name_to_event_.erase(it);
}

const char* ProtoTranslationTable::InternString(const std::string& str) {
  auto it_and_inserted = interned_strings_.insert(str);
  return it_and_inserted.first->c_str();
}

<<<<<<< HEAD
uint16_t ProtoTranslationTable::CreateGenericEventField(
    const FtraceEvent::Field& ftrace_field,
    Event& event) {
  uint16_t field_end = ftrace_field.offset + ftrace_field.size;
  std::string field_name = GetNameFromTypeAndName(ftrace_field.type_and_name);
  if (field_name.empty()) {
    PERFETTO_DLOG("Field: %s could not be added to the generic event.",
                  ftrace_field.type_and_name.c_str());
    return field_end;
  }
  event.fields.emplace_back();
  Field* field = &event.fields.back();
  field->ftrace_name = InternString(field_name);
  if (!InferFtraceType(ftrace_field.type_and_name, ftrace_field.size,
                       ftrace_field.is_signed, &field->ftrace_type)) {
    PERFETTO_DLOG(
        "Failed to infer ftrace field type for \"%s.%s\" (type:\"%s\" "
        "size:%d "
        "signed:%d)",
        event.name, field->ftrace_name, ftrace_field.type_and_name.c_str(),
        ftrace_field.size, ftrace_field.is_signed);
    event.fields.pop_back();
    return field_end;
  }
  SetProtoType(field->ftrace_type, &field->proto_field_type,
               &field->proto_field_id);
  field->ftrace_offset = ftrace_field.offset;
  field->ftrace_size = ftrace_field.size;
  // Proto type is set based on ftrace type so all fields should have a
  // translation strategy.
  bool success = SetTranslationStrategy(
      field->ftrace_type, field->proto_field_type, &field->strategy);
  PERFETTO_DCHECK(success);
  return field_end;
}
=======
//
// EventFilter:
//
>>>>>>> 6540d290

void EventFilter::AddEnabledEvent(size_t ftrace_event_id) {
  if (ftrace_event_id >= enabled_ids_.size())
    enabled_ids_.resize(ftrace_event_id + 1);
  enabled_ids_[ftrace_event_id] = true;
}

void EventFilter::DisableEvent(size_t ftrace_event_id) {
  if (ftrace_event_id >= enabled_ids_.size())
    return;
  enabled_ids_[ftrace_event_id] = false;
}

bool EventFilter::IsEventEnabled(size_t ftrace_event_id) const {
  if (ftrace_event_id == 0 || ftrace_event_id >= enabled_ids_.size())
    return false;
  return enabled_ids_[ftrace_event_id];
}

std::set<size_t> EventFilter::GetEnabledEvents() const {
  std::set<size_t> enabled;
  for (size_t i = 0; i < enabled_ids_.size(); i++) {
    if (enabled_ids_[i]) {
      enabled.insert(i);
    }
  }
  return enabled;
}

void EventFilter::EnableEventsFrom(const EventFilter& other) {
  size_t max_length = std::max(enabled_ids_.size(), other.enabled_ids_.size());
  enabled_ids_.resize(max_length);
  for (size_t i = 0; i < other.enabled_ids_.size(); i++) {
    if (other.enabled_ids_[i])
      enabled_ids_[i] = true;
  }
}

ProtoTranslationTable::~ProtoTranslationTable() = default;

}  // namespace perfetto<|MERGE_RESOLUTION|>--- conflicted
+++ resolved
@@ -580,13 +580,6 @@
   }
 }
 
-<<<<<<< HEAD
-const Event* ProtoTranslationTable::CreateEventWithProtoId(
-    const GroupAndName& group_and_name,
-    uint32_t proto_field_id) {
-  // The ftrace event does not already exist so a new one will be created
-  // by parsing the format file.
-=======
 const Event* ProtoTranslationTable::CreateGenericEvent(
     const GroupAndName& group_and_name) {
   if (const auto* existing = GetEvent(group_and_name); existing) {
@@ -617,7 +610,6 @@
     const GroupAndName& group_and_name,
     uint32_t proto_field_id,
     bool keep_proto_descriptor) {
->>>>>>> 6540d290
   std::string contents = ftrace_procfs_->ReadEventFormat(group_and_name.group(),
                                                          group_and_name.name());
   if (contents.empty())
@@ -626,14 +618,6 @@
   FtraceEvent tracefs_event = {};
   ParseFtraceEvent(contents, &tracefs_event);
 
-<<<<<<< HEAD
-  // Set known event variables
-  Event* e = &events_.at(ftrace_event.id);
-  e->ftrace_event_id = ftrace_event.id;
-  e->proto_field_id = proto_field_id;
-  e->name = InternString(group_and_name.name());
-  e->group = InternString(group_and_name.group());
-=======
   if (tracefs_event.id >= events_.size()) {
     events_.resize(tracefs_event.id + 1);
   }
@@ -642,7 +626,6 @@
   evt->proto_field_id = proto_field_id;
   evt->name = InternString(group_and_name.name());
   evt->group = InternString(group_and_name.group());
->>>>>>> 6540d290
 
   // Calculate size of common fields.
   for (const FtraceEvent::Field& tracefs_field : tracefs_event.common_fields) {
@@ -748,103 +731,14 @@
   group_and_name_to_event_.erase(it);
 }
 
-const Event* ProtoTranslationTable::GetOrCreateEvent(
-    const GroupAndName& group_and_name) {
-  const Event* event = GetEvent(group_and_name);
-  if (event)
-    return event;
-  return CreateEventWithProtoId(
-      group_and_name, protos::pbzero::FtraceEvent::kGenericFieldNumber);
-}
-
-const Event* ProtoTranslationTable::GetOrCreateKprobeEvent(
-    const GroupAndName& group_and_name) {
-  const Event* event = GetEvent(group_and_name);
-  const uint32_t proto_field_id =
-      protos::pbzero::FtraceEvent::kKprobeEventFieldNumber;
-  if (event) {
-    if (event->proto_field_id != proto_field_id) {
-      return nullptr;
-    }
-    return event;
-  }
-  return CreateEventWithProtoId(group_and_name, proto_field_id);
-}
-
-void ProtoTranslationTable::RemoveEvent(const GroupAndName& group_and_name) {
-  const std::string& group = group_and_name.group();
-  const std::string& name = group_and_name.name();
-  auto it = group_and_name_to_event_.find(group_and_name);
-  if (it == group_and_name_to_event_.end()) {
-    return;
-  }
-  Event* event = &events_[it->second->ftrace_event_id];
-  event->ftrace_event_id = 0;
-  if (auto it2 = name_to_events_.find(name); it2 != name_to_events_.end()) {
-    std::vector<const Event*>& events = it2->second;
-    events.erase(std::remove(events.begin(), events.end(), event),
-                 events.end());
-    if (events.empty()) {
-      name_to_events_.erase(it2);
-    }
-  }
-  if (auto it2 = group_to_events_.find(group); it2 != group_to_events_.end()) {
-    std::vector<const Event*>& events = it2->second;
-    events.erase(std::remove(events.begin(), events.end(), event),
-                 events.end());
-    if (events.empty()) {
-      group_to_events_.erase(it2);
-    }
-  }
-  group_and_name_to_event_.erase(it);
-}
-
 const char* ProtoTranslationTable::InternString(const std::string& str) {
   auto it_and_inserted = interned_strings_.insert(str);
   return it_and_inserted.first->c_str();
 }
 
-<<<<<<< HEAD
-uint16_t ProtoTranslationTable::CreateGenericEventField(
-    const FtraceEvent::Field& ftrace_field,
-    Event& event) {
-  uint16_t field_end = ftrace_field.offset + ftrace_field.size;
-  std::string field_name = GetNameFromTypeAndName(ftrace_field.type_and_name);
-  if (field_name.empty()) {
-    PERFETTO_DLOG("Field: %s could not be added to the generic event.",
-                  ftrace_field.type_and_name.c_str());
-    return field_end;
-  }
-  event.fields.emplace_back();
-  Field* field = &event.fields.back();
-  field->ftrace_name = InternString(field_name);
-  if (!InferFtraceType(ftrace_field.type_and_name, ftrace_field.size,
-                       ftrace_field.is_signed, &field->ftrace_type)) {
-    PERFETTO_DLOG(
-        "Failed to infer ftrace field type for \"%s.%s\" (type:\"%s\" "
-        "size:%d "
-        "signed:%d)",
-        event.name, field->ftrace_name, ftrace_field.type_and_name.c_str(),
-        ftrace_field.size, ftrace_field.is_signed);
-    event.fields.pop_back();
-    return field_end;
-  }
-  SetProtoType(field->ftrace_type, &field->proto_field_type,
-               &field->proto_field_id);
-  field->ftrace_offset = ftrace_field.offset;
-  field->ftrace_size = ftrace_field.size;
-  // Proto type is set based on ftrace type so all fields should have a
-  // translation strategy.
-  bool success = SetTranslationStrategy(
-      field->ftrace_type, field->proto_field_type, &field->strategy);
-  PERFETTO_DCHECK(success);
-  return field_end;
-}
-=======
 //
 // EventFilter:
 //
->>>>>>> 6540d290
 
 void EventFilter::AddEnabledEvent(size_t ftrace_event_id) {
   if (ftrace_event_id >= enabled_ids_.size())
