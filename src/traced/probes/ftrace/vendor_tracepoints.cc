/*
 * Copyright (C) 2020 The Android Open Source Project
 *
 * Licensed under the Apache License, Version 2.0 (the "License");
 * you may not use this file except in compliance with the License.
 * You may obtain a copy of the License at
 *
 *      http://www.apache.org/licenses/LICENSE-2.0
 *
 * Unless required by applicable law or agreed to in writing, software
 * distributed under the License is distributed on an "AS IS" BASIS,
 * WITHOUT WARRANTIES OR CONDITIONS OF ANY KIND, either express or implied.
 * See the License for the specific language governing permissions and
 * limitations under the License.
 */

#include "src/traced/probes/ftrace/vendor_tracepoints.h"

#include <errno.h>
#include <string.h>

#include <map>
#include <string>
#include <vector>

#include "perfetto/base/status.h"
#include "perfetto/ext/base/file_utils.h"
#include "perfetto/ext/base/string_splitter.h"
#include "src/traced/probes/ftrace/atrace_hal_wrapper.h"
#include "src/traced/probes/ftrace/proto_translation_table.h"
#include "src/traced/probes/ftrace/tracefs.h"

namespace perfetto {
namespace vendor_tracepoints {
namespace {

using EmptyTokenMode = ::perfetto::base::StringSplitter::EmptyTokenMode;

std::vector<GroupAndName> DiscoverTracepoints(AtraceHalWrapper* hal,
<<<<<<< HEAD
                                              Tracefs* ftrace,
=======
                                              Tracefs* tracefs,
>>>>>>> aaad9625
                                              const std::string& category) {
  tracefs->DisableAllEvents();
  hal->EnableCategories({category});

  std::vector<GroupAndName> events;
  for (const std::string& group_name : tracefs->ReadEnabledEvents()) {
    size_t pos = group_name.find('/');
    PERFETTO_CHECK(pos != std::string::npos);
    events.push_back(
        GroupAndName(group_name.substr(0, pos), group_name.substr(pos + 1)));
  }

  hal->DisableAllCategories();
  tracefs->DisableAllEvents();
  return events;
}

base::Status ParseEventLine(base::StringView line,
                            std::vector<GroupAndName>* category) {
  // `line` is a line in the vendor file that starts with one or more whitespace
  // and is expected to contain the path to an ftrace event like:
  // ```
  //  cma/cma_alloc_start
  // ```
  while (!line.empty() && (line.at(0) == ' ' || line.at(0) == '\t')) {
    line = line.substr(1);
  }
  if (line.empty()) {
    return base::OkStatus();
  }
  size_t pos = line.find('/');
  if (pos == line.npos) {
    return base::ErrStatus("Ftrace event path not in group/event format");
  }
  base::StringView group = line.substr(0, pos);
  if (group.empty()) {
    return base::ErrStatus("Ftrace event path group is empty");
  }
  base::StringView name = line.substr(pos + 1);
  if (name.find('/') != name.npos) {
    return base::ErrStatus("Ftrace event path has extra / in event name");
  }
  if (name.empty()) {
    return base::ErrStatus("Ftrace event name empty");
  }
  category->push_back(GroupAndName(group.ToStdString(), name.ToStdString()));
  return base::OkStatus();
}

}  // namespace

std::map<std::string, std::vector<GroupAndName>>
<<<<<<< HEAD
DiscoverVendorTracepointsWithHal(AtraceHalWrapper* hal, Tracefs* ftrace) {
=======
DiscoverVendorTracepointsWithHal(AtraceHalWrapper* hal, Tracefs* tracefs) {
>>>>>>> aaad9625
  std::map<std::string, std::vector<GroupAndName>> results;
  for (const auto& category : hal->ListCategories()) {
    results.emplace(category, DiscoverTracepoints(hal, tracefs, category));
  }
  return results;
}

base::Status DiscoverVendorTracepointsWithFile(
    const std::string& vendor_atrace_categories_path,
    std::map<std::string, std::vector<GroupAndName>>* categories_map) {
  std::string content;
  if (!base::ReadFile(vendor_atrace_categories_path, &content)) {
    return base::ErrStatus("Cannot read vendor atrace file: %s (errno: %d, %s)",
                           vendor_atrace_categories_path.c_str(), errno,
                           strerror(errno));
  }
  // The file should contain a list of categories (one per line) and, for each
  // category, a list of ftrace events (one per line, nested):
  // ```
  // gfx
  //  mali/gpu_power_state
  //  mali/mali_pm_status
  // thermal_tj
  //  thermal_exynos/thermal_cpu_pressure
  //  thermal_exynos/thermal_exynos_arm_update
  // ```
  std::vector<GroupAndName>* category = nullptr;
  for (base::StringSplitter lines(std::move(content), '\n',
                                  EmptyTokenMode::DISALLOW_EMPTY_TOKENS);
       lines.Next();) {
    base::StringView line(lines.cur_token());
    if (line.empty()) {
      continue;
    }
    char firstchar = line.at(0);
    if (firstchar == '\t' || firstchar == ' ') {
      // The line begins with a whitespace. It should contain an ftrace event
      // path, part of a previously defined category.
      if (category == nullptr) {
        return base::ErrStatus(
            "Ftrace event path before category. Malformed vendor atrace file");
      }
      base::Status status = ParseEventLine(line, category);
      if (!status.ok()) {
        return status;
      }
    } else {
      // The line doesn't begin with a whitespace. Start a new category.
      category = &(*categories_map)[line.ToStdString()];
    }
  }
  return base::OkStatus();
}

base::Status DiscoverAccessibleVendorTracepointsWithFile(
    const std::string& vendor_atrace_categories_path,
    std::map<std::string, std::vector<GroupAndName>>* categories_map,
<<<<<<< HEAD
    Tracefs* ftrace) {
=======
    Tracefs* tracefs) {
>>>>>>> aaad9625
  categories_map->clear();
  base::Status status = DiscoverVendorTracepointsWithFile(
      vendor_atrace_categories_path, categories_map);
  if (!status.ok()) {
    return status;
  }

  for (auto& it : *categories_map) {
    std::vector<GroupAndName>& events = it.second;
    events.erase(std::remove_if(events.begin(), events.end(),
                                [tracefs](const GroupAndName& event) {
                                  return !tracefs->IsEventAccessible(
                                      event.group(), event.name());
                                }),
                 events.end());
  }

  return base::OkStatus();
}

}  // namespace vendor_tracepoints
}  // namespace perfetto<|MERGE_RESOLUTION|>--- conflicted
+++ resolved
@@ -37,11 +37,7 @@
 using EmptyTokenMode = ::perfetto::base::StringSplitter::EmptyTokenMode;
 
 std::vector<GroupAndName> DiscoverTracepoints(AtraceHalWrapper* hal,
-<<<<<<< HEAD
-                                              Tracefs* ftrace,
-=======
                                               Tracefs* tracefs,
->>>>>>> aaad9625
                                               const std::string& category) {
   tracefs->DisableAllEvents();
   hal->EnableCategories({category});
@@ -94,11 +90,7 @@
 }  // namespace
 
 std::map<std::string, std::vector<GroupAndName>>
-<<<<<<< HEAD
-DiscoverVendorTracepointsWithHal(AtraceHalWrapper* hal, Tracefs* ftrace) {
-=======
 DiscoverVendorTracepointsWithHal(AtraceHalWrapper* hal, Tracefs* tracefs) {
->>>>>>> aaad9625
   std::map<std::string, std::vector<GroupAndName>> results;
   for (const auto& category : hal->ListCategories()) {
     results.emplace(category, DiscoverTracepoints(hal, tracefs, category));
@@ -156,11 +148,7 @@
 base::Status DiscoverAccessibleVendorTracepointsWithFile(
     const std::string& vendor_atrace_categories_path,
     std::map<std::string, std::vector<GroupAndName>>* categories_map,
-<<<<<<< HEAD
-    Tracefs* ftrace) {
-=======
     Tracefs* tracefs) {
->>>>>>> aaad9625
   categories_map->clear();
   base::Status status = DiscoverVendorTracepointsWithFile(
       vendor_atrace_categories_path, categories_map);
