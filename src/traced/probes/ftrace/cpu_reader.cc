--- conflicted
+++ resolved
@@ -49,13 +49,9 @@
 namespace {
 
 using FtraceParseStatus = protos::pbzero::FtraceParseStatus;
-<<<<<<< HEAD
-using protos::pbzero::KprobeEvent;
-=======
 using protos::pbzero::GenericFtraceEvent;
 using protos::pbzero::KprobeEvent;
 using protozero::proto_utils::ProtoSchemaType;
->>>>>>> 6540d290
 
 // If the compact_sched buffer accumulates more unique strings, the reader will
 // flush it to reset the interning state (and make it cheap again).
@@ -164,17 +160,6 @@
   if (timestamp)
     proto->set_timestamp(timestamp);
   proto->set_status(status);
-<<<<<<< HEAD
-}
-
-void SerialiseOffendingPage([[maybe_unused]] CpuReader::Bundler* bundler,
-                            [[maybe_unused]] const uint8_t* page,
-                            [[maybe_unused]] size_t size) {
-#if PERFETTO_BUILDFLAG(PERFETTO_ANDROID_BUILD)
-  bundler->GetOrCreateBundle()->set_broken_abi_trace_page(page, size);
-#endif
-=======
->>>>>>> 6540d290
 }
 
 void SerialiseOffendingPage([[maybe_unused]] CpuReader::Bundler* bundler,
@@ -364,8 +349,6 @@
       bundle_->set_boot_timestamp(ftrace_clock_snapshot_->boot_clock_ts);
     }
   }
-<<<<<<< HEAD
-=======
 }
 
 void CpuReader::Bundler::WriteGenericEventDescriptors() {
@@ -383,7 +366,6 @@
       g->set_event_descriptor(pb_descriptor->data(), pb_descriptor->size());
     }
   }
->>>>>>> 6540d290
 }
 
 void CpuReader::Bundler::FinalizeAndRunSymbolizer() {
@@ -393,13 +375,10 @@
 
   if (compact_sched_enabled_) {
     compact_sched_buf_->WriteAndReset(bundle_);
-<<<<<<< HEAD
-=======
   }
 
   if (!generic_descriptors_to_write_.empty()) {
     WriteGenericEventDescriptors();
->>>>>>> 6540d290
   }
 
   bundle_->Finalize();
@@ -486,12 +465,8 @@
   Bundler bundler(trace_writer, metadata,
                   ds_config->symbolize_ksyms ? symbolizer : nullptr, cpu,
                   ftrace_clock_snapshot, ftrace_clock, compact_sched_buf,
-<<<<<<< HEAD
-                  ds_config->compact_sched.enabled, *bundle_end_timestamp);
-=======
                   ds_config->compact_sched.enabled, *bundle_end_timestamp,
                   table->generic_evt_pb_descriptors());
->>>>>>> 6540d290
 
   bool success = true;
   size_t pages_parsed = 0;
@@ -740,12 +715,8 @@
                   bundler->GetOrCreateBundle()->add_event();
               event->set_timestamp(timestamp);
               if (!ParseEvent(ftrace_event_id, start, next, table, ds_config,
-<<<<<<< HEAD
-                              event, metadata)) {
-=======
                               event, metadata,
                               bundler->generic_descriptors_to_write())) {
->>>>>>> 6540d290
                 return FtraceParseStatus::FTRACE_STATUS_INVALID_EVENT;
               }
             } else {  // print event did NOT pass the filter
@@ -757,12 +728,8 @@
                 bundler->GetOrCreateBundle()->add_event();
             event->set_timestamp(timestamp);
             if (!ParseEvent(ftrace_event_id, start, next, table, ds_config,
-<<<<<<< HEAD
-                            event, metadata)) {
-=======
                             event, metadata,
                             bundler->generic_descriptors_to_write())) {
->>>>>>> 6540d290
               return FtraceParseStatus::FTRACE_STATUS_INVALID_EVENT;
             }
           }
@@ -772,13 +739,8 @@
         }  // IsEventEnabled(id)
         ptr = next;
       }  // case (data_record)
-<<<<<<< HEAD
-    }    // switch (event_header.type_or_length)
-  }      // while (ptr < end)
-=======
     }  // switch (event_header.type_or_length)
   }  // while (ptr < end)
->>>>>>> 6540d290
 
   if (last_written_event_ts)
     *bundle_end_timestamp = last_written_event_ts;
@@ -797,10 +759,6 @@
     FtraceMetadata* metadata,
     base::FlatSet<uint32_t>* generic_descriptors_to_write) {
   PERFETTO_DCHECK(start < end);
-<<<<<<< HEAD
-
-=======
->>>>>>> 6540d290
   // The event must be enabled and known to reach here.
   const Event& info = *table->GetEventById(ftrace_event_id);
 
@@ -816,21 +774,6 @@
         ParseField(*common_pid_field, start, end, table, message, metadata);
   }
 
-<<<<<<< HEAD
-  protozero::Message* nested =
-      message->BeginNestedMessage<protozero::Message>(info.proto_field_id);
-
-  // Parse generic (not known at compile time) event.
-  if (PERFETTO_UNLIKELY(info.proto_field_id ==
-                        protos::pbzero::FtraceEvent::kGenericFieldNumber)) {
-    nested->AppendString(GenericFtraceEvent::kEventNameFieldNumber, info.name);
-    for (const Field& field : info.fields) {
-      auto* generic_field = nested->BeginNestedMessage<protozero::Message>(
-          GenericFtraceEvent::kFieldFieldNumber);
-      generic_field->AppendString(GenericFtraceEvent::Field::kNameFieldNumber,
-                                  field.ftrace_name);
-      success &= ParseField(field, start, end, table, generic_field, metadata);
-=======
   auto begin_nested_message = [&message](uint32_t field_id) {
     return message->BeginNestedMessage<protozero::Message>(field_id);
   };
@@ -853,7 +796,6 @@
           begin_nested_message(FtraceEvent::kGenericFieldNumber);
       success &=
           ParseGenericEventLegacy(info, start, end, table, nested, metadata);
->>>>>>> 6540d290
     }
 
   } else if (PERFETTO_UNLIKELY(info.proto_field_id ==
@@ -867,17 +809,6 @@
     // syscall sys_exit
     protozero::Message* nested = begin_nested_message(info.proto_field_id);
     success &= ParseSysExit(info, start, end, ds_config, nested, metadata);
-<<<<<<< HEAD
-  } else if (PERFETTO_UNLIKELY(
-                 info.proto_field_id ==
-                 protos::pbzero::FtraceEvent::kKprobeEventFieldNumber)) {
-    KprobeEvent::KprobeType* elem = ds_config->kprobes.Find(ftrace_event_id);
-    nested->AppendString(KprobeEvent::kNameFieldNumber, info.name);
-    if (elem) {
-      nested->AppendVarInt(KprobeEvent::kTypeFieldNumber, *elem);
-    }
-  } else {  // Parse all other events.
-=======
 
   } else if (PERFETTO_UNLIKELY(info.proto_field_id ==
                                FtraceEvent::kKprobeEventFieldNumber)) {
@@ -891,7 +822,6 @@
   } else {
     // all other events
     protozero::Message* nested = begin_nested_message(info.proto_field_id);
->>>>>>> 6540d290
     for (const Field& field : info.fields) {
       success &= ParseField(field, start, end, table, nested, metadata);
     }
