/*
 * Copyright (C) 2017 The Android Open Source Project
 *
 * Licensed under the Apache License, Version 2.0 (the "License");
 * you may not use this file except in compliance with the License.
 * You may obtain a copy of the License at
 *
 *      http://www.apache.org/licenses/LICENSE-2.0
 *
 * Unless required by applicable law or agreed to in writing, software
 * distributed under the License is distributed on an "AS IS" BASIS,
 * WITHOUT WARRANTIES OR CONDITIONS OF ANY KIND, either express or implied.
 * See the License for the specific language governing permissions and
 * limitations under the License.
 */

#include "src/traced/probes/ftrace/proto_translation_table.h"

#include "src/base/test/utils.h"
#include "src/traced/probes/ftrace/compact_sched.h"
#include "src/traced/probes/ftrace/event_info.h"
#include "src/traced/probes/ftrace/event_info_constants.h"
#include "src/traced/probes/ftrace/ftrace_procfs.h"
#include "test/gtest_and_gmock.h"

#include "protos/perfetto/common/descriptor.gen.h"
#include "protos/perfetto/trace/ftrace/ftrace_event.pbzero.h"
#include "protos/perfetto/trace/ftrace/generic.pbzero.h"

using testing::_;
using testing::AllOf;
using testing::AnyNumber;
using testing::Contains;
using testing::ElementsAre;
using testing::Eq;
using testing::IsNull;
using testing::NiceMock;
using testing::Pointee;
using testing::Property;
using testing::Return;
using testing::StrEq;
using testing::TestWithParam;
using testing::Values;
using testing::ValuesIn;

namespace perfetto {
namespace {
using protozero::proto_utils::ProtoSchemaType;

MATCHER_P(FtraceFieldMatcher, expected_struct, "") {
  return ExplainMatchResult(
      AllOf(testing::Field("ftrace_name", &Field::ftrace_name,
                           StrEq(expected_struct.ftrace_name)),
            testing::Field("ftrace_type", &Field::ftrace_type,
                           expected_struct.ftrace_type),
            testing::Field("ftrace_offset", &Field::ftrace_offset,
                           expected_struct.ftrace_offset),
            testing::Field("ftrace_size", &Field::ftrace_size,
                           expected_struct.ftrace_size),
            testing::Field("proto_field_id", &Field::proto_field_id,
                           expected_struct.proto_field_id),
            testing::Field("proto_field_type", &Field::proto_field_type,
                           expected_struct.proto_field_type),
            testing::Field("strategy", &Field::strategy,
                           expected_struct.strategy)),
      arg, result_listener);
}

class MockFtraceProcfs : public FtraceProcfs {
 public:
  MockFtraceProcfs() : FtraceProcfs("/root/") {}

  MOCK_METHOD(std::string, ReadPageHeaderFormat, (), (const, override));
  MOCK_METHOD(std::string,
              ReadEventFormat,
              (const std::string& group, const std::string& name),
              (const, override));
};

class AllTranslationTableTest : public TestWithParam<const char*> {
 public:
  void SetUp() override {
    std::string path = base::GetTestDataPath(
        "src/traced/probes/ftrace/test/data/" + std::string(GetParam()) + "/");
    FtraceProcfs ftrace_procfs(path);
    table_ = ProtoTranslationTable::Create(&ftrace_procfs, GetStaticEventInfo(),
                                           GetStaticCommonFieldsInfo());
    PERFETTO_CHECK(table_);
  }

  std::unique_ptr<ProtoTranslationTable> table_;
};

class TranslationTableCreationTest : public TestWithParam<uint16_t> {};

const char* kDevices[] = {
    "android_seed_N2F62_3.10.49",
    "android_hammerhead_MRA59G_3.4.0",
};

TEST_P(AllTranslationTableTest, Create) {
  EXPECT_TRUE(table_);
  EXPECT_TRUE(table_->GetEvent(GroupAndName("ftrace", "print")));
  EXPECT_TRUE(table_->GetEvent(GroupAndName("sched", "sched_switch")));
  EXPECT_TRUE(table_->GetEvent(GroupAndName("sched", "sched_wakeup")));
  EXPECT_TRUE(table_->GetEvent(GroupAndName("ext4", "ext4_da_write_begin")));
  for (const Event& event : table_->events()) {
    if (!event.ftrace_event_id)
      continue;
    EXPECT_TRUE(event.name);
    EXPECT_TRUE(event.group);
    EXPECT_TRUE(event.proto_field_id);
    for (const Field& field : event.fields) {
      EXPECT_TRUE(field.proto_field_id);
      EXPECT_TRUE(field.ftrace_type);
      EXPECT_TRUE(static_cast<int>(field.proto_field_type));
    }
  }
  ASSERT_LT(0u, table_->common_fields().size());
  const Field& pid_field = table_->common_fields().at(0);
  EXPECT_EQ(std::string(pid_field.ftrace_name), "common_pid");
  EXPECT_EQ(pid_field.proto_field_id, 2u);

  {
    auto event = table_->GetEvent(GroupAndName("ftrace", "print"));
    EXPECT_TRUE(event);
    EXPECT_EQ(std::string(event->name), "print");
    EXPECT_EQ(std::string(event->group), "ftrace");

    EXPECT_EQ(event->fields.at(0).proto_field_type, ProtoSchemaType::kString);
    EXPECT_EQ(event->fields.at(0).ftrace_type, kFtraceCString);
    EXPECT_EQ(event->fields.at(0).strategy, kCStringToString);
  }
}

INSTANTIATE_TEST_SUITE_P(ByDevice, AllTranslationTableTest, ValuesIn(kDevices));

TEST(TranslationTableTest, Seed) {
  std::string path = base::GetTestDataPath(
      "src/traced/probes/ftrace/test/data/android_seed_N2F62_3.10.49/");
  FtraceProcfs ftrace_procfs(path);
  auto table = ProtoTranslationTable::Create(
      &ftrace_procfs, GetStaticEventInfo(), GetStaticCommonFieldsInfo());
  PERFETTO_CHECK(table);
  const Field& pid_field = table->common_fields().at(0);
  EXPECT_EQ(std::string(pid_field.ftrace_name), "common_pid");
  EXPECT_EQ(pid_field.proto_field_id, 2u);
  EXPECT_EQ(pid_field.ftrace_offset, 4u);
  EXPECT_EQ(pid_field.ftrace_size, 4u);

  {
    auto event = table->GetEvent(GroupAndName("sched", "sched_switch"));
    EXPECT_EQ(std::string(event->name), "sched_switch");
    EXPECT_EQ(std::string(event->group), "sched");
    EXPECT_EQ(event->ftrace_event_id, 68ul);
    EXPECT_EQ(event->fields.at(0).ftrace_offset, 8u);
    EXPECT_EQ(event->fields.at(0).ftrace_size, 16u);
  }

  {
    auto event = table->GetEvent(GroupAndName("sched", "sched_wakeup"));
    EXPECT_EQ(std::string(event->name), "sched_wakeup");
    EXPECT_EQ(std::string(event->group), "sched");
    EXPECT_EQ(event->ftrace_event_id, 70ul);
    EXPECT_EQ(event->fields.at(0).ftrace_offset, 8u);
    EXPECT_EQ(event->fields.at(0).ftrace_size, 16u);
  }

  {
    auto event = table->GetEvent(GroupAndName("ext4", "ext4_da_write_begin"));
    EXPECT_EQ(std::string(event->name), "ext4_da_write_begin");
    EXPECT_EQ(std::string(event->group), "ext4");
    EXPECT_EQ(event->ftrace_event_id, 303ul);
    EXPECT_EQ(event->fields.at(0).ftrace_offset, 8u);
    EXPECT_EQ(event->fields.at(0).ftrace_size, 4u);
  }
}

TEST_P(TranslationTableCreationTest, Create) {
  MockFtraceProcfs ftrace;
  std::vector<Field> common_fields;
  std::vector<Event> events;

  ON_CALL(ftrace, ReadPageHeaderFormat())
      .WillByDefault(Return(
          R"(	field: u64 timestamp;	offset:0;	size:8;	signed:0;
	field: local_t commit;	offset:8;	size:)" +
          std::to_string(GetParam()) + R"(;	signed:1;
	field: int overwrite;	offset:8;	size:1;	signed:1;
	field: char data;	offset:16;	size:4080;	signed:0;)"));
  ON_CALL(ftrace, ReadEventFormat(_, _)).WillByDefault(Return(""));
  ON_CALL(ftrace, ReadEventFormat("group", "foo"))
      .WillByDefault(Return(R"(name: foo
ID: 42
format:
	field:unsigned short common_type;	offset:0;	size:2;	signed:0;
	field:int common_pid;	offset:4;	size:4;	signed:1;

	field:char field_a[16];	offset:8;	size:16;	signed:0;
	field:int field_b;	offset:24;	size:4;	signed:1;
	field:int field_d;	offset:28;	size:4;	signed:1;
	field:u32 field_e;	offset:32;	size:4;	signed:0;

print fmt: "some format")"));

  EXPECT_CALL(ftrace, ReadPageHeaderFormat()).Times(AnyNumber());
  EXPECT_CALL(ftrace, ReadEventFormat(_, _)).Times(AnyNumber());

  {
    events.emplace_back(Event{});
    Event* event = &events.back();
    event->name = "foo";
    event->group = "group";
    event->proto_field_id = 21;

    {
      // We should get this field.
      event->fields.emplace_back(Field{});
      Field* field = &event->fields.back();
      field->proto_field_id = 501;
      field->proto_field_type = ProtoSchemaType::kString;
      field->ftrace_name = "field_a";
    }

    {
      // We shouldn't get this field: don't know how to read int -> string.
      event->fields.emplace_back(Field{});
      Field* field = &event->fields.back();
      field->proto_field_id = 502;
      field->proto_field_type = ProtoSchemaType::kString;
      field->ftrace_name = "field_b";
    }

    {
      // We shouldn't get this field: no matching field in the format file.
      event->fields.emplace_back(Field{});
      Field* field = &event->fields.back();
      field->proto_field_id = 503;
      field->proto_field_type = ProtoSchemaType::kString;
      field->ftrace_name = "field_c";
    }

    {
      // We should get this field.
      event->fields.emplace_back(Field{});
      Field* field = &event->fields.back();
      field->proto_field_id = 504;
      field->proto_field_type = ProtoSchemaType::kUint64;
      field->ftrace_name = "field_e";
    }
  }

  {
    events.emplace_back(Event{});
    Event* event = &events.back();
    event->name = "bar";
    event->group = "group";
    event->proto_field_id = 22;
  }

  auto table = ProtoTranslationTable::Create(&ftrace, std::move(events),
                                             std::move(common_fields));
  PERFETTO_CHECK(table);
  EXPECT_EQ(table->EventToFtraceId(GroupAndName("group", "foo")), 42ul);
  EXPECT_EQ(table->EventToFtraceId(GroupAndName("group", "bar")), 0ul);
  EXPECT_FALSE(table->GetEventById(43ul));
  ASSERT_TRUE(table->GetEventById(42ul));
  EXPECT_EQ(table->ftrace_page_header_spec().timestamp.size, 8);
  EXPECT_EQ(table->ftrace_page_header_spec().size.size, GetParam());
  EXPECT_EQ(table->ftrace_page_header_spec().overwrite.size, 1);
  auto event = table->GetEventById(42);
  EXPECT_EQ(event->ftrace_event_id, 42ul);
  EXPECT_EQ(event->proto_field_id, 21ul);
  EXPECT_EQ(event->size, 36u);
  EXPECT_EQ(std::string(event->name), "foo");
  EXPECT_EQ(std::string(event->group), "group");

  ASSERT_EQ(event->fields.size(), 2ul);
  auto field_a = event->fields.at(0);
  EXPECT_EQ(field_a.proto_field_id, 501ul);
  EXPECT_EQ(field_a.strategy, kFixedCStringToString);

  auto field_e = event->fields.at(1);
  EXPECT_EQ(field_e.proto_field_id, 504ul);
  EXPECT_EQ(field_e.strategy, kUint32ToUint64);
}

INSTANTIATE_TEST_SUITE_P(BySize, TranslationTableCreationTest, Values(4, 8));

TEST(TranslationTableTest, CompactSchedFormatParsingWalleyeData) {
  std::string path = base::GetTestDataPath(
      "src/traced/probes/ftrace/test/data/"
      "android_walleye_OPM5.171019.017.A1_4.4.88/");
  FtraceProcfs ftrace_procfs(path);
  auto table = ProtoTranslationTable::Create(
      &ftrace_procfs, GetStaticEventInfo(), GetStaticCommonFieldsInfo());
  PERFETTO_CHECK(table);
  const CompactSchedEventFormat& format = table->compact_sched_format();

  // Format matches compile-time assumptions.
  ASSERT_TRUE(format.format_valid);

  // Check exact sched_switch format (note: 64 bit long prev_state).
  EXPECT_EQ(47u, format.sched_switch.event_id);
  EXPECT_EQ(64u, format.sched_switch.size);
  EXPECT_EQ(56u, format.sched_switch.next_pid_offset);
  EXPECT_EQ(FtraceFieldType::kFtracePid32, format.sched_switch.next_pid_type);
  EXPECT_EQ(60u, format.sched_switch.next_prio_offset);
  EXPECT_EQ(FtraceFieldType::kFtraceInt32, format.sched_switch.next_prio_type);
  EXPECT_EQ(32u, format.sched_switch.prev_state_offset);
  EXPECT_EQ(FtraceFieldType::kFtraceInt64, format.sched_switch.prev_state_type);
  EXPECT_EQ(40u, format.sched_switch.next_comm_offset);

  // Check exact sched_waking format.
  EXPECT_EQ(44u, format.sched_waking.event_id);
  EXPECT_EQ(40u, format.sched_waking.size);
  EXPECT_EQ(24u, format.sched_waking.pid_offset);
  EXPECT_EQ(FtraceFieldType::kFtracePid32, format.sched_waking.pid_type);
  EXPECT_EQ(36u, format.sched_waking.target_cpu_offset);
  EXPECT_EQ(FtraceFieldType::kFtraceInt32, format.sched_waking.target_cpu_type);
  EXPECT_EQ(28u, format.sched_waking.prio_offset);
  EXPECT_EQ(FtraceFieldType::kFtraceInt32, format.sched_waking.prio_type);
  EXPECT_EQ(8u, format.sched_waking.comm_offset);
}

TEST(TranslationTableTest, CompactSchedFormatParsingSeedData) {
  std::string path =
      "src/traced/probes/ftrace/test/data/android_seed_N2F62_3.10.49/";
  FtraceProcfs ftrace_procfs(path);
  auto table = ProtoTranslationTable::Create(
      &ftrace_procfs, GetStaticEventInfo(), GetStaticCommonFieldsInfo());
  PERFETTO_CHECK(table);
  const CompactSchedEventFormat& format = table->compact_sched_format();

  // We consider the entire format invalid as there's no sched_waking event
  // available. This is a simplifying assumption. We could instead look at each
  // event independently (and in this case, sched_switch does match compile-time
  // assumptions).
  ASSERT_FALSE(format.format_valid);
}

TEST(TranslationTableTest, InferFtraceType) {
  FtraceFieldType type;

  ASSERT_TRUE(InferFtraceType("char foo[16]", 16, false, &type));
  EXPECT_EQ(type, kFtraceFixedCString);

  ASSERT_TRUE(InferFtraceType("char comm[TASK_COMM_LEN]", 16, false, &type));
  EXPECT_EQ(type, kFtraceFixedCString);

  ASSERT_TRUE(InferFtraceType("char identifier22[16]", 16, false, &type));
  EXPECT_EQ(type, kFtraceFixedCString);

  EXPECT_FALSE(InferFtraceType("char 2invalid[16]", 16, false, &type));

  ASSERT_TRUE(InferFtraceType("char[] foo", 8, false, &type));
  EXPECT_EQ(type, kFtraceStringPtr);

  ASSERT_TRUE(InferFtraceType("char * foo", 8, false, &type));
  EXPECT_EQ(type, kFtraceStringPtr);

  ASSERT_TRUE(InferFtraceType("char foo[64]", 64, false, &type));
  EXPECT_EQ(type, kFtraceFixedCString);

  ASSERT_TRUE(InferFtraceType("u32 foo", 4, false, &type));
  EXPECT_EQ(type, kFtraceUint32);

  ASSERT_TRUE(InferFtraceType("i_ino foo", 4, false, &type));
  ASSERT_EQ(type, kFtraceInode32);

  ASSERT_TRUE(InferFtraceType("i_ino foo", 8, false, &type));
  ASSERT_EQ(type, kFtraceInode64);

  ASSERT_TRUE(InferFtraceType("ino_t foo", 4, false, &type));
  ASSERT_EQ(type, kFtraceInode32);

  ASSERT_TRUE(InferFtraceType("ino_t foo", 8, false, &type));
  ASSERT_EQ(type, kFtraceInode64);

  ASSERT_TRUE(InferFtraceType("dev_t foo", 4, false, &type));
  ASSERT_EQ(type, kFtraceDevId32);

  ASSERT_TRUE(InferFtraceType("dev_t foo", 8, false, &type));
  ASSERT_EQ(type, kFtraceDevId64);

  ASSERT_TRUE(InferFtraceType("pid_t foo", 4, false, &type));
  ASSERT_EQ(type, kFtracePid32);

  ASSERT_TRUE(InferFtraceType("int common_pid", 4, false, &type));
  ASSERT_EQ(type, kFtraceCommonPid32);

  ASSERT_TRUE(InferFtraceType("char foo", 1, true, &type));
  ASSERT_EQ(type, kFtraceInt8);

  ASSERT_TRUE(InferFtraceType("__data_loc char[] foo", 4, false, &type));
  ASSERT_EQ(type, kFtraceDataLoc);
  ASSERT_FALSE(InferFtraceType("__data_loc char[] foo", 8, false, &type));

  ASSERT_TRUE(InferFtraceType("unsigned long args[6]", 24, true, &type));
  ASSERT_EQ(type, kFtraceUint32);
  ASSERT_TRUE(InferFtraceType("unsigned long args[6]", 48, true, &type));
  ASSERT_EQ(type, kFtraceUint64);
  ASSERT_FALSE(InferFtraceType("unsigned long args[6]", 96, true, &type));

  EXPECT_FALSE(InferFtraceType("foo", 64, false, &type));
}

TEST(TranslationTableTest, Getters) {
  MockFtraceProcfs ftrace;
  std::vector<Field> common_fields;
  std::vector<Event> events;

  {
    Event event{};
    event.name = "foo";
    event.group = "group_one";
    event.ftrace_event_id = 1;
    events.push_back(event);
  }

  {
    Event event{};
    event.name = "bar";
    event.group = "group_one";
    event.ftrace_event_id = 2;
    events.push_back(event);
  }

  {
    Event event{};
    event.name = "baz";
    event.group = "group_two";
    event.ftrace_event_id = 100;
    events.push_back(event);
  }

  ProtoTranslationTable table(
      &ftrace, events, std::move(common_fields),
      ProtoTranslationTable::DefaultPageHeaderSpecForTesting(),
      InvalidCompactSchedEventFormatForTesting(), PrintkMap());

  EXPECT_EQ(table.EventToFtraceId(GroupAndName("group_one", "foo")), 1ul);
  EXPECT_EQ(table.EventToFtraceId(GroupAndName("group_two", "baz")), 100ul);
  EXPECT_EQ(table.EventToFtraceId(GroupAndName("group_one", "no_such_event")),
            0ul);
  EXPECT_EQ(table.GetEventById(1)->name, "foo");
  EXPECT_EQ(table.GetEventById(3), nullptr);
  EXPECT_EQ(table.GetEventById(200), nullptr);
  EXPECT_EQ(table.GetEventById(0), nullptr);
  EXPECT_EQ(table.GetEvent(GroupAndName("group_one", "foo"))->ftrace_event_id,
            1u);
  EXPECT_THAT(*table.GetEventsByGroup("group_one"),
              Contains(testing::Field(&Event::name, "foo")));
  EXPECT_THAT(*table.GetEventsByGroup("group_one"),
              Contains(testing::Field(&Event::name, "bar")));
  EXPECT_THAT(*table.GetEventsByGroup("group_two"),
              Contains(testing::Field(&Event::name, "baz")));
  EXPECT_THAT(table.GetEventsByGroup("group_three"), IsNull());
}

TEST(TranslationTableTest, GenericEvent) {
  MockFtraceProcfs ftrace;
  std::vector<Field> common_fields;
  std::vector<Event> events;

  ON_CALL(ftrace, ReadPageHeaderFormat())
      .WillByDefault(Return(
          R"(	field: u64 timestamp;	offset:0;	size:8;	signed:0;
	field: local_t commit;	offset:8;	size:4;	signed:1;
	field: int overwrite;	offset:8;	size:1;	signed:1;
	field: char data;	offset:16;	size:4080;	signed:0;)"));
  ON_CALL(ftrace, ReadEventFormat(_, _)).WillByDefault(Return(""));
  ON_CALL(ftrace, ReadEventFormat("group", "foo"))
      .WillByDefault(Return(R"(name: foo
ID: 42
format:
	field:unsigned short common_type;	offset:0;	size:2;	signed:0;
	field:int common_pid;	offset:4;	size:4;	signed:1;

	field:char field_a[16];	offset:8;	size:16;	signed:0;
	field:bool field_b;	offset:24;	size:1;	signed:0;
	field:int field_c;	offset:25;	size:4;	signed:1;
	field:u32 field_d;	offset:33;	size:4;	signed:0;

print fmt: "some format")"));

  EXPECT_CALL(ftrace, ReadPageHeaderFormat()).Times(AnyNumber());
  EXPECT_CALL(ftrace, ReadEventFormat(_, _)).Times(AnyNumber());

  auto table = ProtoTranslationTable::Create(&ftrace, std::move(events),
                                             std::move(common_fields));
  PERFETTO_CHECK(table);
  GroupAndName group_and_name("group", "foo");
  const Event* e = table->CreateGenericEvent(group_and_name);
  EXPECT_EQ(table->EventToFtraceId(group_and_name), 42ul);

  // Check getters
  EXPECT_TRUE(
      table->IsGenericEventProtoId(table->GetEventById(42)->proto_field_id));
  EXPECT_TRUE(table->IsGenericEventProtoId(
      table->GetEvent(group_and_name)->proto_field_id));
  EXPECT_EQ(table->GetEventsByGroup("group")->front()->name,
            group_and_name.name());

  //
  // Assert expected field descriptions.
  //

  // field:char field_a[16]; offset:8; size:16; signed:0;
  Field f1{};
  f1.ftrace_name = "field_a";
  f1.ftrace_type = kFtraceFixedCString;
  f1.ftrace_offset = 8;
  f1.ftrace_size = 16;
  f1.proto_field_id = 1;  // 1st field
  f1.proto_field_type = ProtoSchemaType::kString;
  f1.strategy = kFixedCStringToString;

  // field:bool field_b; offset:24; size:1; signed:0;
  Field f2{};
  f2.ftrace_name = "field_b";
  f2.ftrace_type = FtraceFieldType::kFtraceBool;
  f2.ftrace_offset = 24;
  f2.ftrace_size = 1;
  f2.proto_field_id = 2;  // 2nd field
  f2.proto_field_type = ProtoSchemaType::kUint64;
  f2.strategy = kBoolToUint64;

  // field:int field_c; offset:25; size:4; signed:1;
  Field f3{};
  f3.ftrace_name = "field_c";
  f3.ftrace_type = FtraceFieldType::kFtraceInt32;
  f3.ftrace_offset = 25;
  f3.ftrace_size = 4;
  f3.proto_field_id = 3;  // 3rd field
  f3.proto_field_type = ProtoSchemaType::kInt64;
  f3.strategy = kInt32ToInt64;

  // field:u32 field_d; offset:33; size:4; signed:0;
  Field f4{};
  f4.ftrace_name = "field_d";
  f4.ftrace_type = FtraceFieldType::kFtraceUint32;
  f4.ftrace_offset = 33;
  f4.ftrace_size = 4;
  f4.proto_field_id = 4;  // 4th field
  f4.proto_field_type = ProtoSchemaType::kUint64;
  f4.strategy = kUint32ToUint64;

  EXPECT_THAT(e->fields,
              ElementsAre(FtraceFieldMatcher(f1), FtraceFieldMatcher(f2),
                          FtraceFieldMatcher(f3), FtraceFieldMatcher(f4)));

  //
  // Verify the generated protobuf descriptors.
  //

  uint32_t pb_id = table->GetEventById(42)->proto_field_id;
  auto* descriptors = table->generic_evt_pb_descriptors();
  ASSERT_TRUE(descriptors->Find(pb_id));

  std::vector<uint8_t> serialised_descriptor = *descriptors->Find(pb_id);
  protos::gen::DescriptorProto descriptor;
  descriptor.ParseFromArray(serialised_descriptor.data(),
                            serialised_descriptor.size());

  EXPECT_STREQ(descriptor.name().c_str(), "foo");
  const auto& fields = descriptor.field();
  EXPECT_EQ(fields.size(), 4u);

  using FDP = protos::gen::FieldDescriptorProto;
  EXPECT_THAT(fields,
              ElementsAre(AllOf(Property(&FDP::name, StrEq("field_a")),
                                Property(&FDP::number, Eq(1)),
                                Property(&FDP::type, Eq(FDP::TYPE_STRING))),
                          AllOf(Property(&FDP::name, StrEq("field_b")),
                                Property(&FDP::number, Eq(2)),
                                Property(&FDP::type, Eq(FDP::TYPE_UINT64))),
                          AllOf(Property(&FDP::name, StrEq("field_c")),
                                Property(&FDP::number, Eq(3)),
                                Property(&FDP::type, Eq(FDP::TYPE_INT64))),
                          AllOf(Property(&FDP::name, StrEq("field_d")),
                                Property(&FDP::number, Eq(4)),
                                Property(&FDP::type, Eq(FDP::TYPE_UINT64)))));
}

TEST(EventFilterTest, EnableEventsFrom) {
  EventFilter filter;
  filter.AddEnabledEvent(1);
  filter.AddEnabledEvent(17);

  EventFilter or_filter;
  or_filter.AddEnabledEvent(4);
  or_filter.AddEnabledEvent(17);

  filter.EnableEventsFrom(or_filter);
  EXPECT_TRUE(filter.IsEventEnabled(4));
  EXPECT_TRUE(filter.IsEventEnabled(17));
  EXPECT_TRUE(filter.IsEventEnabled(1));
  EXPECT_FALSE(filter.IsEventEnabled(2));

  EventFilter empty_filter;
  filter.EnableEventsFrom(empty_filter);
  EXPECT_TRUE(filter.IsEventEnabled(4));
  EXPECT_TRUE(filter.IsEventEnabled(17));
  EXPECT_TRUE(filter.IsEventEnabled(1));

  empty_filter.EnableEventsFrom(filter);
  EXPECT_TRUE(empty_filter.IsEventEnabled(4));
  EXPECT_TRUE(empty_filter.IsEventEnabled(17));
  EXPECT_TRUE(empty_filter.IsEventEnabled(1));
}

TEST(TranslationTableTest, FuncgraphEvents) {
  std::string path =
      base::GetTestDataPath("src/traced/probes/ftrace/test/data/synthetic/");
  FtraceProcfs ftrace_procfs(path);
  auto table = ProtoTranslationTable::Create(
      &ftrace_procfs, GetStaticEventInfo(), GetStaticCommonFieldsInfo());
  PERFETTO_CHECK(table);

  {
    auto* event = table->GetEvent(GroupAndName("ftrace", "funcgraph_entry"));
    EXPECT_EQ(std::string(event->name), "funcgraph_entry");
    EXPECT_EQ(std::string(event->group), "ftrace");

    // field:unsigned long func;  offset:8;   size:8;  signed:0;
    // field:int depth;           offset:16;  size:4;  signed:1;
    ASSERT_EQ(event->fields.size(), 2u);

    // note: fields in struct are ordered as in the proto, not the format file
    EXPECT_THAT(
        event->fields,
        Contains(
            AllOf(testing::Field(&Field::ftrace_name, StrEq("func")),
                  testing::Field(&Field::ftrace_offset, Eq(8u)),
                  testing::Field(&Field::ftrace_type, kFtraceSymAddr64),
                  testing::Field(&Field::strategy, kFtraceSymAddr64ToUint64))));
  }
  {
    auto* event = table->GetEvent(GroupAndName("ftrace", "funcgraph_exit"));
    EXPECT_EQ(std::string(event->name), "funcgraph_exit");
    EXPECT_EQ(std::string(event->group), "ftrace");

    // field:unsigned long func;           offset:8;   size:8;  signed:0;
    // field:int depth;                    offset:16;  size:4;  signed:1;
    // field:unsigned int overrun;         offset:20;  size:4;  signed:0;
    // field:unsigned long long calltime;  offset:24;  size:8;  signed:0;
    // field:unsigned long long rettime;   offset:32;  size:8;  signed:0;
    ASSERT_EQ(event->fields.size(), 5u);
    // note: fields in struct are ordered as in the proto, not the format file
    EXPECT_THAT(
        event->fields,
        Contains(
            AllOf(testing::Field(&Field::ftrace_name, StrEq("func")),
                  testing::Field(&Field::ftrace_offset, Eq(8u)),
                  testing::Field(&Field::ftrace_type, kFtraceSymAddr64),
                  testing::Field(&Field::strategy, kFtraceSymAddr64ToUint64))));
  }
}

TEST(TranslationTableTest, CreateRemoveKprobeEvent) {
  NiceMock<MockFtraceProcfs> ftrace;
  ON_CALL(ftrace, ReadEventFormat(_, _)).WillByDefault(Return(""));
  ON_CALL(ftrace, ReadPageHeaderFormat())
      .WillByDefault(Return(
          R"(	field: u64 timestamp;	offset:0;	size:8;	signed:0;
	field: local_t commit;	offset:8;	size:4;	signed:1;
	field: int overwrite;	offset:8;	size:1;	signed:1;
	field: char data;	offset:16;	size:4080;	signed:0;)"));
  auto table = ProtoTranslationTable::Create(&ftrace, GetStaticEventInfo(),
                                             GetStaticCommonFieldsInfo());
  PERFETTO_CHECK(table);

  EXPECT_CALL(ftrace,
              ReadEventFormat("perfetto_kprobe", "fuse_file_write_iter"))
      .WillOnce(Return(R"format(name: fuse_file_write_iter
ID: 1535
format:
        field:unsigned short common_type;       offset:0;       size:2; signed:0;
        field:unsigned char common_flags;       offset:2;       size:1; signed:0;
        field:unsigned char common_preempt_count;       offset:3;       size:1; signed:0;
        field:int common_pid;   offset:4;       size:4; signed:1;

        field:unsigned long __probe_ip; offset:8;       size:8; signed:0;

print fmt: "(%lx)", REC->__probe_ip
)format"));
<<<<<<< HEAD
  const Event* event = table->GetOrCreateKprobeEvent(
      {"perfetto_kprobe", "fuse_file_write_iter"});
=======
  const Event* event =
      table->CreateKprobeEvent({"perfetto_kprobe", "fuse_file_write_iter"});
>>>>>>> 6540d290
  ASSERT_NE(event, nullptr);
  EXPECT_EQ(event->ftrace_event_id, 1535u);
  EXPECT_EQ(table->GetEventByName("fuse_file_write_iter"), event);
  EXPECT_THAT(table->GetEventsByGroup("perfetto_kprobe"),
              Pointee(ElementsAre(event)));
  EXPECT_EQ(table->GetEventById(1535), event);

  table->RemoveEvent({"perfetto_kprobe", "fuse_file_write_iter"});
  EXPECT_EQ(table->GetEventByName("fuse_file_write_iter"), nullptr);
  EXPECT_EQ(table->GetEventsByGroup("perfetto_kprobe"), nullptr);
  EXPECT_EQ(table->GetEventById(1535), nullptr);

  EXPECT_CALL(ftrace,
              ReadEventFormat("perfetto_kprobe", "fuse_file_write_iter"))
      .WillOnce(Return(R"format(name: fuse_file_write_iter
ID: 1536
format:
        field:unsigned short common_type;       offset:0;       size:2; signed:0;
        field:unsigned char common_flags;       offset:2;       size:1; signed:0;
        field:unsigned char common_preempt_count;       offset:3;       size:1; signed:0;
        field:int common_pid;   offset:4;       size:4; signed:1;

        field:unsigned long __probe_ip; offset:8;       size:8; signed:0;

print fmt: "(%lx)", REC->__probe_ip
)format"));
<<<<<<< HEAD
  event = table->GetOrCreateKprobeEvent(
      {"perfetto_kprobe", "fuse_file_write_iter"});
=======
  event = table->CreateKprobeEvent({"perfetto_kprobe", "fuse_file_write_iter"});
>>>>>>> 6540d290
  ASSERT_NE(event, nullptr);
  EXPECT_EQ(event->ftrace_event_id, 1536u);
  EXPECT_EQ(table->GetEventByName("fuse_file_write_iter"), event);
  EXPECT_THAT(table->GetEventsByGroup("perfetto_kprobe"),
              Pointee(ElementsAre(event)));
  EXPECT_EQ(table->GetEventById(1536), event);
}

}  // namespace
}  // namespace perfetto<|MERGE_RESOLUTION|>--- conflicted
+++ resolved
@@ -685,13 +685,8 @@
 
 print fmt: "(%lx)", REC->__probe_ip
 )format"));
-<<<<<<< HEAD
-  const Event* event = table->GetOrCreateKprobeEvent(
-      {"perfetto_kprobe", "fuse_file_write_iter"});
-=======
   const Event* event =
       table->CreateKprobeEvent({"perfetto_kprobe", "fuse_file_write_iter"});
->>>>>>> 6540d290
   ASSERT_NE(event, nullptr);
   EXPECT_EQ(event->ftrace_event_id, 1535u);
   EXPECT_EQ(table->GetEventByName("fuse_file_write_iter"), event);
@@ -718,12 +713,7 @@
 
 print fmt: "(%lx)", REC->__probe_ip
 )format"));
-<<<<<<< HEAD
-  event = table->GetOrCreateKprobeEvent(
-      {"perfetto_kprobe", "fuse_file_write_iter"});
-=======
   event = table->CreateKprobeEvent({"perfetto_kprobe", "fuse_file_write_iter"});
->>>>>>> 6540d290
   ASSERT_NE(event, nullptr);
   EXPECT_EQ(event->ftrace_event_id, 1536u);
   EXPECT_EQ(table->GetEventByName("fuse_file_write_iter"), event);
