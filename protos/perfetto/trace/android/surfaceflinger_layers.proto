/*
 * Copyright (C) 2023 The Android Open Source Project
 *
 * Licensed under the Apache License, Version 2.0 (the "License");
 * you may not use this file except in compliance with the License.
 * You may obtain a copy of the License at
 *
 *      http://www.apache.org/licenses/LICENSE-2.0
 *
 * Unless required by applicable law or agreed to in writing, software
 * distributed under the License is distributed on an "AS IS" BASIS,
 * WITHOUT WARRANTIES OR CONDITIONS OF ANY KIND, either express or implied.
 * See the License for the specific language governing permissions and
 * limitations under the License.
 */

syntax = "proto2";

package perfetto.protos;

import "protos/perfetto/trace/android/surfaceflinger_common.proto";
import "protos/perfetto/trace/android/graphics/rect.proto";

// Message used by Winscope to process legacy trace files.
// Represents a file full of surface flinger trace entries.
// Encoded, it should start with 0x4c 0x59 0x52 0x54 0x52 0x41 0x43 0x45
// (.LYRTRACE), such that they can be easily identified.
message LayersTraceFileProto {
  // constant; MAGIC_NUMBER = (long) MAGIC_NUMBER_H << 32 |
  // MagicNumber.MAGIC_NUMBER_L (this is needed because enums have to be 32 bits
  // and there's no nice way to put 64bit constants into .proto files.
  enum MagicNumber {
    INVALID = 0;
    // LYRT (little-endian ASCII)
    MAGIC_NUMBER_L = 0x5452594c;
    // RACE (little-endian ASCII)
    MAGIC_NUMBER_H = 0x45434152;
  }

  // Must be the first field, set to value in MagicNumber
  optional fixed64 magic_number = 1;

  repeated LayersSnapshotProto entry = 2;

  // Offset between real-time clock and elapsed time clock in nanoseconds.
  // Calculated as: systemTime(SYSTEM_TIME_REALTIME) -
  // systemTime(SYSTEM_TIME_MONOTONIC)
  optional fixed64 real_to_elapsed_time_offset_nanos = 3;
}

message LayersSnapshotProto {
  // elapsed realtime in nanos since boot of when this entry was logged
  optional sfixed64 elapsed_realtime_nanos = 1;

  // SurfaceFlinger's stage where the snapshot was triggered.
  // Currently either "visibleRegionsDirty" or "bufferLatched".
  optional string where = 2;

  optional LayersProto layers = 3;

  // Blob for the current HWC information for all layers, reported by dumpsys.
  // Example:
  //   "maxDownScale: 4, maxFullWidth: 8192, HWState: 1, AssignedState: 3, ..."
  optional string hwc_blob = 4;

  // Excludes state sent during composition like visible region and composition
  // type.
  optional bool excludes_composition_state = 5;

  // Number of missed entries since the last entry was recorded.
  optional uint32 missed_entries = 6;

  repeated DisplayProto displays = 7;

  optional int64 vsync_id = 8;
}

// Contains a list of all layers.
message LayersProto {
  repeated LayerProto layers = 1;
}

message DisplayProto {
  optional uint64 id = 1;
  // Display descriptor, e.g. "Built-In Screen"
  optional string name = 2;
  optional uint32 layer_stack = 3;
  optional SizeProto size = 4;
  optional RectProto layer_stack_space_rect = 5;
  optional TransformProto transform = 6;
  optional bool is_virtual = 7;
  optional double dpi_x = 8;
  optional double dpi_y = 9;
}

// Must match definition in the IComposerClient HAL
enum HwcCompositionType {
  // Invalid composition type
  HWC_TYPE_UNSPECIFIED = 0;
  // Layer was composited by the client into the client target buffer
  HWC_TYPE_CLIENT = 1;
  // Layer was composited by the device through hardware overlays
  HWC_TYPE_DEVICE = 2;
  // Layer was composited by the device using a color
  HWC_TYPE_SOLID_COLOR = 3;
  // Similar to DEVICE, but the layer position may have been asynchronously set
  // through setCursorPosition
  HWC_TYPE_CURSOR = 4;
  // Layer was composited by the device via a sideband stream
  HWC_TYPE_SIDEBAND = 5;
  // Layer was composited by hardware optimized for display decoration
  HWC_TYPE_DISPLAY_DECORATION = 6;
}

// Information about each layer.
message LayerProto {
  // unique id per layer.
  optional int32 id = 1;
  // unique name per layer.
  // Example: "Wallpaper".
  optional string name = 2;
  // list of children this layer may have. May be empty.
  repeated int32 children = 3 [packed = true];
  // list of layers that are z order relative to this layer.
  repeated int32 relatives = 4 [packed = true];
  // The type of layer.
  // Examples: "ContainerLayer", "BufferStateLayer".
  optional string type = 5;
  optional RegionProto transparent_region = 6;
  optional RegionProto visible_region = 7;
  optional RegionProto damage_region = 8;
  optional uint32 layer_stack = 9;
  // The layer's z order. Can be z order in layer stack, relative to parent,
  // or relative to another layer specified in zOrderRelative.
  optional int32 z = 10;
  // The layer's position on the display.
  optional PositionProto position = 11;
  // The layer's requested position.
  optional PositionProto requested_position = 12;
  // The layer's size.
  optional SizeProto size = 13;
  // The layer's crop in its own bounds.
  optional RectProto crop = 14;
  // The layer's crop in its parent's bounds.
  optional RectProto final_crop = 15 [deprecated = true];
  optional bool is_opaque = 16;
  optional bool invalidate = 17;
  // Composition states's dataspace.
  // Examples: "STANDARD_BT709", "STANDARD_BT601_625".
  // See full enum in
  // frameworks/native/libs/nativewindow/include/android/data_space.h
  optional string dataspace = 18;
  // Buffer's pixel format
  // Examples: "PIXEL_FORMAT_TRANSLUCENT", "PIXEL_FORMAT_RGBA_8888".
  // See full enum in frameworks/native/libs/ui/include/ui/PixelFormat.h
  optional string pixel_format = 19;
  // The layer's actual color.
  optional ColorProto color = 20;
  // The layer's requested color.
  optional ColorProto requested_color = 21;
  // Can be any combination of
  //    hidden = 0x01
  //    opaque = 0x02,
  //    secure = 0x80,
  optional uint32 flags = 22;
  // The layer's actual transform
  optional TransformProto transform = 23;
  // The layer's requested transform.
  optional TransformProto requested_transform = 24;
  // The parent layer. This value can be null if there is no parent.
  optional int32 parent = 25;
  // The layer that this layer has a z order relative to. This value can be
  // null.
  optional int32 z_order_relative_of = 26;
  // This value can be null if there's nothing to draw.
  optional ActiveBufferProto active_buffer = 27;
  // The number of frames available.
  optional int32 queued_frames = 28;
  optional bool refresh_pending = 29;
  // The layer's composer backend destination frame
  optional RectProto hwc_frame = 30;
  // The layer's composer backend source crop
  optional FloatRectProto hwc_crop = 31;
  // The layer's composer backend transform
  optional int32 hwc_transform = 32;
  optional int32 window_type = 33 [deprecated = true];
  optional int32 app_id = 34 [deprecated = true];
  // The layer's composition type
  optional HwcCompositionType hwc_composition_type = 35;
  // If it's a buffer layer, indicate if the content is protected
  optional bool is_protected = 36;
  // Current frame number being rendered.
  optional uint64 curr_frame = 37;
  // A list of barriers that the layer is waiting to update state.
  repeated BarrierLayerProto barrier_layer = 38;
  // If active_buffer is not null, record its transform.
  optional TransformProto buffer_transform = 39;
  optional int32 effective_scaling_mode = 40;
  // Layer's corner radius.
  optional float corner_radius = 41;
  // Metadata map. May be empty.
  map<int32, string> metadata = 42;

  optional TransformProto effective_transform = 43;
  optional FloatRectProto source_bounds = 44;
  optional FloatRectProto bounds = 45;
  optional FloatRectProto screen_bounds = 46;

  optional InputWindowInfoProto input_window_info = 47;

  // Crop used to draw the rounded corner.
  optional FloatRectProto corner_radius_crop = 48;

  // length of the shadow to draw around the layer, it may be set on the
  // layer or set by a parent layer.
  optional float shadow_radius = 49;
  optional ColorTransformProto color_transform = 50;

  optional bool is_relative_of = 51;
  // Layer's background blur radius in pixels.
  optional int32 background_blur_radius = 52;

  optional uint32 owner_uid = 53;

  // Regions of a layer, where blur should be applied.
  repeated BlurRegion blur_regions = 54;

  optional bool is_trusted_overlay = 55;

  // Corner radius explicitly set on layer rather than inherited
  optional float requested_corner_radius = 56;

  optional RectProto destination_frame = 57;

  optional uint32 original_id = 58;

  optional TrustedOverlay trusted_overlay = 59;
<<<<<<< HEAD
=======

  // Layer's scale during background blur, relative to 1.0f=100%
  optional float background_blur_scale = 60;
>>>>>>> 3a84f0d3
}

message PositionProto {
  optional float x = 1;
  optional float y = 2;
}

message FloatRectProto {
  optional float left = 1;
  optional float top = 2;
  optional float right = 3;
  optional float bottom = 4;
}

message ActiveBufferProto {
  optional uint32 width = 1;
  optional uint32 height = 2;
  optional uint32 stride = 3;
  optional int32 format = 4;
  optional uint64 usage = 5;
}

message BarrierLayerProto {
  // layer id the barrier is waiting on.
  optional int32 id = 1;
  // frame number the barrier is waiting on.
  optional uint64 frame_number = 2;
}<|MERGE_RESOLUTION|>--- conflicted
+++ resolved
@@ -235,12 +235,9 @@
   optional uint32 original_id = 58;
 
   optional TrustedOverlay trusted_overlay = 59;
-<<<<<<< HEAD
-=======
 
   // Layer's scale during background blur, relative to 1.0f=100%
   optional float background_blur_scale = 60;
->>>>>>> 3a84f0d3
 }
 
 message PositionProto {
