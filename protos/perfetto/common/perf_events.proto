/*
 * Copyright (C) 2021 The Android Open Source Project
 *
 * Licensed under the Apache License, Version 2.0 (the "License");
 * you may not use this file except in compliance with the License.
 * You may obtain a copy of the License at
 *
 *      http://www.apache.org/licenses/LICENSE-2.0
 *
 * Unless required by applicable law or agreed to in writing, software
 * distributed under the License is distributed on an "AS IS" BASIS,
 * WITHOUT WARRANTIES OR CONDITIONS OF ANY KIND, either express or implied.
 * See the License for the specific language governing permissions and
 * limitations under the License.
 */

syntax = "proto2";

package perfetto.protos;

message PerfEvents {
  // The primary event to count. If recording multiple events, this
  // counter is the "group leader".
  // Commented from the perspective of its use in |PerfEventConfig|.
<<<<<<< HEAD
  // Next id: 12
=======
  // Next id: 13
>>>>>>> aaad9625
  message Timebase {
    // How often to snapshot the counter, along with any follower events and
    // any additional sampled data such as callstacks.
    //
    // This choice also controls how the readings are taken:
    // * With |frequency| or |period|, samples are taken by the kernel
    //   into a ring buffer. Analogous to `perf record`.
    // * With |poll_period_ms|, the userspace periodically snapshots
    //   the counters using the read syscall. Analogous to `perf stat -I`.
    // Prefer the sampling options unless you're recording PMUs whose
    // perf drivers only support the reading mode.
    //
    // If unset, an implementation-defined sampling default is used.
    oneof interval {
      // Per-cpu sampling frequency in Hz, as requested from the kernel. Not the
      // same as 1/period.
      // Details: the actual sampling will still be based on a period, but the
      // kernel will dynamically adjust it based on the observed event rate, to
      // approximate this frequency. Works best with steady-rate events like
      // timers.
      // Not guaranteed to be honored as the kernel can throttle the sampling
      // rate if it's too high.
      uint64 frequency = 2;

      // Per-cpu sampling will occur every |period| counts of |event|.
      // Prefer |frequency| by default, as it's easier to oversample with a
      // fixed period.
      // Not guaranteed to be honored as the kernel can throttle the sampling
      // rate if it's too high.
      uint64 period = 1;

      // Per-cpu values are read by the userspace every interval. If using this
      // mode, only follower events are supported. Options such as
      // |PerfEventConfig.CallstackSampling| are incompatible.
      // The period can't be guaranteed to be exact since the readings are taken
      // by userspace.
      uint32 poll_period_ms = 6;
    }

    // Counting event to use as the timebase.
    // If unset, implies the CPU timer (SW_CPU_CLOCK) as the event,
    // which is what you usually want.
    oneof event {
      Counter counter = 4;
      Tracepoint tracepoint = 3;
      RawEvent raw_event = 5;
    }

    // Optional modifiers for the event. Modelled after the perftool's
    // https://man7.org/linux/man-pages/man1/perf-list.1.html#EVENT_MODIFIERS
    // Currently supported: count scoping such as :u, :k, :uk, ...
    // Modifiers can differ between the timebase and followers.
    repeated EventModifier modifiers = 12;

    // If set, samples will be timestamped with the given clock.
    // If unset, the clock is chosen by the implementation.
    // For software events, prefer PERF_CLOCK_BOOTTIME. However it cannot be
    // used for hardware events (due to interrupt safety), for which the
    // recommendation is to use one of the monotonic clocks.
    optional PerfClock timestamp_clock = 11;

    // Optional arbitrary name for the event, to identify it in the parsed
    // trace. Does *not* affect the profiling itself. If unset, the trace
    // parser will choose a suitable name.
    optional string name = 10;
  }

  // Builtin counter names from the uapi header. Commented with their perf tool
  // aliases.
  // TODO(rsavitski): consider generating enums for cache events (should be
  // finite), and generally make this list as extensive as possible. Excluding
  // things like dynamic PMUs since those don't fit into a static enum.
  // Next id: 21
  enum Counter {
    UNKNOWN_COUNTER = 0;

    // cpu-clock
    SW_CPU_CLOCK = 1;
    // page-faults, faults
    SW_PAGE_FAULTS = 2;
    // task-clock
    SW_TASK_CLOCK = 3;
    // context-switches, cs
    SW_CONTEXT_SWITCHES = 4;
    // cpu-migrations, migrations
    SW_CPU_MIGRATIONS = 5;
    // minor-faults
    SW_PAGE_FAULTS_MIN = 6;
    // major-faults
    SW_PAGE_FAULTS_MAJ = 7;
    // alignment-faults
    SW_ALIGNMENT_FAULTS = 8;
    // emulation-faults
    SW_EMULATION_FAULTS = 9;
    // dummy
    SW_DUMMY = 20;

    // cpu-cycles, cycles
    HW_CPU_CYCLES = 10;
    // instructions
    HW_INSTRUCTIONS = 11;
    // cache-references
    HW_CACHE_REFERENCES = 12;
    // cache-misses
    HW_CACHE_MISSES = 13;
    // branch-instructions, branches
    HW_BRANCH_INSTRUCTIONS = 14;
    // branch-misses
    HW_BRANCH_MISSES = 15;
    // bus-cycles
    HW_BUS_CYCLES = 16;
    // stalled-cycles-frontend, idle-cycles-frontend
    HW_STALLED_CYCLES_FRONTEND = 17;
    // stalled-cycles-backend, idle-cycles-backend
    HW_STALLED_CYCLES_BACKEND = 18;
    // ref-cycles
    HW_REF_CPU_CYCLES = 19;
  }

  message Tracepoint {
    // Group and name for the tracepoint, acceptable forms:
    // * "sched/sched_switch"
    // * "sched:sched_switch"
    optional string name = 1;

    // Optional field-level filter for the tracepoint. Only events matching this
    // filter will be counted (and therefore contribute to the sampling period).
    // Example: "prev_pid >= 42 && next_pid == 0".
    // For full syntax, see kernel documentation on "Event filtering":
    // https://www.kernel.org/doc/Documentation/trace/events.txt
    optional string filter = 2;
  }

  // Syscall-level description of the event, propagated to the perf_event_attr
  // struct. Primarily for local use-cases, since the event availability and
  // encoding is hardware-specific.
  message RawEvent {
    optional uint32 type = 1;
    optional uint64 config = 2;
    optional uint64 config1 = 3;
    optional uint64 config2 = 4;
  }

  // Subset of clocks that is supported by perf timestamping.
  // CLOCK_TAI is excluded since it's not expected to be used in practice, but
  // would require additions to the trace clock synchronisation logic.
  enum PerfClock {
    UNKNOWN_PERF_CLOCK = 0;
    PERF_CLOCK_REALTIME = 1;
    PERF_CLOCK_MONOTONIC = 2;
    PERF_CLOCK_MONOTONIC_RAW = 3;
    PERF_CLOCK_BOOTTIME = 4;
  }
<<<<<<< HEAD
}

// Additional events associated with a leader.
// Configuration is similar to Timebase event. Because data acquisition is
// driven by the leader there is no option to configure the clock or the
// frequency.
=======

  enum EventModifier {
    UNKNOWN_EVENT_MODIFIER = 0;
    // count only while in userspace
    EVENT_MODIFIER_COUNT_USERSPACE = 1;
    // count only while in kernel
    EVENT_MODIFIER_COUNT_KERNEL = 2;
    // count only while in hypervisor
    EVENT_MODIFIER_COUNT_HYPERVISOR = 3;
  }
}

// Additional events associated with a leader.
// See https://man7.org/linux/man-pages/man1/perf-list.1.html#LEADER_SAMPLING
>>>>>>> aaad9625
message FollowerEvent {
  oneof event {
    PerfEvents.Counter counter = 1;
    PerfEvents.Tracepoint tracepoint = 2;
    PerfEvents.RawEvent raw_event = 3;
  }
<<<<<<< HEAD
=======
  // Modifiers can differ between the timebase and followers.
  repeated PerfEvents.EventModifier modifiers = 5;
  // Optional arbitrary name for the event, to identify it in the parsed
  // trace. Does *not* affect the profiling itself. If unset, the trace
  // parser will choose a suitable name.
>>>>>>> aaad9625
  optional string name = 4;
}<|MERGE_RESOLUTION|>--- conflicted
+++ resolved
@@ -22,11 +22,7 @@
   // The primary event to count. If recording multiple events, this
   // counter is the "group leader".
   // Commented from the perspective of its use in |PerfEventConfig|.
-<<<<<<< HEAD
-  // Next id: 12
-=======
   // Next id: 13
->>>>>>> aaad9625
   message Timebase {
     // How often to snapshot the counter, along with any follower events and
     // any additional sampled data such as callstacks.
@@ -180,14 +176,6 @@
     PERF_CLOCK_MONOTONIC_RAW = 3;
     PERF_CLOCK_BOOTTIME = 4;
   }
-<<<<<<< HEAD
-}
-
-// Additional events associated with a leader.
-// Configuration is similar to Timebase event. Because data acquisition is
-// driven by the leader there is no option to configure the clock or the
-// frequency.
-=======
 
   enum EventModifier {
     UNKNOWN_EVENT_MODIFIER = 0;
@@ -202,20 +190,16 @@
 
 // Additional events associated with a leader.
 // See https://man7.org/linux/man-pages/man1/perf-list.1.html#LEADER_SAMPLING
->>>>>>> aaad9625
 message FollowerEvent {
   oneof event {
     PerfEvents.Counter counter = 1;
     PerfEvents.Tracepoint tracepoint = 2;
     PerfEvents.RawEvent raw_event = 3;
   }
-<<<<<<< HEAD
-=======
   // Modifiers can differ between the timebase and followers.
   repeated PerfEvents.EventModifier modifiers = 5;
   // Optional arbitrary name for the event, to identify it in the parsed
   // trace. Does *not* affect the profiling itself. If unset, the trace
   // parser will choose a suitable name.
->>>>>>> aaad9625
   optional string name = 4;
 }