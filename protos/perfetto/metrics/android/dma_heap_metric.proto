/*
 * Copyright (C) 2021 The Android Open Source Project
 *
 * Licensed under the Apache License, Version 2.0 (the "License");
 * you may not use this file except in compliance with the License.
 * You may obtain a copy of the License at
 *
 *      http://www.apache.org/licenses/LICENSE-2.0
 *
 * Unless required by applicable law or agreed to in writing, software
 * distributed under the License is distributed on an "AS IS" BASIS,
 * WITHOUT WARRANTIES OR CONDITIONS OF ANY KIND, either express or implied.
 * See the License for the specific language governing permissions and
 * limitations under the License.
 */

syntax = "proto2";

package perfetto.protos;

// dma-buf heap memory stats on Android.
message AndroidDmaHeapMetric {
  message ProcessStats {
    // process that either directly or indirectly allocated the buffers
    optional string process_name = 1;
    // Bytes allocated but not freed during this trace
    optional int32 delta_bytes = 2;
  }
<<<<<<< HEAD

    optional double avg_size_bytes = 1;
    optional double min_size_bytes = 2;
    optional double max_size_bytes = 3;

    // Total allocation size.
    // Essentially the sum of positive allocs.
    optional double total_alloc_size_bytes = 4;

    // Total delta size (bytes allocated but not freed during the trace)
    optional int32 total_delta_bytes = 5;
    repeated ProcessStats process_stats = 6;
=======

  optional double avg_size_bytes = 1;
  optional double min_size_bytes = 2;
  optional double max_size_bytes = 3;

  // Total allocation size.
  // Essentially the sum of positive allocs.
  optional double total_alloc_size_bytes = 4;

  // Total delta size (bytes allocated but not freed during the trace)
  optional int32 total_delta_bytes = 5;
  repeated ProcessStats process_stats = 6;
>>>>>>> 6540d290
}<|MERGE_RESOLUTION|>--- conflicted
+++ resolved
@@ -26,20 +26,6 @@
     // Bytes allocated but not freed during this trace
     optional int32 delta_bytes = 2;
   }
-<<<<<<< HEAD
-
-    optional double avg_size_bytes = 1;
-    optional double min_size_bytes = 2;
-    optional double max_size_bytes = 3;
-
-    // Total allocation size.
-    // Essentially the sum of positive allocs.
-    optional double total_alloc_size_bytes = 4;
-
-    // Total delta size (bytes allocated but not freed during the trace)
-    optional int32 total_delta_bytes = 5;
-    repeated ProcessStats process_stats = 6;
-=======
 
   optional double avg_size_bytes = 1;
   optional double min_size_bytes = 2;
@@ -52,5 +38,4 @@
   // Total delta size (bytes allocated but not freed during the trace)
   optional int32 total_delta_bytes = 5;
   repeated ProcessStats process_stats = 6;
->>>>>>> 6540d290
 }