/*
 * Copyright (C) 2023 The Android Open Source Project
 *
 * Licensed under the Apache License, Version 2.0 (the "License");
 * you may not use this file except in compliance with the License.
 * You may obtain a copy of the License at
 *
 *      http://www.apache.org/licenses/LICENSE-2.0
 *
 * Unless required by applicable law or agreed to in writing, software
 * distributed under the License is distributed on an "AS IS" BASIS,
 * WITHOUT WARRANTIES OR CONDITIONS OF ANY KIND, either express or implied.
 * See the License for the specific language governing permissions and
 * limitations under the License.
 */

syntax = "proto2";

package perfetto.protos;

// Blocking call on the main thread.
message AndroidBlockingCall {
<<<<<<< HEAD
    // Name of the blocking call
    optional string name = 1;
    // Number of times it happened within the CUJ
    optional int64 cnt = 2;
    // Total duration within the CUJ
    optional int64 total_dur_ms = 3;
    // Maximal duration within the CUJ
    optional int64 max_dur_ms = 4;
    // Minimal duration within the CUJ
    optional int64 min_dur_ms = 5;
    // Total duration within the CUJ in nanoseconds
    optional int64 total_dur_ns = 6;
    // Maximal duration within the CUJ in nanoseconds
    optional int64 max_dur_ns = 7;
    // Minimal duration within the CUJ in nanoseconds
    optional int64 min_dur_ns = 8;
    // Avg duration within the CUJ
    optional int64 avg_dur_ms = 9;
    // Avg duration within the CUJ in nanoseconds
    optional int64 avg_dur_ns = 10;
=======
  // Name of the blocking call
  optional string name = 1;
  // Number of times it happened within the CUJ
  optional int64 cnt = 2;
  // Total duration within the CUJ
  optional int64 total_dur_ms = 3;
  // Maximal duration within the CUJ
  optional int64 max_dur_ms = 4;
  // Minimal duration within the CUJ
  optional int64 min_dur_ms = 5;
  // Total duration within the CUJ in nanoseconds
  optional int64 total_dur_ns = 6;
  // Maximal duration within the CUJ in nanoseconds
  optional int64 max_dur_ns = 7;
  // Minimal duration within the CUJ in nanoseconds
  optional int64 min_dur_ns = 8;
  // Avg duration within the CUJ
  optional int64 avg_dur_ms = 9;
  // Avg duration within the CUJ in nanoseconds
  optional int64 avg_dur_ns = 10;
>>>>>>> 6540d290
}<|MERGE_RESOLUTION|>--- conflicted
+++ resolved
@@ -20,28 +20,6 @@
 
 // Blocking call on the main thread.
 message AndroidBlockingCall {
-<<<<<<< HEAD
-    // Name of the blocking call
-    optional string name = 1;
-    // Number of times it happened within the CUJ
-    optional int64 cnt = 2;
-    // Total duration within the CUJ
-    optional int64 total_dur_ms = 3;
-    // Maximal duration within the CUJ
-    optional int64 max_dur_ms = 4;
-    // Minimal duration within the CUJ
-    optional int64 min_dur_ms = 5;
-    // Total duration within the CUJ in nanoseconds
-    optional int64 total_dur_ns = 6;
-    // Maximal duration within the CUJ in nanoseconds
-    optional int64 max_dur_ns = 7;
-    // Minimal duration within the CUJ in nanoseconds
-    optional int64 min_dur_ns = 8;
-    // Avg duration within the CUJ
-    optional int64 avg_dur_ms = 9;
-    // Avg duration within the CUJ in nanoseconds
-    optional int64 avg_dur_ns = 10;
-=======
   // Name of the blocking call
   optional string name = 1;
   // Number of times it happened within the CUJ
@@ -62,5 +40,4 @@
   optional int64 avg_dur_ms = 9;
   // Avg duration within the CUJ in nanoseconds
   optional int64 avg_dur_ns = 10;
->>>>>>> 6540d290
 }