--- conflicted
+++ resolved
@@ -23,11 +23,8 @@
   ]
   sources = [ "metrics.proto" ]
   generate_descriptor = "metrics.descriptor"
-<<<<<<< HEAD
-=======
   generator_visibility =
       [ "../../../src/trace_processor/metrics:gen_cc_metrics_descriptor" ]
->>>>>>> dc046ead
   descriptor_root_source = "metrics.proto"
 }
 
