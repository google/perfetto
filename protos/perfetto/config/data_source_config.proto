--- conflicted
+++ resolved
@@ -52,11 +52,7 @@
 import "protos/perfetto/config/sys_stats/sys_stats_config.proto";
 import "protos/perfetto/config/test_config.proto";
 import "protos/perfetto/config/track_event/track_event_config.proto";
-<<<<<<< HEAD
-import "protos/perfetto/config/system_info/system_info.proto";
-=======
 import "protos/perfetto/config/system_info/system_info_config.proto";
->>>>>>> 6540d290
 import "protos/perfetto/config/chrome/histogram_samples.proto";
 
 // The configuration that is passed to each data source when starting tracing.
@@ -216,12 +212,8 @@
   optional WindowManagerConfig windowmanager_config = 130 [lazy = true];
 
   // Data source name: org.chromium.system_metrics
-<<<<<<< HEAD
-  optional ChromiumSystemMetricsConfig chromium_system_metrics = 131 [lazy = true];
-=======
   optional ChromiumSystemMetricsConfig chromium_system_metrics = 131
       [lazy = true];
->>>>>>> 6540d290
 
   // Data source name: android.kernel_wakelocks
   optional KernelWakelocksConfig kernel_wakelocks_config = 132 [lazy = true];
