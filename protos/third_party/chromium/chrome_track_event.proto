// Copyright 2020 The Chromium Authors
// Use of this source code is governed by a BSD-style license that can be
// found in the LICENSE file.

syntax = "proto2";

import public "protos/perfetto/trace/track_event/track_event.proto";
import public "protos/perfetto/trace/track_event/debug_annotation.proto";
import public "protos/perfetto/trace/track_event/source_location.proto";

package perfetto.protos;

enum ChromeAppState {
  APP_STATE_FOREGROUND = 1;
  APP_STATE_BACKGROUND = 2;
}

enum MemoryPressureLevel {
  MEMORY_PRESSURE_LEVEL_NONE = 0;
  MEMORY_PRESSURE_LEVEL_MODERATE = 1;
  MEMORY_PRESSURE_LEVEL_CRITICAL = 2;
}

message ChromeMemoryPressureNotification {
  optional MemoryPressureLevel level = 1;

  // ID of interned source location where MemoryPressureListener was created
  optional uint64 creation_location_iid = 2;
}

message BlinkTaskScope {
  enum TaskScopeType {
    TASK_SCOPE_UNKNOWN = 0;
    TASK_SCOPE_CALLBACK = 1;
    TASK_SCOPE_SCHEDULED_ACTION = 2;
    TASK_SCOPE_SCRIPT_EXECUTION = 3;
    TASK_SCOPE_POST_MESSAGE = 4;
    TASK_SCOPE_POP_STATE = 5;
    TASK_SCOPE_SCHEDULER_POST_TASK = 6;
    TASK_SCOPE_REQUEST_IDLE_CALLBACK = 7;
    TASK_SCOPE_XML_HTTP_REQUEST = 8;
    TASK_SCOPE_SOFT_NAVIGATION = 9;
    TASK_SCOPE_MISC_EVENT = 10;
  }
  optional TaskScopeType type = 1;
  optional int64 scope_task_id = 2;
  optional int64 running_task_id_to_be_restored = 3;

  reserved 4, 5;
  reserved "continuation_task_id_to_be_restored", "parent_task_id";
}

message ChromeTaskAnnotator {
  enum DelayPolicy {
    FLEXIBLE_NO_SOONER = 0;
    FLEXIBLE_PREFER_EARLY = 1;
    PRECISE = 2;
  }
  optional uint32 ipc_hash = 1;
  // The delay in microseconds that was specified, if any, when this task was
  // posted. This is only valid for delayed tasks.
  optional uint64 task_delay_us = 2;
  optional DelayPolicy delay_policy = 3;
}

message ChromeBrowserContext {
  reserved 1;
  optional string id = 2;
}

message ChromeProfileDestroyer {
  optional fixed64 profile_ptr = 1;
  optional bool is_off_the_record = 2;
  optional string otr_profile_id = 3;
  optional uint32 host_count_at_creation = 4;
  optional uint32 host_count_at_destruction = 5;
  optional fixed64 render_process_host_ptr = 6;
}

message ChromeTaskPostedToDisabledQueue {
  optional string task_queue_name = 1;
  optional uint64 time_since_disabled_ms = 2;
  optional uint32 ipc_hash = 3;
  optional uint64 source_location_iid = 4;
}

message ChromeRasterTask {
  optional int64 source_frame_number = 1;
}

message ChromeMessagePumpForUI {
  // The MSG defined in winuser.h.
  optional uint32 message_id = 1;
  // The result of the Win32 API call WaitForMultipleObjectsEx().
  optional uint32 wait_for_object_result = 2;
}

// An enumeration specifying the reason of the RenderFrame deletion.
// This is copied from content/common/frame.mojom.
enum FrameDeleteIntention {
  // The frame being deleted isn't a (speculative) main frame.
  FRAME_DELETE_INTENTION_NOT_MAIN_FRAME = 0;

  // The frame being deleted is a speculative main frame, and it is being
  // deleted as part of the shutdown for that WebContents. The entire RenderView
  // etc will be destroyed by a separate IPC sent later.
  FRAME_DELETE_INTENTION_SPECULATIVE_MAIN_FRAME_FOR_SHUTDOWN = 1;

  // The frame being deleted is a speculative main frame, and it is being
  // deleted because the speculative navigation was cancelled. This is not part
  // of shutdown.
  FRAME_DELETE_INTENTION_SPECULATIVE_MAIN_FRAME_FOR_NAVIGATION_CANCELLED = 2;
}

message RenderFrameImplDeletion {
  // The intent for the deletion.
  optional FrameDeleteIntention intent = 1;

  // Whether the frame that is about to be deleted has a pending navigation
  // commit.
  optional bool has_pending_commit = 2;

  // Whether the frame that is about to be deleted has a pending cross-document
  // navigation commit.
  optional bool has_pending_cross_document_commit = 3;

  // The FrameTreeNode ID of the frame that is about to be deleted.
  optional uint64 frame_tree_node_id = 4;
}

// Corresponds to `content::ShouldSwapBrowsingInstance`.
// Note that the enum values here are not equivalent to the content enum and
// must be converted explicitly. See `ShouldSwapBrowsingInstanceToProto`.
enum ShouldSwapBrowsingInstance {
  // Was used for all "no BrowsingInstance swap" scenarios, now broken down in
  // separate reasons.
  SHOULD_SWAP_BROWSING_INSTANCE_NO = 0;

  // Forced BrowsingInstance swap.
  SHOULD_SWAP_BROWSING_INSTANCE_YES_FORCE_SWAP = 1;

  // Proactive BrowsingInstance swap for cross-site navigation.
  SHOULD_SWAP_BROWSING_INSTANCE_YES_CROSS_SITE_PROACTIVE_SWAP = 2;

  // Proactive BrowsingInstance swap for same-site navigation.
  SHOULD_SWAP_BROWSING_INSTANCE_YES_SAME_SITE_PROACTIVE_SWAP = 3;

  SHOULD_SWAP_BROWSING_INSTANCE_NO_PROACTIVE_SWAP_DISABLED = 4;
  SHOULD_SWAP_BROWSING_INSTANCE_NO_NOT_MAIN_FRAME = 5;
  SHOULD_SWAP_BROWSING_INSTANCE_NO_HAS_RELATED_ACTIVE_CONTENTS = 6;
  SHOULD_SWAP_BROWSING_INSTANCE_NO_DOES_NOT_HAVE_SITE = 7;
  SHOULD_SWAP_BROWSING_INSTANCE_NO_SOURCE_URL_SCHEME_NOT_HTTP_OR_HTTPS = 8;
  SHOULD_SWAP_BROWSING_INSTANCE_NO_DESTINATION_URL_SCHEME_NOT_HTTP_OR_HTTPS = 9;
  SHOULD_SWAP_BROWSING_INSTANCE_NO_SAME_SITE_NAVIGATION = 10;
  SHOULD_SWAP_BROWSING_INSTANCE_NO_RELOADING_ERROR_PAGE = 11;
  SHOULD_SWAP_BROWSING_INSTANCE_NO_ALREADY_HAS_MATCHING_BROWSING_INSTANCE = 12;
  SHOULD_SWAP_BROWSING_INSTANCE_NO_RENDERER_DEBUG_URL = 13;
  SHOULD_SWAP_BROWSING_INSTANCE_NO_NOT_NEEDED_FOR_BACK_FORWARD_CACHE = 14;
  SHOULD_SWAP_BROWSING_INSTANCE_NO_SAME_DOCUMENT_NAVIGATION = 15;
  SHOULD_SWAP_BROWSING_INSTANCE_NO_SAME_URL_NAVIGATION = 16;
  SHOULD_SWAP_BROWSING_INSTANCE_NO_WILL_REPLACE_ENTRY = 17;
  SHOULD_SWAP_BROWSING_INSTANCE_NO_RELOAD = 18;
  SHOULD_SWAP_BROWSING_INSTANCE_NO_GUEST = 19;
  SHOULD_SWAP_BROWSING_INSTANCE_NO_HAS_NOT_COMMITTED_ANY_NAVIGATION = 20;
  // The following reason was deprecated from https://crrev.com/c/3858766
  SHOULD_SWAP_BROWSING_INSTANCE_NO_UNLOAD_HANDLER_EXISTS_ON_SAME_SITE_NAVIGATION =
      21;
  SHOULD_SWAP_BROWSING_INSTANCE_NO_NOT_PRIMARY_MAIN_FRAME = 22;
  SHOULD_SWAP_BROWSING_INSTANCE_NO_INITIATOR_REQUESTED_NO_PROACTIVE_SWAP = 23;
}

message ShouldSwapBrowsingInstancesResult {
  // The FrameTreeNode ID.
  optional uint64 frame_tree_node_id = 1;

  // Whether a navigation will do a BrowsingInstance swap or not.
  optional ShouldSwapBrowsingInstance result = 2;
}

message FrameTreeNodeInfo {
  // The FrameTreeNode ID.
  optional uint64 frame_tree_node_id = 1;

  // Whether the frame is a main frame or not.
  optional bool is_main_frame = 2;

  // Whether there's a speculative RenderFrameHost or not.
  optional bool has_speculative_render_frame_host = 3;

  optional RenderFrameHost current_frame_host = 4;
  optional RenderFrameHost speculative_frame_host = 5;

  // NOTE: this proto must be kept consistent with
  // content::FrameType.
  enum FrameType {
    UNSPECIFIED_FRAME_TYPE = 0;
    SUBFRAME = 1;
    PRIMARY_MAIN_FRAME = 2;
    PRERENDER_MAIN_FRAME = 3;
    FENCED_FRAME_ROOT = 4;
  }

  optional FrameType frame_type = 6;

  // Additional untyped debug information associated with this
  // FrameTreeNode, populated via TracedProto::AddDebugAnnotations API.
  repeated DebugAnnotation debug_annotations = 99;
}

message ChromeHashedPerformanceMark {
  optional uint32 site_hash = 1;
  optional string site = 2;
  optional uint32 mark_hash = 3;
  optional string mark = 4;

  // A randomly generated unique identifier for a given ExecutionContext
  // (document, worker, etc). Used to be able to correlate events in a process
  // where there are multiple execution contexts from the same site.
  optional uint32 execution_context_id = 5;

  // Indicates the sequence number of this particular mark being emitted from
  // a particular site in the scope of a single ExecutionContext. Typical
  // sites emit batches of events that are correlated in time (a thing started,
  // a thing reached a given milestone, a thing completed). When these events
  // are intermixed it is useful to know which ones are semantically related.
  // The value is generated by the content itself, but shifted by a fixed
  // random offset at runtime so as to limit usage as a side channel.
  optional uint32 sequence_number = 6;
}

// Sent on SQL errors where we need string diagnostics. Corresponds to
// `Database::DatabaseDiagnostics` in the Chrome SQL code. Does not contain any
// PII, because the bound values are not included in the SQL statement.
message ChromeSqlDiagnostics {
  optional int32 reported_sqlite_error_code = 1;
  optional int32 error_code = 2;
  optional int32 last_errno = 3;
  optional string sql_statement = 4;
  optional int32 version = 5;

  // Most rows in 'sql_schema' have a non-NULL 'sql' column. Those rows' 'sql'
  // contents are logged here, one element per row.
  repeated string schema_sql_rows = 6;

  // Some rows of 'sql_schema' have a NULL 'sql' column. They are typically
  // autogenerated indices, like "sqlite_autoindex_downloads_slices_1". These
  // are also logged here by their 'name' column, one element per row.
  repeated string schema_other_row_names = 7;

  optional bool has_valid_header = 8;
  optional bool has_valid_schema = 9;
  optional string error_message = 10;
}

message ChromeWebAppBadNavigate {
  optional bool is_kiosk = 1;
  optional bool has_hosted_app_controller = 2;
  optional string app_name = 3;
  optional uint32 system_app_type = 4;
  optional bool web_app_provider_registry_ready = 5;
  optional bool system_web_app_manager_synchronized = 6;
}

// These IDs are generated at compile time and differ for each chrome version.
// IDs are stable on for a given chrome version but are changing when resources
// are added or removed to chrome.
message ResourceBundle {
  optional uint32 resource_id = 1;
}

// Information about RenderProcessHost.
message RenderProcessHost {
  // Unique Id to identify the RenderProcessHost. This is the browser-side,
  // persistent id for this RenderProcessHost that stays constant even across OS
  // layer processes managed by this RenderProcessHost.
  optional uint32 id = 1;
  // See ProcessLock::ToString().
  optional string process_lock = 2;
  // The PID of the child process.
  optional int32 child_process_id = 3;

  // Details about the associated browser context.
  optional ChromeBrowserContext browser_context = 4;

  // Additional untyped debug information associated with this
  // RenderProcessHost, populated via TracedProto::AddDebugAnnotations API.
  repeated DebugAnnotation debug_annotations = 99;
}

message RenderProcessHostListener {
  // Routing ID of the listener to the RenderProcessHost, recorded when a new ID
  // is added or when an ID is removed.
  optional uint32 routing_id = 1;
}

message RenderProcessHostCleanup {
  // Number of IPC listeners registered to the host when Cleanup() was called.
  optional uint32 listener_count = 1;
  // Number of "keep alive" references active in the RenderProcessHost, recorded
  // when Cleanup() was called.
  optional uint32 keep_alive_ref_count = 2;
  // Number of "shutdown delay" references active in the RenderProcessHost,
  // recorded when Cleanup() was called.
  optional uint32 shutdown_delay_ref_count = 3;
  // Number of "worker delay" references active in the RenderProcessHost,
  // recorded when Cleanup() was called.
  optional uint32 worker_ref_count = 4;
  // Number of "pending reuse" references active in the RenderProcessHost,
  // recorded when Cleanup() was called.
  optional uint32 pending_reuse_ref_count = 5;
  // Number of NavigationStateKeepAlive references active in the
  // RenderProcessHost, recorded when Cleanup() was called.
  optional uint32 navigation_state_keepalive_count = 6;
}

message ChildProcessLauncherPriority {
  // True if the new priority set to background.
  optional bool is_backgrounded = 1;
  // True if the renderer proecss has pending views.
  optional bool has_pending_views = 2;

  // Importance of the child process in Android.
  enum Importance {
    IMPORTANCE_NORMAL = 1;
    IMPORTANCE_MODERATE = 2;
    IMPORTANCE_IMPORTANT = 3;
    IMPORTANCE_PERCEPTIBLE = 4;
  }
  optional Importance importance = 3;
}

// Information that identifies a Chrome Extension.
message ChromeExtensionId {
  // Unique id that identifies a Chrome Extension.
  optional string extension_id = 1;

  // Pseudonymized `extension_id` field (see also
  // content::PseudonymizationUtil::PseudonymizeString method).
  optional uint32 pseudonymized_extension_id = 2;
}

message SiteInstance {
  // The ID of the SiteInstance.
  optional int32 site_instance_id = 1;

  // The ID of the BrowsingInstance that the SiteInstance belongs to.
  optional int32 browsing_instance_id = 2;

  // Whether the SiteInstance is the "default SiteInstance" or not. Non-isolated
  // sites on Android are not assigned to their own specific per-site process,
  // and shares SiteInstances with each other (the default SiteInstance).
  optional bool is_default = 3;

  // Whether this SiteInstance has a running process associated with it.
  optional bool has_process = 4;

  // Returns the total active WebContents count for this SiteInstance and all
  // related SiteInstances in the same BrowsingInstance.
  optional int32 related_active_contents_count = 5;

  // The number of active RenderFrameHosts this SiteInstance's SiteInstanceGroup
  // has.
  optional int32 active_rfh_count = 6;

  // The SiteInstanceGroup this SiteInstance belongs to.
  optional SiteInstanceGroup site_instance_group = 7;

  // Additional untyped debug information associated with this
  // SiteInstance, populated via TracedProto::AddDebugAnnotations API.
  repeated DebugAnnotation debug_annotations = 99;
}

message SiteInstanceGroup {
  // The ID of the SiteInstanceGroup.
  optional int32 site_instance_group_id = 1;

  // The number of active frames in this SiteInstanceGroup.
  optional int32 active_frame_count = 2;

  // The process ID of the SiteInstanceGroup.
  optional RenderProcessHost process = 3;

  // Additional untyped debug information associated with this
  // SiteInstanceGroup, populated via TracedProto::AddDebugAnnotations API.
  repeated DebugAnnotation debug_annotations = 99;
}

// Describes the CrossOriginIsolated state of a page. See the definition of
// WebExposedIsolationInfo for more information.
message WebExposedIsolationInfo {
  optional bool is_isolated = 1;
  optional string origin = 2;
  optional bool is_isolated_application = 3;
}

// Contains the URL and some additional information necessary to pick a
// SiteInstance and process during a navigation. See the definition of UrlInfo
// for more information about individual fields.
message UrlInfo {
  optional string url = 1;
  optional string origin = 2;
  optional bool is_sandboxed = 3;
  optional bool is_pdf = 4;
  optional bool is_coop_isolation_requested = 5;
  optional int32 origin_isolation_request = 6;
  optional bool is_prefetch_with_cross_site_contamination = 7;
  optional WebExposedIsolationInfo web_exposed_isolation_info = 8;
  optional string storage_partition_config = 9;
}

// Next ID: 7
message RenderViewHost {
  // The RenderViewHostMapId for the RenderViewHost.
  optional int32 rvh_map_id = 1;

  // The routing ID for the RenderViewHost.
  optional int32 routing_id = 2;

  // The process ID of the RenderViewHost. Deprecated in favour of |process|.
  optional int32 process_id = 3;

  // Process this RenderViewHost is associated with.
  optional RenderProcessHost process = 6;

  // Whether the RenderViewHost is in back/forward cache or not.
  optional bool is_in_back_forward_cache = 4;

  // Whether the renderer-side RenderView is created.
  optional bool renderer_view_created = 5;

  // Additional untyped debug information associated with this
  // RenderViewHost, populated via TracedProto::AddDebugAnnotations API.
  repeated DebugAnnotation debug_annotations = 99;
}

message RenderFrameProxyHost {
  // The routing ID for the RenderFrameProxyHost.
  optional int32 routing_id = 1;

  // The process ID of the RenderFrameProxyHost.
  optional int32 process_id = 2;

  // The RenderViewHostMapId of the RenderViewHost associated with the
  // RenderFrameProxyHost.
  optional int32 rvh_map_id = 3;

  // The SiteInstanceId of the SiteInstance associated with the
  // RenderFrameProxyHost.
  optional int32 site_instance_id = 4;

  // Whether the renderer-side RenderFrameProxy is live or not.
  optional bool is_render_frame_proxy_live = 5;

  // The SiteInstanceGroupId of the SiteInstanceGroup associated with the
  // RenderFrameProxyHost.
  optional int32 site_instance_group_id = 6;

  // Additional untyped debug information associated with this
  // RenderFrameProxyHost, populated via TracedProto::AddDebugAnnotations API.
  repeated DebugAnnotation debug_annotations = 99;
}

message AndroidView {
  optional int32 id = 1;
  optional int32 parent_id = 2;
  optional bool is_shown = 3;
  optional bool is_dirty = 4;
  optional string class_name = 5;
  optional string resource_name = 6;
}

message AndroidActivity {
  optional string name = 1;
  repeated AndroidView view = 2;
}

message AndroidViewDump {
  repeated AndroidActivity activity = 1;
}

message ParkableStringCompressInBackground {
  // The size of the string that is being compressed, in bytes.
  optional int32 size_bytes = 1;
}

message ParkableStringUnpark {
  // The size of the string that is being unparked, in bytes.
  optional int32 size_bytes = 1;

  // The elapsed time since the string was written to disk (in seconds), or -1
  // if it hadn't yet been written to disk.
  optional int32 time_since_last_disk_write_sec = 2;
}

message ChromeSamplingProfilerSampleCollected {
  optional int32 frame_count = 1;

  enum WriteStatus {
    WRITE_STATUS_NONE = 0;
    WRITE_STATUS_BUFFERING_SAMPLE = 1;
    WRITE_STATUS_WRITING_BUFFERED = 2;
    WRITE_STATUS_WRITING_TO_TRACE = 3;
  }
  optional WriteStatus write_status = 2;

  optional int32 sampled_thread_id = 3;
}

// Reports the latency caused by each breakdown in the
// SendBeginMainFrameToCommit stage of the PipelineReporter.
message SendBeginMainFrameToCommitBreakdown {
  // Handle input events breakdown
  optional uint64 handle_input_events_us = 1;

  // Animate breakdown
  optional uint64 animate_us = 2;

  // Style update breakdown
  optional uint64 style_update_us = 3;

  // Layout update breakdown
  optional uint64 layout_update_us = 4;

  // Accessibility update breakdown
  optional uint64 accessibility_update_us = 12;

  // Prepaint breakdown
  optional uint64 prepaint_us = 5;

  // Compositing inputs breakdown
  optional uint64 compositing_inputs_us = 6;

  // Compositing assignments breakdown
  optional uint64 compositing_assignments_us = 7;

  // Paint breakdown
  optional uint64 paint_us = 8;

  // Composite commit breakdown
  optional uint64 composite_commit_us = 9;

  // Update layers breakdown
  optional uint64 update_layers_us = 10;

  // Beginmainsenttostarted breakdown
  optional uint64 begin_main_sent_to_started_us = 11;
}

message GlobalRenderFrameHostId {
  optional int32 routing_id = 1;
  optional int32 process_id = 2;
}

message BrowsingContextState {
  // The ID of the BrowsingInstance that the BrowsingContextState belongs to.
  optional int32 browsing_instance_id = 1;

  // The ID of the CoopRelatedGroup that the BrowsingContextState belongs to.
  optional int32 coop_related_group_id = 2 [deprecated = true];

  // The token of the CoopRelatedGroup that the BrowsingContextState belongs to.
  optional string coop_related_group_token = 3;

  // Additional untyped debug information associated with this
  // FrameTreeNode, populated via TracedProto::AddDebugAnnotations API.
  repeated DebugAnnotation debug_annotations = 99;
}

message RenderFrameHost {
  optional RenderProcessHost process = 1;
  optional GlobalRenderFrameHostId render_frame_host_id = 2;

  // NOTE: this proto must be kept consistent with
  // RenderFrameHostImpl::LifecycleStateImpl.
  enum LifecycleState {
    UNSPECIFIED = 0;
    SPECULATIVE = 1;
    PENDING_COMMIT = 2;
    PRERENDERING = 3;
    ACTIVE = 4;
    IN_BACK_FORWARD_CACHE = 5;
    RUNNING_UNLOAD_HANDLERS = 6;
    READY_TO_BE_DELETED = 7;
  }

  optional LifecycleState lifecycle_state = 3;
  optional string origin = 4;
  optional string url = 5;
  optional uint64 frame_tree_node_id = 6;
  optional SiteInstance site_instance = 7;
  optional RenderFrameHost parent = 8;
  optional RenderFrameHost outer_document = 9;
  optional RenderFrameHost embedder = 10;
  optional BrowsingContextState browsing_context_state = 11;
  optional FrameTreeNodeInfo.FrameType frame_type = 12;

  // Additional untyped debug information associated with this
  // RenderViewHost, populated via TracedProto::AddDebugAnnotations API.
  repeated DebugAnnotation debug_annotations = 99;
}

message ChromeThreadPoolTask {
  enum Priority {
    PRIORITY_UNSPECIFIED = 0;
    PRIORITY_BEST_EFFORT = 1;
    PRIORITY_USER_VISIBLE = 2;
    PRIORITY_USER_BLOCKING = 3;
  }

  enum ExecutionMode {
    EXECTUION_MODE_UNSPECIFIED = 0;
    EXECUTION_MODE_PARALLEL = 1;
    EXECUTION_MODE_SEQUENCED = 2;
    EXECUTION_MODE_SINGLE_THREAD = 3;
    EXECUTION_MODE_JOB = 4;
  }

  enum ShutdownBehavior {
    SHUTDOWN_BEHAVIOR_UNSPECIFIED = 0;
    SHUTDOWN_BEHAVIOR_CONTINUE_ON_SHUTDOWN = 1;
    SHUTDOWN_BEHAVIOR_SKIP_ON_SHUTDOWN = 2;
    SHUTDOWN_BEHAVIOR_BLOCK_SHUTDOWN = 3;
  }

  optional Priority task_priority = 1;
  optional ExecutionMode execution_mode = 2;
  optional int64 sequence_token = 3;
  optional ShutdownBehavior shutdown_behavior = 4;
}

// TODO(crbug.com/40797026): Add more information.
message BackForwardCacheCanStoreDocumentResult {
  enum BackForwardCacheNotRestoredReason {
    NOT_MAIN_FRAME = 1;
    // BackForwardCache is disabled due to low memory device, base::Feature or
    // command line. Note that the more specific NotRestoredReasons
    // BACK_FORWARD_CACHE_DISABLED_BY_LOW_MEMORY and
    // BACK_FORWARD_CACHE_DISABLED_BY_COMMAND_LINE will also be set as other
    // reasons along with this when appropriate.
    BACK_FORWARD_CACHE_DISABLED = 2;
    RELATED_ACTIVE_CONTENTS_EXIST = 3;
    HTTP_STATUS_NOT_OK = 4;
    SCHEME_NOT_HTTP_OR_HTTPS = 5;
    LOADING = 6;
    WAS_GRANTED_MEDIA_ACCESS = 7;
    BLOCKLISTED_FEATURES = 8;
    DISABLE_FOR_RENDER_FRAME_HOST_CALLED = 9;
    DOMAIN_NOT_ALLOWED = 10;
    HTTP_METHOD_NOT_GET = 11;
    SUBFRAME_IS_NAVIGATING = 12;
    TIMEOUT = 13;
    CACHE_LIMIT = 14;
    JAVASCRIPT_EXECUTION = 15;
    RENDERER_PROCESS_KILLED = 16;
    RENDERER_PROCESS_CRASHED = 17;
    GRANTED_MEDIA_STREAM_ACCESS = 19;
    SCHEDULER_TRACKED_FEATURE_USED = 20;
    CONFLICTING_BROWSING_INSTANCE = 21;
    CACHE_FLUSHED = 22;
    SERVICE_WORKER_VERSION_ACTIVATION = 23;
    SESSION_RESTORED = 24;
    UNKNOWN = 25;
    SERVICE_WORKER_POST_MESSAGE = 26;
    ENTERED_BACK_FORWARD_CACHE_BEFORE_SERVICE_WORKER_HOST_ADDED = 27;
    NOT_MOST_RECENT_NAVIGATION_ENTRY = 28;
    SERVICE_WORKER_CLAIM = 29;
    IGNORE_EVENT_AND_EVICT = 30;
    HAVE_INNER_CONTENTS = 31;
    TIMEOUT_PUTTING_IN_CACHE = 32;
    // BackForwardCache is disabled due to low memory device.
    BACK_FORWARD_CACHE_DISABLED_BY_LOW_MEMORY = 33;
    // BackForwardCache is disabled due to command-line switch (may include
    // cases where the embedder disabled it due to, e.g., enterprise policy).
    BACK_FORWARD_CACHE_DISABLED_BY_COMMAND_LINE = 34;
    NETWORK_REQUEST_REDIRECTED = 35;
    NETWORK_REQUEST_TIMEOUT = 36;
    NETWORK_EXCEEDS_BUFFER_LIMIT = 37;
    NAVIGATION_CANCELLED_WHILE_RESTORING = 38;
    BACK_FORWARD_CACHE_DISABLED_FOR_PRERENDER = 39;
    USER_AGENT_OVERRIDE_DIFFERS = 40;
    NETWORK_REQUEST_DATAPIPE_DRAINED_AS_BYTES_CONSUMER = 41;
    FOREGROUND_CACHE_LIMIT = 42;
    BROWSING_INSTANCE_NOT_SWAPPED = 43;
    BACK_FORWARD_CACHE_DISABLED_FOR_DELEGATE = 44;
    OPT_IN_UNLOAD_HEADER_NOT_PRESENT = 45;
    UNLOAD_HANDLER_EXISTS_IN_MAIN_FRAME = 46;
    UNLOAD_HANDLER_EXISTS_IN_SUBFRAME = 47;
    SERVICE_WORKER_UNREGISTRATION = 48;
    CACHE_CONTROL_NO_STORE = 49;
    CACHE_CONTROL_NO_STORE_COOKIE_MODIFIED = 50;
    CACHE_CONTROL_NO_STORE_HTTP_ONLY_COOKIE_MODIFIED = 51;
    NO_RESPONSE_HEAD = 52;
    ACTIVATION_NAVIGATION_DISALLOWED_FOR_BUG_1234857 = 53;
    ERROR_DOCUMENT = 54;
    FENCED_FRAMES_EMBEDDER = 55;
    COOKIE_DISABLED = 56;
    HTTP_AUTH_REQUIRED = 57;
    COOKIE_FLUSHED = 58;
    BROADCAST_CHANNEL_ON_MESSAGE = 59;
    WEBVIEW_SETTINGS_CHANGED = 60;
    WEBVIEW_JAVASCRIPT_OBJECT_CHANGED = 61;
    WEBVIEW_MESSAGE_LISTENER_INJECTED = 62;
    WEBVIEW_SAFE_BROWSING_ALLOWLIST_CHANGED = 63;
    WEBVIEW_DOCUMENT_START_JAVASCRIPT_CHANGED = 64;
    CACHE_CONTROL_NO_STORE_DEVICE_BOUND_SESSION_TERMINATED = 65;
    CACHE_LIMIT_PRUNED_ON_MODERATE_MEMORY_PRESSURE = 66;
    CACHE_LIMIT_PRUNED_ON_CRITICAL_MEMORY_PRESSURE = 67;
    SHARED_WORKER_MESSAGE = 68;
<<<<<<< HEAD
=======
    SHARED_WORKER_WITH_NO_ACTIVE_CLIENT = 69;
>>>>>>> aaad9625
  }

  optional BackForwardCacheNotRestoredReason
      back_forward_cache_not_restored_reason = 1;
}

message RendererMainThreadTaskExecution {
  enum TaskType {
    TASK_TYPE_UNKNOWN = 0;
    TASK_TYPE_DOM_MANIPULATION = 1;
    TASK_TYPE_USER_INTERACTION = 2;
    TASK_TYPE_NETWORKING = 3;
    TASK_TYPE_NETWORKING_CONTROL = 4;
    TASK_TYPE_HISTORY_TRAVERSAL = 5;
    TASK_TYPE_EMBED = 6;
    TASK_TYPE_MEDIA_ELEMENT_EVENT = 7;
    TASK_TYPE_CANVAS_BLOB_SERIALIZATION = 8;
    TASK_TYPE_MICROTASK = 9;
    TASK_TYPE_JAVASCRIPT_TIMER_DELAYED_HIGH_NESTING = 10;
    TASK_TYPE_REMOTE_EVENT = 11;
    TASK_TYPE_WEB_SOCKET = 12;
    TASK_TYPE_POSTED_MESSAGE = 13;
    TASK_TYPE_UNSHIPPED_PORT_MESSAGE = 14;
    TASK_TYPE_FILE_READING = 15;
    TASK_TYPE_DATABASE_ACCESS = 16;
    TASK_TYPE_PRESENTATION = 17;
    TASK_TYPE_SENSOR = 18;
    TASK_TYPE_PERFORMANCE_TIMELINE = 19;
    TASK_TYPE_WEB_GL = 20;
    TASK_TYPE_IDLE_TASK = 21;
    TASK_TYPE_MISC_PLATFORM_API = 22;
    TASK_TYPE_INTERNAL_DEFAULT = 23;
    TASK_TYPE_INTERNAL_LOADING = 24;

    TASK_TYPE_INTERNAL_TEST = 26;
    TASK_TYPE_INTERNAL_WEB_CRYPTO = 27;

    TASK_TYPE_INTERNAL_MEDIA = 29;
    TASK_TYPE_INTERNAL_MEDIA_REALTIME = 30;

    TASK_TYPE_INTERNAL_USER_INTERACTION = 32;
    TASK_TYPE_INTERNAL_INSPECTOR = 33;

    TASK_TYPE_MAIN_THREAD_TASK_QUEUE_V8 = 37;
    TASK_TYPE_MAIN_THREAD_TASK_QUEUE_COMPOSITOR = 38;
    TASK_TYPE_MAIN_THREAD_TASK_QUEUE_DEFAULT = 39;
    TASK_TYPE_MAIN_THREAD_TASK_QUEUE_INPUT = 40;
    TASK_TYPE_MAIN_THREAD_TASK_QUEUE_IDLE = 41;

    TASK_TYPE_MAIN_THREAD_TASK_QUEUE_CONTROL = 43;
    TASK_TYPE_INTERNAL_INTERSECTION_OBSERVER = 44;
    TASK_TYPE_COMPOSITOR_THREAD_TASK_QUEUE_DEFAULT = 45;
    TASK_TYPE_WORKER_THREAD_TASK_QUEUE_DEFAULT = 46;
    TASK_TYPE_WORKER_THREAD_TASK_QUEUE_V8 = 47;
    TASK_TYPE_WORKER_THREAD_TASK_QUEUE_COMPOSITOR = 48;
    TASK_TYPE_COMPOSITOR_THREAD_TASK_QUEUE_INPUT = 49;

    // TODO(crbug.com/40583778): Obsolete. Remove.
    TASK_TYPE_NETWORKING_WITH_URL_LOADER_ANNOTATION = 50;

    TASK_TYPE_WORKER_ANIMATION = 51;

    TASK_TYPE_INTERNAL_TRANSLATION = 55;
    TASK_TYPE_FONT_LOADING = 56;
    TASK_TYPE_APPLICATION_LIFECYCLE = 57;
    TASK_TYPE_BACKGROUND_FETCH = 58;
    TASK_TYPE_PERMISSION = 59;
    TASK_TYPE_SERVICE_WORKER_CLIENT_MESSAGE = 60;
    TASK_TYPE_INTERNAL_CONTENT_CAPTURE = 61;
    TASK_TYPE_MAIN_THREAD_TASK_QUEUE_MEMORY_PURGE = 62;
    TASK_TYPE_INTERNAL_NAVIGATION_ASSOCIATED = 63;
    TASK_TYPE_INTERNAL_NAVIGATION_ASSOCIATED_UNFREEZABLE = 64;
    TASK_TYPE_INTERNAL_CONTINUE_SCRIPT_LOADING = 65;
    TASK_TYPE_WEB_LOCKS = 66;
    TASK_TYPE_WEB_SCHEDULING_POSTED_TASK = 67;
    TASK_TYPE_INTERNAL_FRAME_LIFE_CYCLE_CONTROL = 68;
    TASK_TYPE_MAIN_THREAD_TASK_QUEUE_NON_WAKING = 69;
    TASK_TYPE_INTERNAL_FIND_IN_PAGE = 70;
    TASK_TYPE_INTERNAL_HIGH_PRIORITY_LOCAL_FRAME = 71;
    TASK_TYPE_JAVASCRIPT_TIMER_IMMEDIATE = 72;
    TASK_TYPE_JAVASCRIPT_TIMER_DELAYED_LOW_NESTING = 73;
    TASK_TYPE_MAIN_THREAD_TASK_QUEUE_IPC_TRACKING = 74;
    TASK_TYPE_NETWORKING_UNFREEZABLE = 75;
    TASK_TYPE_WAKE_LOCK = 76;
    TASK_TYPE_INTERNAL_INPUT_BLOCKING = 77;
    TASK_TYPE_WEB_GPU = 78;
    TASK_TYPE_INTERNAL_POST_MESSAGE_FORWARDING = 79;
    TASK_TYPE_INTERNAL_NAVIGATION_CANCELLATION = 80;
    TASK_TYPE_LOW_PRIORITY_SCRIPT_EXECUTION = 81;
    TASK_TYPE_STORAGE = 82;
    TASK_TYPE_NETWORKING_UNFREEZABLE_RENDER_BLOCKING_LOADING = 83;
    TASK_TYPE_MAIN_THREAD_TASK_QUEUE_V8_USER_VISIBLE = 84;
    TASK_TYPE_CLIPBOARD = 85;
    TASK_TYPE_MACHINE_LEARNING = 86;
    TASK_TYPE_MAIN_THREAD_TASK_QUEUE_V8_BEST_EFFORT = 87;
    TASK_TYPE_INTERNAL_AUTOFILL = 88;
    TASK_TYPE_BACK_FORWARD_CACHE_POSTED_MESSAGE = 89;
  }

  enum FrameType {
    FRAME_TYPE_UNSPECIFIED = 0;
    FRAME_TYPE_MAIN_FRAME = 1;
    FRAME_TYPE_SAME_ORIGIN_SUBFRAME = 2;
    FRAME_TYPE_CROSS_ORIGIN_SUBFRAME = 3;
  }

  optional TaskType task_type = 1;

  // FrameScheduler related data
  optional bool frame_visible = 2;
  optional bool page_visible = 3;
  optional FrameType frame_type = 4;
  optional bool is_ad_frame = 5;
}

message EventLatency {
  enum EventType {
    EVENT_TYPE_UNSPECIFIED = 0;
    MOUSE_PRESSED = 1;
    MOUSE_RELEASED = 2;
    MOUSE_WHEEL = 3;
    KEY_PRESSED = 4;
    KEY_RELEASED = 5;
    TOUCH_PRESSED = 6;
    TOUCH_RELEASED = 7;
    TOUCH_MOVED = 8;
    GESTURE_SCROLL_BEGIN = 9;
    GESTURE_SCROLL_UPDATE = 10;
    GESTURE_SCROLL_END = 11;
    GESTURE_DOUBLE_TAP = 12;
    GESTURE_LONG_PRESS = 13;
    GESTURE_LONG_TAP = 14;
    GESTURE_SHOW_PRESS = 15;
    GESTURE_TAP = 16;
    GESTURE_TAP_CANCEL = 17;
    GESTURE_TAP_DOWN = 18;
    GESTURE_TAP_UNCONFIRMED = 19;
    GESTURE_TWO_FINGER_TAP = 20;
    FIRST_GESTURE_SCROLL_UPDATE = 21;
    MOUSE_DRAGGED = 22;
    GESTURE_PINCH_BEGIN = 23;
    GESTURE_PINCH_END = 24;
    GESTURE_PINCH_UPDATE = 25;
    INERTIAL_GESTURE_SCROLL_UPDATE = 26;
    MOUSE_MOVED_EVENT = 27;
    INERTIAL_GESTURE_SCROLL_END = 28;
  }

  optional EventType event_type = 1;
  optional bool has_high_latency = 2;
  repeated string high_latency_stage = 3;
  // This is same as LatencyInfo's trace_id, using the name event_latency_id to
  // move away from the generic trace_id name used at other places as well.
  optional int64 event_latency_id = 4;
  // This is set only for scroll updates and is based on the
  // Event.ScrollJank.DelayedFramesPercentage.FixedWindow metric.
  optional bool is_janky_scrolled_frame = 5;
  // The interval that this frame was produced for according to the
  // BeginFrameArgs.
  optional double vsync_interval_ms = 6;
  // viz::BeginFrameArgs.trace_id of the frame (before surface aggregation) in
  // which the input was first presented. See also
  // ChromeGraphicsPipeline.surface_frame_trace_id.
  optional int64 surface_frame_trace_id = 7;
  // gfx::PresentationFeedback.display_trace_id of the frame (after surface
  // aggregation) in which the input was first presented. See also
  // ChromeGraphicsPipeline.display_trace_id.
  optional int64 display_trace_id = 8;
<<<<<<< HEAD
  // This is set only for scroll updates and is based on the
  // Event.ScrollJank.DelayedFramesPercentage.FixedWindow3 metric.
  // NOTE: This field is a new experimental version of is_janky_scrolled_frame.
  // This field aims to address the old field's shortcomings and eventually
  // replace it. For now, we recommend you still use the old field
  // (is_janky_scrolled_frame). See the
  // Event.ScrollJank.DelayedFramesPercentage.FixedWindow3 histogram's
  // documentation for more details.
  optional bool is_janky_scrolled_frame_v3 = 9;
=======

  // Deprecated in favor of `scroll_jank_v4.is_janky`. Not filled
  // anymore in newer versions of Chrome.
  optional bool is_janky_scrolled_frame_v3 = 9 [deprecated = true];

  // Result of the Scroll Jank V4 Metric for a scroll update. This is set only
  // for scroll updates. See
  // cc::ScrollUpdateEventMetrics::ScrollJankV4MetricResults,
  // https://docs.google.com/document/d/1AaBvTIf8i-c-WTKkjaL4vyhQMkSdynxo3XEiwpofdeA
  // and the Event.ScrollJank.DelayedFramesPercentage4.FixedWindow histogram's
  // documentation for more information.
  message ScrollJankV4Result {
    // This field is a new version of `EventLatency.is_janky_scrolled_frame`
    // based on the Event.ScrollJank.DelayedFramesPercentage4.FixedWindow
    // metric. This field aims to address the old field's shortcomings and
    // eventually replace it.
    optional bool is_janky = 1;

    // Reason why Chrome's scroll jank v4 metric marked a scroll update as
    // janky. A single scroll update can be janky for more than one reason.
    // LINT.IfChange(JankReason)
    enum JankReason {
      JANK_REASON_UNSPECIFIED = 0;

      // Chrome's input→frame delivery slowed down to the point that it missed
      // one or more VSyncs.
      MISSED_VSYNC_DUE_TO_DECELERATING_INPUT_FRAME_DELIVERY = 1;

      // Chrome missed one or more VSyncs in the middle of a fast regular
      // scroll.
      MISSED_VSYNC_DURING_FAST_SCROLL = 2;

      // Chrome missed one or more VSyncs during the transition from a fast
      // regular scroll to a fling.
      MISSED_VSYNC_AT_START_OF_FLING = 3;

      // Chrome missed one or more VSyncs in the middle of a fling.
      MISSED_VSYNC_DURING_FLING = 4;
    }
    // LINT.ThenChange(//cc/metrics/event_metrics.h:JankReason,//tools/metrics/histograms/metadata/event/histograms.xml:ScrollJankReasonV4)

    // Number of VSyncs that that Chrome missed before presenting the scroll
    // update for each reason. Essentially a map<JankReason, int32>.
    message MissedVsyncsForJankReason {
      optional JankReason jank_reason = 1;
      optional int32 missed_vsyncs = 2;
    }
    repeated MissedVsyncsForJankReason missed_vsyncs_per_jank_reason = 2;

    // The absolute total raw (unpredicted) delta of all scroll updates included
    // in the frame in which the scroll update was presented (in pixels).
    optional float abs_total_raw_delta_pixels = 3;

    // The maximum absolute raw (unpredicted) delta out of all inertial (fling)
    // scroll updates included in the frame in which the scroll update was
    // presented (in pixels). Zero if there were no inertial scroll updates in
    // the frame.
    optional float max_abs_inertial_raw_delta_pixels = 4;

    // How many VSync were between (A) the frame in which the scroll update was
    // presented and (B) the previous frame. If this value is greater than one,
    // then Chrome potentially missed one or more VSyncs (i.e. might have been
    // able to present this scroll update earlier). Empty if this scroll update
    // was presented in the first scroll update of a scroll.
    optional int32 vsyncs_since_previous_frame = 5;

    // The running delivery cut-off based on frames preceding the frame in which
    // the scroll update was presented. Empty if this scroll update was
    // presented in the first scroll update of a scroll.
    optional int64 running_delivery_cutoff_us = 6;

    // The running delivery cut-off adjusted for the frame that the scroll
    // update was presented in. Empty if this scroll update was presented in the
    // first scroll update of a scroll or if `vsyncs_since_previous_frame` is
    // one.
    optional int64 adjusted_delivery_cutoff_us = 7;

    // The delivery cut-off of the frame that the scroll update was presented
    // in.
    optional int64 current_delivery_cutoff_us = 8;
  }
  optional ScrollJankV4Result scroll_jank_v4 = 10;
>>>>>>> aaad9625
}

message ProcessSingleton {
  enum RemoteProcessInteractionResult {
    INTERACTION_RESULT_UNSPECIFIED = 0;
    TERMINATE_FAILED = 1;
    REMOTE_PROCESS_NOT_FOUND = 2;
    TERMINATE_WAIT_TIMEOUT = 3;
    RUNNING_PROCESS_NOTIFY_ERROR = 4;
    TERMINATE_NOT_ENOUGH_PERMISSIONS = 5;
    REMOTE_PROCESS_SHUTTING_DOWN = 6;
    PROFILE_UNLOCKED = 7;
    PROFILE_UNLOCKED_BEFORE_KILL = 8;
    SAME_BROWSER_INSTANCE = 9;
    SAME_BROWSER_INSTANCE_BEFORE_KILL = 10;
    FAILED_TO_EXTRACT_PID = 11;
    INVALID_LOCK_FILE = 12;
    ORPHANED_LOCK_FILE = 13;
    USER_REFUSED_TERMINATION = 14;
    TERMINATE_SUCCEEDED = 100;
  }

  enum RemoteHungProcessTerminateReason {
    TERMINATE_REASON_UNSPECIFIED = 0;
    USER_ACCEPTED_TERMINATION = 1;
    NO_VISIBLE_WINDOW_FOUND = 2;
    NOTIFY_ATTEMPTS_EXCEEDED = 3;
    SOCKET_WRITE_FAILED = 4;
    SOCKET_READ_FAILED = 5;
  }

  optional RemoteProcessInteractionResult remote_process_interaction_result = 1;
  optional RemoteHungProcessTerminateReason remote_process_terminate_reason = 2;
}

message NavigationHandle {
  optional int64 navigation_id = 1;
  optional bool has_committed = 2;
  optional bool is_error_page = 3;
  optional FrameTreeNodeInfo frame_tree_node = 4;
  optional RenderFrameHost render_frame_host = 5;

  // Additional untyped debug information associated with this
  // NavigationHandle/Request, populated via TracedProto::AddDebugAnnotations
  // API.
  repeated DebugAnnotation debug_annotations = 99;
}

enum DeviceThermalState {
  DEVICE_THERMAL_STATE_UNKNOWN = 0;
  DEVICE_THERMAL_STATE_NOMINAL = 1;
  DEVICE_THERMAL_STATE_FAIR = 2;
  DEVICE_THERMAL_STATE_SERIOUS = 3;
  DEVICE_THERMAL_STATE_CRITICAL = 4;
}

// Used to log which Android IPC was called and how long it took.
message AndroidIPC {
  optional string name = 1;
  optional int64 dur_ms = 2;
}

message SequenceManagerTask {
  enum Priority {
    UNKNOWN = 0;
    CONTROL_PRIORITY = 1;
    HIGHEST_PRIORITY = 2;
    VERY_HIGH_PRIORITY = 3;
    HIGH_PRIORITY = 4;
    NORMAL_PRIORITY = 5;
    LOW_PRIORITY = 6;
    BEST_EFFORT_PRIORITY = 7;

    // Renderer-specific priorities.
    HIGH_PRIORITY_CONTINUATION = 8;
    NORMAL_PRIORITY_CONTINUATION = 9;
    LOW_PRIORITY_CONTINUATION = 10;
    EXTREMELY_HIGH_PRIORITY = 11;
  }

  enum QueueName {
    UNKNOWN_TQ = 0;
    DEFAULT_TQ = 1;
    TASK_ENVIRONMENT_DEFAULT_TQ = 2;
    TEST2_TQ = 3;
    TEST_TQ = 4;
    CONTROL_TQ = 5;

    SUBTHREAD_CONTROL_TQ = 6;
    SUBTHREAD_DEFAULT_TQ = 7;
    SUBTHREAD_INPUT_TQ = 8;

    UI_BEST_EFFORT_TQ = 9;
    UI_BOOTSTRAP_TQ = 10;
    UI_CONTROL_TQ = 11;
    UI_DEFAULT_TQ = 12;
    UI_NAVIGATION_NETWORK_RESPONSE_TQ = 13;
    UI_RUN_ALL_PENDING_TQ = 14;
    UI_SERVICE_WORKER_STORAGE_CONTROL_RESPONSE_TQ = 15;
    UI_THREAD_TQ = 16;
    UI_USER_BLOCKING_TQ = 17;
    UI_USER_INPUT_TQ = 18;
    UI_USER_VISIBLE_TQ = 19;

    IO_BEST_EFFORT_TQ = 20;
    IO_BOOTSTRAP_TQ = 21;
    IO_CONTROL_TQ = 22;
    IO_DEFAULT_TQ = 23;
    IO_NAVIGATION_NETWORK_RESPONSE_TQ = 24;
    IO_RUN_ALL_PENDING_TQ = 25;
    IO_SERVICE_WORKER_STORAGE_CONTROL_RESPONSE_TQ = 26;
    IO_THREAD_TQ = 27;
    IO_USER_BLOCKING_TQ = 28;
    IO_USER_INPUT_TQ = 29;
    IO_USER_VISIBLE_TQ = 30;

    COMPOSITOR_TQ = 31;
    DETACHED_TQ = 32;
    FRAME_DEFERRABLE_TQ = 33;
    FRAME_LOADING_CONTROL_TQ = 34;
    FRAME_LOADING_TQ = 35;
    FRAME_PAUSABLE_TQ = 36;
    FRAME_THROTTLEABLE_TQ = 37;
    FRAME_UNPAUSABLE_TQ = 38;
    IDLE_TQ = 39;
    INPUT_TQ = 40;
    IPC_TRACKING_FOR_CACHED_PAGES_TQ = 41;
    NON_WAKING_TQ = 42;
    OTHER_TQ = 43;
    V8_TQ = 44;
    WEB_SCHEDULING_TQ = 45;

    WORKER_IDLE_TQ = 46;
    WORKER_PAUSABLE_TQ = 47;
    WORKER_THREAD_INTERNAL_TQ = 48;
    WORKER_THROTTLEABLE_TQ = 49;
    WORKER_UNPAUSABLE_TQ = 50;
    WORKER_WEB_SCHEDULING_TQ = 51;

    UI_USER_BLOCKING_DEFERRABLE_TQ = 52 [deprecated = true];
    IO_USER_BLOCKING_DEFERRABLE_TQ = 53 [deprecated = true];

    UI_BEFORE_UNLOAD_BROWSER_RESPONSE_TQ = 54;
    IO_BEFORE_UNLOAD_BROWSER_RESPONSE_TQ = 55;

    V8_USER_VISIBLE_TQ = 56;
    V8_BEST_EFFORT_TQ = 57;

    NETWORK_SERVICE_THREAD_HIGH_TQ = 58;
    NETWORK_SERVICE_THREAD_DEFAULT_TQ = 59;

    UI_STARTUP_TQ = 60;
    IO_STARTUP_TQ = 61;
  }

  optional Priority priority = 1;
  optional QueueName queue_name = 2;
}

message AndroidToolbar {
  enum BlockCaptureReason {
    BLOCKED_UNKNOWN = 0;
    BLOCKED_TOOLBAR_OR_RESULT_NULL = 1;
    BLOCKED_VIEW_NOT_DIRTY = 2;
    BLOCKED_SNAPSHOT_SAME = 3;
    BLOCKED_URL_BAR_HAS_FOCUS = 4;
    BLOCKED_URL_BAR_FOCUS_IN_PROGRESS = 5;
    BLOCKED_OPTIONAL_BUTTON_ANIMATION_IN_PROGRESS = 6;
    BLOCKED_STATUS_ICON_ANIMATION_IN_PROGRESS = 7;
    BLOCKED_SCROLL_ABLATION = 8;
    BLOCKED_BROWSER_CONTROLS_LOCKED = 9;
    BLOCKED_TAB_SWITCHER_MODE = 10;
    BLOCKED_COMPOSITOR_IN_MOTION = 11;
    BLOCKED_NTP_Y_TRANSLATION = 12;
    BLOCKED_FULLSCREEN = 13;
    BLOCKED_TABLET_BUTTON_ANIMATION_IN_PROGRESS = 14;
    BLOCKED_LAYOUT_REQUESTED = 15;
  }
  enum AllowCaptureReason {
    ALLOWED_UNKNOWN = 0;
    ALLOWED_FORCE_CAPTURE = 1;
    ALLOWED_SNAPSHOT_DIFFERENCE = 2;
  }
  enum SnapshotDifference {
    DIFF_NONE = 0;
    DIFF_NULL = 1;
    DIFF_TINT = 2;
    DIFF_TAB_COUNT = 3;
    DIFF_OPTIONAL_BUTTON = 4;
    DIFF_VISUAL_STATE = 5;
    DIFF_SECURITY_ICON = 6;
    DIFF_SHOWING_UPDATE_BADGE = 7;
    DIFF_PAINT_PREVIEW = 8;
    DIFF_PROGRESS = 9;
    DIFF_LOCATION_BAR_WIDTH = 10;
    DIFF_URL_TEXT = 11;
    DIFF_HOME_BUTTON = 12;
    DIFF_TITLE_TEXT = 13;
    DIFF_CCT_ANIMATION = 14;
    DIFF_BOOKMARK_BUTTON = 15;
    DIFF_BACK_BUTTON = 16;
    DIFF_FORWARD_BUTTON = 17;
    DIFF_RELOAD_BUTTON = 18;
  }

  optional BlockCaptureReason block_capture_reason = 1;
  optional AllowCaptureReason allow_capture_reason = 2;
  optional SnapshotDifference snapshot_difference = 3;
}

message ActiveProcesses {
  repeated int32 pid = 1;
}

message UkmPageLoadTimingUpdate {
  // This can be used to uniquely identify a navigation from the point of view
  // of UKM.
  optional int64 ukm_source_id = 1;

  // The URL of a page can change throughout its lifetime. This is the current
  // url when this timing update was dispatched.
  optional string latest_url = 2;

  // Latest fully aggregated value of Cumulative Layout Shift.
  optional float latest_cumulative_layout_shift = 3;

  // Latest fully aggregated value of Largest Contentful Paint.
  optional double latest_largest_contentful_paint_ms = 4;

  optional double first_contentful_paint_ms = 5;
}

// A serialisation of v8StackFrame class.
message V8StackFrame {
  // Code location (path to the script and line/column number)
  message ScriptLocation {
    optional string source_url = 1;
    optional int64 line_number = 2;
    optional int64 column_number = 3;
  }

  // The name of the function that was called
  optional string function_name = 1;

  // If the function was defined in a script, contains the location within the
  // script.
  optional ScriptLocation script_location = 2;
}

// Serializes the blink::ExecutionContext object.
message BlinkExecutionContext {
  // Definition of different context types.
  enum ContextType {
    UNKNOWN_CONTEXT = 0;
    WINDOW = 1;
    WORKLET = 2;
    DEDICATED_WORKER = 3;
    SHARED_WORKER = 4;
    SERVICE_WORKER = 5;
  }

  // Definition of world type.
  enum WorldType {
    WORLD_UNKNOWN = 0;
    WORLD_MAIN = 1;
    WORLD_ISOLATED = 2;
    WORLD_INSPECTOR_ISOLATED = 3;
    WORLD_REG_EXP = 4;
    WORLD_FOR_V8_CONTEXT_SNAPSHOT_NON_MAIN = 5;
    WORLD_WORKER = 6;
    WORLD_SHADOW_REALM = 7;
  }

  optional ContextType type = 1;
  // Contains url of frame or worker.
  optional string url = 2;
  // The origin of the execution context.
  optional string origin = 3;
  // The world type of the execution context.
  optional WorldType world_type = 4;
}

// Serializes the blink::SourceLocation object.
message BlinkSourceLocation {
  optional string function_name = 1;
  optional int32 script_id = 2;
  optional string url = 3;
  optional int32 line_number = 4;
  optional int32 column_number = 5;
  optional string stack_trace = 6;
  repeated V8StackFrame stack_frames = 7;
}

// Contains the meta information for high entropy events (like api calls)
// that are to be traced for debugging in the context of identifiability study.
message BlinkHighEntropyAPI {
  // Serialization of a parameter passed to a javascript function.
  // Contains the stringified type of the object and some string representation
  // of its value.
  message JSFunctionArgument {
    // Definition of different types of function parameters.
    enum ArgumentType {
      UNKNOWN_TYPE = 0;
      NULL_TYPE = 1;
      UNDEFINED = 2;
      BIGINT = 3;
      BOOLEAN = 4;
      FUNCTION = 5;
      NUMBER = 6;
      STRING = 7;
      SYMBOL = 8;
      OBJECT = 9;
    }
    optional ArgumentType type = 1;
    optional string value = 2;
  }

  // Describes a Javascript API call.
  message CalledJsApi {
    // Contains class and function name of api called
    // similar to "Navigator.languages.get".
    optional string identifier = 1;
    repeated JSFunctionArgument func_arguments = 2;

    // Deprecated in favour of outer source_location. Not filled anymore in
    // newer versions of chrome.
    optional BlinkSourceLocation source_location = 3 [deprecated = true];
  }
  optional BlinkExecutionContext execution_context = 1;
  optional CalledJsApi called_api = 2;
  optional BlinkSourceLocation source_location = 3;

  // Describes lookup of a font.
  message FontLookup {
    enum FontLookupType {
      FONT_LOOKUP_UNKNOWN_TYPE = 0;
      FONT_LOOKUP_UNIQUE_OR_FAMILY_NAME = 1;
      FONT_LOOKUP_UNIQUE_NAME_ONLY = 2;
    }
    optional FontLookupType type = 1;
    optional string name = 2;
    optional uint64 weight = 3;
    optional uint64 width = 4;
    optional uint64 slope = 5;
  }
  optional FontLookup font_lookup = 4;
}

// Contains information about a tab switch measurement.
message TabSwitchMeasurement {
  // Possible outcomes of a tab switch. Maps to
  // blink::ContentToVisibleTimeReporter::TabSwitchResult.
  enum Result {
    RESULT_UNSPECIFIED = 0;
    // A frame was successfully presented after a tab switch.
    RESULT_SUCCESS = 1;
    // Tab was hidden before a frame was presented after a tab switch.
    RESULT_INCOMPLETE = 2;
    // TabWasShown called twice for a frame without TabWasHidden between. Treat
    // the first TabWasShown as an incomplete tab switch.
    RESULT_MISSED_TAB_HIDE = 3;
  }

  // State of the target tab. Corresponds to the suffixes of the
  // Browser.TabSwitchResult2.* histograms.
  enum TabState {
    STATE_UNSPECIFIED = 0;
    // The tab has frames in the frame cache, which can be composited in the
    // browser process.
    STATE_WITH_SAVED_FRAMES = 1;
    // The tab has no frames in the frame cache so must be rendered and
    // composited in a renderer process.
    STATE_LOADED_NO_SAVED_FRAMES = 2;
    // The tab has no frames in the frame cache and is not fully loaded, so it
    // must be reloaded before it can be rendered and composited in a renderer
    // process.
    STATE_NOT_LOADED_NO_SAVED_FRAMES = 3;
  }

  optional Result result = 1;
  optional TabState tab_state = 2;
}

// Data about scroll deltas and offsets.
// All values are in physical screen pixels.
message ScrollDeltas {
  // The trace_id of the current input.
  optional int64 trace_id = 1;
  // The original delta for current input. That is, this is the delta that
  // the Browser receives from Android, but already scaled to the device's
  // screen.
  optional float original_delta_x = 2;
  optional float original_delta_y = 3;
  // The trace_id of the input that the current input is coalesced with.
  // If input is not coalesced, this field is null.
  optional int64 coalesced_to_trace_id = 4;
  // The delta which arrived to compositor.
  // This is the sum of all the inputs coalesced together
  // with the resampler applied to them.
  // This delta is used to calculate a |visual_offset|.
  optional float provided_to_compositor_delta_x = 5;
  optional float provided_to_compositor_delta_y = 6;
  // The offset which compositor set.
  optional int64 visual_offset_x = 7;
  optional int64 visual_offset_y = 8;

  // Data which GPU returns.
  // Number of inputs which were shown together in one GPU frame.
  optional int32 event_count_in_gpu_frame = 9;
  // The trace_ids of inputs which were shown together in one GPU frame.
  repeated int64 trace_ids_in_gpu_frame = 10;
  // The sum of original deltas of inputs which were shown together in one GPU
  // frame.
  optional float original_delta_in_gpu_frame_y = 11;
  // The sum of predicted deltas of inputs which were shown together in one GPU
  // frame.
  optional float predicted_delta_in_gpu_frame_y = 12;
  // The array of original deltas of inputs which were shown together in one GPU
  // frame.
  repeated float segregated_original_deltas_in_gpu_frame_y = 13;
  // The array of predicted deltas of inputs which were shown together in one
  // GPU frame.
  repeated float segregated_predicted_deltas_in_gpu_frame_y = 14;

  // Data for overscrolls.
  // Whether any of the scroll delta was unused.
  optional bool did_overscroll_root = 15;
  // The amount of the scroll delta that was not used for scrolling.
  optional float unused_delta_x = 16;
  optional float unused_delta_y = 17;
}

// Debug information for system layer of audio rendering on Windows.
message WinRenderAudioFromSource {
  // Buffer size used by the platform.
  optional uint32 iaudioclient_buffer_size_frames = 1;
  // Number of available frames in the platform buffer.
  optional uint32 iaudioclient_buffer_unfilled_frames = 2;
  // Number of frames requested from the audio stream client.
  optional uint32 packet_size_frames = 3;
  // Total number of frames requested from the client and written to the
  // platform buffer during the stream lifetime.
  optional uint64 num_written_frames = 4;
  // Total number of frames played by the platform during the stream lifetime.
  optional uint64 num_played_out_frames = 5;
  // Device frequency reported by the platform; used to convert the stream
  // position to frames.
  optional uint64 iaudioclock_device_frequency = 6;
  // Stream position reported by the platform.
  optional uint64 iaudioclock_stream_position = 7;
  // Performance counter position reported by the platform.
  optional uint64 iaudioclock_qpc_position = 8;
  // Stream position increase since the last call, converted to milliseconds.
  optional int64 iaudioclock_stream_position_increase_ms = 9;
  // Performance counter position since the last call, converted to
  // milliseconds.
  optional int64 iaudioclock_qpc_position_increase_ms = 10;
  // Estimated playout delay, milliseconds.
  optional int64 playout_delay_ms = 11;
};

// Debug information for system layer of audio rendering on Mac.
message MacAUHALStream {
  // The number of frames that the stream requests from the audio source.
  optional int32 input_buffer_size = 1;
  // The number of frames that the OS requests for playout.
  optional uint32 output_buffer_size = 2;
  // Sample rate of the stream.
  optional int32 sample_rate = 3;
  // The time that the audio requested by the OS is expected to play out.
  optional int64 os_request_playout_timeticks_us = 4;
  // Total number of frames requested from the audio source.
  optional int32 source_request_frames = 5;
  // The delay between the request for audio from the source and when the audio
  // is expected to be played out.
  optional int64 source_request_playout_delay_us = 6;
  // The time when the audio that is requested from the source is expected to
  // play out.
  optional int64 source_request_playout_timeticks_us = 7;
  // The time when audio audio is requested from the source.
  optional int64 source_request_current_timeticks_us = 8;
  // The audio playout latency that comes from hardware, in milliseconds.
  optional int64 hardware_latency_us = 9;
  // Whether the kAudioTimeStampHostTimeValid is set on the output
  // AudioTimeStamp.
  optional bool audiotimestamp_host_time_valid = 10;
  // The playout time based on the machine time from AudioTimeStamp.
  optional int64 audiotimestamp_mach_timeticks_us = 11;
  // The time that the audio requested by the os is expected to be consumed by
  // the hardware. Measured in frames since the start of playout.
  optional double audiotimestamp_sample_time_frames = 12;
  // The time that the previous audio requested by the os was expected to be
  // consumed by the hardware. Measured in frames since the start of playout.
  optional double audiotimestamp_last_sample_time_frames = 13;
  // The duration of audio that was estimated to be lost in the case of a
  // glitch.
  optional int64 lost_audio_duration_us = 14;
};

// Debug information for system layer of audio rendering using ALSA on Linux.
message LinuxAlsaOutput {
  // The delay between the request for audio from the source and when the audio
  // is expected to be played out.
  optional int64 source_request_playout_delay_us = 1;
  // The number of bytes that are already present in the buffer on a call to
  // BufferPacket.
  optional int32 forward_bytes = 2;
  // Sample rate of the stream.
  optional int32 sample_rate = 3;
  // Delay obtained by the OS in frames.
  optional int32 getcurrentdelay_pcm_delay_frames = 4;
  // The number of frames in ALSA's buffer.
  optional int32 getcurrentdelay_alsa_buffer_frames = 5;
  // The number of frames that can be written to in ALSA's buffer.
  optional int32 getcurrentdelay_available_frames = 6;
  // The final delay that GetCurrentDelay arrives on, in frames.
  optional int32 getcurrentdelay_final_delay_frames = 7;
};

// Debug information for system layer of audio rendering using Pulse on Linux.
message LinuxPulseOutput {
  // The delay between the request for audio from the source and when the audio
  // is expected to be played out.
  optional int64 source_request_playout_delay_us = 1;
  // Sample rate of the stream.
  optional int32 sample_rate = 2;
  // The number of frames that the stream requests from the audio source.
  optional int32 input_buffer_size_frames = 3;
  // The number of bytes that the OS requests.
  optional uint32 stream_request_bytes = 4;
  // The number of bytes in a single frame.
  optional uint32 frame_size_bytes = 5;
};

// Debug information for system layer of audio rendering on ChromeOS.
message CrasUnified {
  // The total duration of silence due to missing samples during the stream.
  optional int64 underrun_duration_us = 1;
  // Previous underrun duration, used for calculating the length of silence
  // since the last callback.
  optional int64 last_underrun_duration_us = 2;
  // Difference in total underrun duration since the last callback. Logged only
  // when positive, which is when a glitch occurs.
  optional int64 underrun_glitch_duration_us = 3;
  // OS playout latency reported by cras.
  optional int64 latency_us = 4;
  // The number of frames that the stream requests from the audio source.
  optional int32 requested_frames = 5;
  // The number of frames that the source provided.
  optional uint32 filled_frames = 6;
  // Sample rate of the stream.
  optional int32 sample_rate = 7;
};

message ChromeUnguessableToken {
  optional uint64 low_token = 1;
  optional uint64 high_token = 2;
}

message FrameSinkId {
  optional uint32 frame_sink_client_id = 1;
  optional uint32 frame_sink_id = 2;
}

message LocalSurfaceId {
  optional uint32 parent_sequence_number = 1;
  optional uint32 child_sequence_number = 2;
  optional ChromeUnguessableToken unguessable_token = 3;
}

message ChromeGraphicsPipeline {
  // Next id: 26
  enum StepName {
    STEP_UNKNOWN = 0;
    STEP_DID_NOT_PRODUCE_FRAME = 1;
    STEP_DID_NOT_PRODUCE_COMPOSITOR_FRAME = 22;
    STEP_GENERATE_COMPOSITOR_FRAME = 2;
    STEP_GENERATE_RENDER_PASS = 3;
    STEP_ISSUE_BEGIN_FRAME = 4;
    STEP_RECEIVE_COMPOSITOR_FRAME = 5;
    STEP_RECEIVE_BEGIN_FRAME = 6;
    STEP_RECEIVE_BEGIN_FRAME_DISCARD = 7;
    STEP_SEND_BEGIN_MAIN_FRAME = 8 [deprecated = true];
    STEP_SUBMIT_COMPOSITOR_FRAME = 9;
    STEP_DRAW_AND_SWAP = 21;
    STEP_SURFACE_AGGREGATION = 10;
    STEP_SEND_BUFFER_SWAP = 11;
    STEP_BUFFER_SWAP_POST_SUBMIT = 12;
    STEP_FINISH_BUFFER_SWAP = 13;
    STEP_SWAP_BUFFERS_ACK = 14;

    // While the above steps are part of the cc/viz/gpu pipeline, the STEP_EXO*
    // and STEP_BACKEND* are somehow special.
    //
    // STEP_BACKEND* is platform independent and it can be used to trace any of
    // the backends. For example, it perfectly fits in ozone/drm, ozone/wayland
    // or x11 and can be set before and after buffer swap or overlay submission
    // that helps to understand the flow better.
    //
    // The STEP_EXO* is used only by EXO (see below). It relies on a trace id
    // from a Wayland client, which can use the "augmented_surface" protocol's
    // "augmented_surface.set_frame_trace_id" to pass that value. As a result,
    // any of the Wayland clients that use EXO will be able to have a nice trace
    // connection and see their buffer submissions' flows.

    // Frame submission stages when Exo (Wayland server implementation in Ash
    // browser process) is involved. Wayland clients (such as ARC++) submit
    // visual contents via Wayland surface commits, with which Exo constructs
    // compositor frames and forwards to Ash Viz.
    STEP_EXO_CONSTRUCT_COMPOSITOR_FRAME = 15;
    STEP_EXO_SUBMIT_COMPOSITOR_FRAME = 16;
    STEP_EXO_DISCARD_COMPOSITOR_FRAME = 17;

    // Frame submission stages in backends that viz uses to submit frames to
    // the gpu or to the system compositor. See the explanation above how these
    // stages can be used.
    STEP_BACKEND_SEND_BUFFER_SWAP = 18;
    STEP_BACKEND_SEND_BUFFER_POST_SUBMIT = 19;
    STEP_BACKEND_FINISH_BUFFER_SWAP = 20;

    // Send viz.mojom.CompositorFrameSinkClient::OnBeginFrame Mojo message from
    // Viz to a renderer's compositor.
    STEP_SEND_ON_BEGIN_FRAME_MOJO_MESSAGE = 23;

    // Send viz.mojom.BeginFrameObserver::OnStandaloneBeginFrame Mojo message
    // from Viz to the browser main thread (for flings).
    STEP_SEND_ON_STANDALONE_BEGIN_FRAME_MOJO_MESSAGE = 24;

    // Send viz.mojom.CompositorFrameSink::SubmitCompositorFrame Mojo message
    // from a renderer's compositor to Viz.
    STEP_SEND_SUBMIT_COMPOSITOR_FRAME_MOJO_MESSAGE = 25;
  }
  enum FrameSkippedReason {
    SKIPPED_REASON_UNKNOWN = 0;
    SKIPPED_REASON_RECOVER_LATENCY = 1;
    SKIPPED_REASON_NO_DAMAGE = 2;
    SKIPPED_REASON_WAITING_ON_MAIN = 3;
    SKIPPED_REASON_DRAW_THROTTLED = 4;
  }
  optional StepName step = 1;
  optional FrameSinkId frame_sink_id = 2;

  // Id used to link `ChromeGraphicsPipeline`s corresponding to work done by a
  // Viz client to produce a frame. This corresponds to
  // `viz::BeginFrameAck.trace_id`. Covers steps:
  // * STEP_ISSUE_BEGIN_FRAME
  // * STEP_RECEIVE_BEGIN_FRAME
  // * STEP_GENERATE_RENDER_PASS
  // * STEP_GENERATE_COMPOSITOR_FRAME
  // * STEP_SUBMIT_COMPOSITOR_FRAME
  // * STEP_RECEIVE_COMPOSITOR_FRAME
  // * STEP_RECEIVE_BEGIN_FRAME_DISCARD
  // * STEP_DID_NOT_PRODUCE_FRAME
  // * STEP_DID_NOT_PRODUCE_COMPOSITOR_FRAME
  optional int64 surface_frame_trace_id = 10;

  // Id used to link `ChromeGraphicsPipeline`s corresponding to work done
  // on creating and presenting one frame *after* surface aggregation. Covers
  // steps:
  // * STEP_DRAW_AND_SWAP
  // * STEP_SURFACE_AGGREGATION
  // * STEP_SEND_BUFFER_SWAP
  // * STEP_BUFFER_SWAP_POST_SUBMIT
  // * STEP_FINISH_BUFFER_SWAP
  // * STEP_SWAP_BUFFERS_ACK
  optional int64 display_trace_id = 3;

  // `viz::BeginFrameAck.trace_id`s for frames aggregated at this step.
  // Used with `STEP_SURFACE_AGGREGATION` only. This can be "joined" with
  // `surface_frame_trace_id`.
  repeated int64 aggregated_surface_frame_trace_ids = 8;

  optional LocalSurfaceId local_surface_id = 4;
  optional int64 frame_sequence = 5;
  optional FrameSkippedReason frame_skipped_reason = 6;

  // Optional variable that can be set together with STEP_BACKEND*.
  optional int64 backend_frame_id = 7;

  // List of LatencyInfo.trace_ids associated with this frame, which
  // should allow us to match input to frame production.
  repeated int64 latency_ids = 9;

  // Optional frame data containing of possible latch and present
  // frame deadlines. Only set on Android devices.
  optional AndroidChoreographerFrameCallbackData possible_deadlines = 11;
};

message LibunwindstackUnwinder {
  // The enum is a copy of ErrorCode enum inside third_party/libunwindstack,
  // ideally this should be in sync with that.
  enum ErrorCode {
    ERROR_NONE = 0;            // No error.
    ERROR_MEMORY_INVALID = 1;  // Memory read failed.
    ERROR_UNWIND_INFO = 2;     // Unable to use unwind information to unwind.
    ERROR_UNSUPPORTED = 3;     // Encountered unsupported feature.
    ERROR_INVALID_MAP = 4;     // Unwind in an invalid map.
    ERROR_MAX_FRAMES_EXCEEDED = 5;  // The number of frames exceed the total
                                    // allowed.
    ERROR_REPEATED_FRAME = 6;  // The last frame has the same pc/sp as the next.
    ERROR_INVALID_ELF = 7;     // Unwind in an invalid elf.
    ERROR_THREAD_DOES_NOT_EXIST = 8;  // Attempt to unwind a local thread that
                                      // does not exist.
    ERROR_THREAD_TIMEOUT = 9;  // Timeout trying to unwind a local thread.
    ERROR_SYSTEM_CALL = 10;    // System call failed while unwinding.
    ERROR_BAD_ARCH = 11;       // Arch invalid (none, or mismatched).
    ERROR_MAPS_PARSE = 12;     // Failed to parse maps data.
    ERROR_INVALID_PARAMETER_LIBUNWINDSTACK =
        13;                  // Invalid parameter passed to function.
    ERROR_PTRACE_CALL = 14;  // Ptrace call failed while unwinding.
  }
  optional ErrorCode error_code = 1;
  optional int32 num_frames = 2;
};

message ScrollPredictorMetrics {
  message EventFrameValue {
    optional int64 event_trace_id = 1;
    // The fractional pixels (can be fractional after the predictor adjusts in
    // resampling of input) that the page was scrolled by this frame.
    optional float delta_value_pixels = 2;
  };
  // Data from the previous, current, and next frame used to determine the
  // values below as according to the metric doc:
  // http://doc/1Y0u0Tq5eUZff75nYUzQVw6JxmbZAW9m64pJidmnGWsY.
  optional EventFrameValue prev_event_frame_value = 1;
  optional EventFrameValue cur_event_frame_value = 2;
  optional EventFrameValue next_event_frame_value = 3;
  // This is the amount of delta processed in this frame that was above the
  // janky threshold (as defined by
  // http://doc/1Y0u0Tq5eUZff75nYUzQVw6JxmbZAW9m64pJidmnGWsY)
  optional float janky_value_pixels = 4;
  // True if we are also missing frames (so multiple frames are being presented
  // at once).
  optional bool has_missed_vsyncs = 5;
  // True if we're moving less than the slow scroll threshold as defined by the
  // doc above.
  optional bool is_slow_scroll = 6;
};

//
// Critical User Interaction metrics
//

message PageLoad {
  optional int64 navigation_id = 1;
  optional string url = 2;
}

message StartUp {
  // This enum must be kept up to date with LaunchCauseMetrics.LaunchCause.
  enum LaunchCauseType {
    UNINITIALIZED = -1;
    OTHER = 0;
    CUSTOM_TAB = 1;
    TWA = 2;
    RECENTS = 3;
    RECENTS_OR_BACK = 4;
    FOREGROUND_WHEN_LOCKED = 5;
    MAIN_LAUNCHER_ICON = 6;
    MAIN_LAUNCHER_ICON_SHORTCUT = 7;
    HOME_SCREEN_WIDGET = 8;
    OPEN_IN_BROWSER_FROM_MENU = 9;
    EXTERNAL_SEARCH_ACTION_INTENT = 10;
    NOTIFICATION = 11;
    EXTERNAL_VIEW_INTENT = 12;
    OTHER_CHROME = 13;
    WEBAPK_CHROME_DISTRIBUTOR = 14;
    WEBAPK_OTHER_DISTRIBUTOR = 15;
    HOME_SCREEN_SHORTCUT = 16;
    SHARE_INTENT = 17;
    NFC = 18;
    AUTH_TAB = 19;
  }

  optional int64 activity_id = 1;
  // deprecated field 2.
  optional LaunchCauseType launch_cause = 3;
}

message WebContentInteraction {
  enum Type {
    INTERACTION_UNSPECIFIED = 0;
    INTERACTION_KEYBOARD = 1;
    INTERACTION_CLICK_TAP = 2;
    INTERACTION_DRAG = 3 [deprecated = true];
  }

  optional Type type = 1;
  optional int64 total_duration_ms = 2;
}

message ScrollMetrics {
  optional int64 frame_count = 1;
  optional int64 vsync_count = 2;
  optional int64 missed_vsync_max = 3;
  optional int64 missed_vsync_sum = 4;
  optional int64 delayed_frame_count = 5;
  optional int64 predictor_janky_frame_count = 6;
}

// The EventForwarder is a subsystem in android that forwards events from Java
// code to Chromium's native implementation. In this case we register how many
// events there was, what time this event occurred and the current x & y on the
// device screen (pixels).
//
// All data comes from MotionEvent getters so read these for more context:
// https://developer.android.com/reference/android/view/MotionEvent
// Next id: 11
message EventForwarder {
  // The events getHistorySize().
  optional int32 history_size = 1;
  // The time of the oldest event (getHistoricalEventTimeNanos(0)).
  optional int64 oldest_time_ns = 2;
  // The time of the newest event (getEventTimeNanos(0)).
  optional int64 latest_time_ns = 5;
  // The down time of event gotten from `MotionEvent.GetDownTime` or
  // `AMotionEvent_getDownTime`.
  optional int64 down_time_ns = 8;
  // The X coordinate of the event as reported by MotionEvent.getX().
  optional float x_pixel = 3;
  // The Y coordinate of the event as reported by MotionEvent.getY().
  optional float y_pixel = 4;
  // Determine if the previous forwarded event changed x coordinate.
  optional bool has_x_movement = 6;
  // Determine if the previous forwarded event changed y coordinate.
  optional bool has_y_movement = 7;

  // The enum comes from Android NDK header: `android/input.h`.
  enum AMotionEventAction {
    AMOTION_EVENT_ACTION_DOWN = 0;
    AMOTION_EVENT_ACTION_UP = 1;
    AMOTION_EVENT_ACTION_MOVE = 2;
    AMOTION_EVENT_ACTION_CANCEL = 3;
    AMOTION_EVENT_ACTION_OUTSIDE = 4;
    AMOTION_EVENT_ACTION_POINTER_DOWN = 5;
    AMOTION_EVENT_ACTION_POINTER_UP = 6;
    AMOTION_EVENT_ACTION_HOVER_MOVE = 7;
    AMOTION_EVENT_ACTION_SCROLL = 8;
    AMOTION_EVENT_ACTION_HOVER_ENTER = 9;
    AMOTION_EVENT_ACTION_HOVER_EXIT = 10;
    AMOTION_EVENT_ACTION_BUTTON_PRESS = 11;
    AMOTION_EVENT_ACTION_BUTTON_RELEASE = 12;
  }
  optional AMotionEventAction action = 9;

  // Whether the event came from the system.
  optional bool verified_event = 10;
}

// TouchDispositionGestureFilter is a class on android that detects and forwards
// along gesture events based on touch acks and other information.
message TouchDispositionGestureFilter {
  // The number of gesture's inside of a GestureEventDataPacket.
  optional int32 gesture_count = 1;
}

message ViewClassName {
  // The name associated with a View class in browser UI. The class name is set
  // by the view class itself through metadata macros and contains no data that
  // can be modified by a user.
  optional string name = 1;
}

// Describes Chrome's Compositor scheduler's current state and associated
// variables.
//
// These protos and enums were adapted from the corresponding original JSON
// trace event for the scheduler state. In contrast to the JSON, we use strongly
// typed enum values instead of strings for many fields, and
// microsecond-granularity timestamps.
//
// The original format was generated in JSON by the code at
// https://cs.chromium.org/chromium/src/cc/scheduler/scheduler.cc?l=870&rcl=5e15eabc9c0eec8daf94fdf78e93f13b6e3b63dd
//
// And is now generated as protozero:
// https://cs.chromium.org/chromium/src/cc/scheduler/scheduler.cc?q=Scheduler::AsPro
//
// All non-delta-timestamps are absolute CLOCK_MONOTONIC timestamps.

// Next id: 16
enum ChromeCompositorSchedulerActionV2 {
  CC_SCHEDULER_ACTION_V2_UNSPECIFIED = 0;
  CC_SCHEDULER_ACTION_V2_NONE = 1;
  CC_SCHEDULER_ACTION_V2_SEND_BEGIN_MAIN_FRAME = 2;
  CC_SCHEDULER_ACTION_V2_COMMIT = 3;
  CC_SCHEDULER_ACTION_V2_POST_COMMIT = 14;
  CC_SCHEDULER_ACTION_V2_ACTIVATE_SYNC_TREE = 4;
  CC_SCHEDULER_ACTION_V2_DRAW_IF_POSSIBLE = 5;
  CC_SCHEDULER_ACTION_V2_DRAW_FORCED = 6;
  CC_SCHEDULER_ACTION_V2_DRAW_ABORT = 7;
  CC_SCHEDULER_ACTION_V2_UPDATE_DISPLAY_TREE = 15;
  CC_SCHEDULER_ACTION_V2_BEGIN_LAYER_TREE_FRAME_SINK_CREATION = 8;
  CC_SCHEDULER_ACTION_V2_PREPARE_TILES = 9;
  CC_SCHEDULER_ACTION_V2_INVALIDATE_LAYER_TREE_FRAME_SINK = 10;
  CC_SCHEDULER_ACTION_V2_PERFORM_IMPL_SIDE_INVALIDATION = 11;
  CC_SCHEDULER_ACTION_V2_NOTIFY_BEGIN_MAIN_FRAME_NOT_EXPECTED_UNTIL = 12;
  CC_SCHEDULER_ACTION_V2_NOTIFY_BEGIN_MAIN_FRAME_NOT_EXPECTED_SOON = 13;
}

// Next id: 18
message ChromeCompositorSchedulerStateV2 {
  enum BeginImplFrameDeadlineMode {
    DEADLINE_MODE_UNSPECIFIED = 0;
    DEADLINE_MODE_NONE = 1;
    DEADLINE_MODE_IMMEDIATE = 2;
    DEADLINE_MODE_REGULAR = 3;
    DEADLINE_MODE_LATE = 4;
    DEADLINE_MODE_BLOCKED = 5;
    DEADLINE_MODE_WAIT_FOR_SCROLL = 6;
  }
  optional ChromeCompositorStateMachineV2 state_machine = 1;
  optional bool observing_begin_frame_source = 2;
  optional bool begin_impl_frame_deadline_task = 3;
  optional bool pending_begin_frame_task = 4;
  optional bool skipped_last_frame_missed_exceeded_deadline = 5;
  optional ChromeCompositorSchedulerActionV2 inside_action = 7;
  optional BeginImplFrameDeadlineMode deadline_mode = 8;
  optional int64 deadline_us = 9;
  optional int64 deadline_scheduled_at_us = 10;
  optional int64 now_us = 11;
  optional int64 now_to_deadline_delta_us = 12;
  optional int64 now_to_deadline_scheduled_at_delta_us = 13;
  optional BeginImplFrameArgsV2 begin_impl_frame_args = 14;
  optional BeginFrameObserverStateV2 begin_frame_observer_state = 15;
  optional BeginFrameSourceStateV2 begin_frame_source_state = 16;
  optional CompositorTimingHistoryV2 compositor_timing_history = 17;

  reserved 6;
}

// Describes the current values stored in the Chrome Compositor state machine.
// Next id: 3
message ChromeCompositorStateMachineV2 {
  // Next id: 6
  message MajorStateV2 {
    enum BeginImplFrameState {
      BEGIN_IMPL_FRAME_UNSPECIFIED = 0;
      BEGIN_IMPL_FRAME_IDLE = 1;
      BEGIN_IMPL_FRAME_INSIDE_BEGIN_FRAME = 2;
      BEGIN_IMPL_FRAME_INSIDE_DEADLINE = 3;
    }
    enum BeginMainFrameState {
      BEGIN_MAIN_FRAME_UNSPECIFIED = 0;
      BEGIN_MAIN_FRAME_IDLE = 1;
      BEGIN_MAIN_FRAME_SENT = 2;
      BEGIN_MAIN_FRAME_READY_TO_COMMIT = 3;
    }
    enum LayerTreeFrameSinkState {
      LAYER_TREE_FRAME_UNSPECIFIED = 0;
      LAYER_TREE_FRAME_NONE = 1;
      LAYER_TREE_FRAME_ACTIVE = 2;
      LAYER_TREE_FRAME_CREATING = 3;
      LAYER_TREE_FRAME_WAITING_FOR_FIRST_COMMIT = 4;
      LAYER_TREE_FRAME_WAITING_FOR_FIRST_ACTIVATION = 5;
    }
    enum ForcedRedrawOnTimeoutState {
      FORCED_REDRAW_UNSPECIFIED = 0;
      FORCED_REDRAW_IDLE = 1;
      FORCED_REDRAW_WAITING_FOR_COMMIT = 2;
      FORCED_REDRAW_WAITING_FOR_ACTIVATION = 3;
      FORCED_REDRAW_WAITING_FOR_DRAW = 4;
    }
    optional ChromeCompositorSchedulerActionV2 next_action = 1;
    optional BeginImplFrameState begin_impl_frame_state = 2;
    optional BeginMainFrameState begin_main_frame_state = 3;
    optional LayerTreeFrameSinkState layer_tree_frame_sink_state = 4;
    optional ForcedRedrawOnTimeoutState forced_redraw_state = 5;
  }
  optional MajorStateV2 major_state = 1;

  // Next id: 48
  message MinorStateV2 {
    enum TreePriority {
      TREE_PRIORITY_UNSPECIFIED = 0;
      TREE_PRIORITY_SAME_PRIORITY_FOR_BOTH_TREES = 1;
      TREE_PRIORITY_SMOOTHNESS_TAKES_PRIORITY = 2;
      TREE_PRIORITY_NEW_CONTENT_TAKES_PRIORITY = 3;
    }
    enum ScrollHandlerState {
      SCROLL_HANDLER_UNSPECIFIED = 0;
      SCROLL_AFFECTS_SCROLL_HANDLER = 1;
      SCROLL_DOES_NOT_AFFECT_SCROLL_HANDLER = 2;
    }
    optional int32 commit_count = 1;
    optional int32 current_frame_number = 2;
    optional int32 last_frame_number_submit_performed = 3;
    optional int32 last_frame_number_draw_performed = 4;
    optional int32 last_frame_number_begin_main_frame_sent = 5;
    optional bool did_draw = 6;
    optional bool did_send_begin_main_frame_for_current_frame = 7;
    optional bool did_notify_begin_main_frame_not_expected_until = 8;
    optional bool did_notify_begin_main_frame_not_expected_soon = 9;
    optional bool wants_begin_main_frame_not_expected = 10;
    optional bool did_commit_during_frame = 11;
    optional bool did_invalidate_layer_tree_frame_sink = 12;
    optional bool did_perform_impl_side_invalidaion = 13;
    optional bool did_prepare_tiles = 14;
    optional int32 consecutive_checkerboard_animations = 15;
    optional int32 pending_submit_frames = 16;
    optional int32 submit_frames_with_current_layer_tree_frame_sink = 17;
    optional bool needs_redraw = 18;
    optional bool needs_prepare_tiles = 19;
    optional bool needs_begin_main_frame = 20;
    optional bool needs_one_begin_impl_frame = 21;
    optional bool visible = 22;
    optional bool begin_frame_source_paused = 23;
    optional bool can_draw = 24;
    optional bool resourceless_draw = 25;
    optional bool has_pending_tree = 26;
    optional bool pending_tree_is_ready_for_activation = 27;
    optional bool active_tree_needs_first_draw = 28;
    optional bool active_tree_is_ready_to_draw = 29;
    optional bool did_create_and_initialize_first_layer_tree_frame_sink = 30;
    optional TreePriority tree_priority = 31;
    optional ScrollHandlerState scroll_handler_state = 32;
    optional bool critical_begin_main_frame_to_activate_is_fast = 33;
    optional bool main_thread_missed_last_deadline = 34;
    optional bool video_needs_begin_frames = 36;
    optional bool defer_begin_main_frame = 37;
    optional bool last_commit_had_no_updates = 38;
    optional bool did_draw_in_last_frame = 39;
    optional bool did_submit_in_last_frame = 40;
    optional bool needs_impl_side_invalidation = 41;
    optional bool current_pending_tree_is_impl_side = 42;
    optional bool previous_pending_tree_was_impl_side = 43;
    optional bool processing_animation_worklets_for_active_tree = 44;
    optional bool processing_animation_worklets_for_pending_tree = 45;
    optional bool processing_paint_worklets_for_pending_tree = 46;
    optional bool should_warm_up = 47;

    reserved 35;
  }
  optional MinorStateV2 minor_state = 2;
}

// Next id: 12
message BeginFrameArgsV2 {
  // JSON format has a "type" field that was always just "BeginFrameArgs" we
  // drop this in the proto representation, and instead make the JSON format
  // "subtype" field become the type field.
  enum BeginFrameArgsType {
    BEGIN_FRAME_ARGS_TYPE_UNSPECIFIED = 0;
    BEGIN_FRAME_ARGS_TYPE_INVALID = 1;
    BEGIN_FRAME_ARGS_TYPE_NORMAL = 2;
    BEGIN_FRAME_ARGS_TYPE_MISSED = 3;
  }
  optional BeginFrameArgsType type = 1;
  optional uint64 source_id = 2;
  optional uint64 sequence_number = 3;
  optional int64 frame_time_us = 4;
  optional int64 deadline_us = 5;
  optional int64 interval_delta_us = 6;
  optional bool on_critical_path = 7;
  optional bool animate_only = 8;
  oneof created_from {
    // The interned SourceLocation.
    uint64 source_location_iid = 9;
    // The SourceLocation that this args was created from.
    // TODO(nuskos): Eventually we will support interning inside of
    // TypedArgument TraceEvents and then we shouldn't need this SourceLocation
    // since we can emit it as part of the InternedData message. When we can
    // remove this |source_location|.
    SourceLocation source_location = 10;
  }
  optional int64 frames_throttled_since_last = 11;
}

// Next id: 7
message BeginImplFrameArgsV2 {
  optional int64 updated_at_us = 1;
  optional int64 finished_at_us = 2;
  enum State {
    BEGIN_FRAME_FINISHED = 0;
    BEGIN_FRAME_USING = 1;
  }
  optional State state = 3;
  oneof args {
    // Only set if |state| is BEGIN_FRAME_FINISHED.
    BeginFrameArgsV2 current_args = 4;
    // Only set if |state| is BEGIN_FRAME_USING.
    BeginFrameArgsV2 last_args = 5;
  }
  message TimestampsInUs {
    optional int64 interval_delta = 1;
    optional int64 now_to_deadline_delta = 2;
    optional int64 frame_time_to_now_delta = 3;
    optional int64 frame_time_to_deadline_delta = 4;
    optional int64 now = 5;
    optional int64 frame_time = 6;
    optional int64 deadline = 7;
  }
  optional TimestampsInUs timestamps_in_us = 6;
}

message BeginFrameObserverStateV2 {
  optional int64 dropped_begin_frame_args = 1;
  optional BeginFrameArgsV2 last_begin_frame_args = 2;
}

message BeginFrameSourceStateV2 {
  optional uint32 source_id = 1;
  optional bool paused = 2;
  optional uint32 num_observers = 3;
  optional BeginFrameArgsV2 last_begin_frame_args = 4;
}

message CompositorTimingHistoryV2 {
  optional int64 begin_main_frame_queue_critical_estimate_delta_us = 1;
  optional int64 begin_main_frame_queue_not_critical_estimate_delta_us = 2;
  optional int64 begin_main_frame_start_to_ready_to_commit_estimate_delta_us =
      3;
  optional int64 commit_to_ready_to_activate_estimate_delta_us = 4;
  optional int64 prepare_tiles_estimate_delta_us = 5;
  optional int64 activate_estimate_delta_us = 6;
  optional int64 draw_estimate_delta_us = 7;
}

message WebViewStartup {
  optional bool from_ui_thread = 1 [deprecated = true];
  // This enum must be kept in sync with WebViewChromiumAwInit.CallSite
<<<<<<< HEAD
  enum CallSite {
    GET_AW_TRACING_CONTROLLER = 0;
    GET_AW_PROXY_CONTROLLER = 1;
    WEBVIEW_INSTANCE = 2;
=======
  // LINT.IfChange(WebViewStartup)
  enum CallSite {
    GET_AW_TRACING_CONTROLLER = 0;
    GET_AW_PROXY_CONTROLLER = 1;
    // This entry should no longer be used. This was a catch all for all methods
    // in the WebView instance but we now have different callsites for each
    // method.
    WEBVIEW_INSTANCE = 2;
    // This entry should no longer be used. This was a catch all for all static
    // methods but we now have different callsites for each method.
>>>>>>> aaad9625
    GET_STATICS = 3;
    GET_DEFAULT_GEOLOCATION_PERMISSIONS = 4;
    GET_DEFAULT_SERVICE_WORKER_CONTROLLER = 5;
    GET_WEB_ICON_DATABASE = 6;
    GET_DEFAULT_WEB_STORAGE = 7;
    GET_DEFAULT_WEBVIEW_DATABASE = 8;
    GET_TRACING_CONTROLLER = 9;
    ASYNC_WEBVIEW_STARTUP = 10;
<<<<<<< HEAD
  }
=======
    WEBVIEW_INSTANCE_OVERLAY_HORIZONTAL_SCROLLBAR = 11;
    WEBVIEW_INSTANCE_OVERLAY_VERTICAL_SCROLLBAR = 12;
    WEBVIEW_INSTANCE_GET_CERTIFICATE = 13;
    WEBVIEW_INSTANCE_GET_HTTP_AUTH_USERNAME_PASSWORD = 14;
    WEBVIEW_INSTANCE_SAVE_STATE = 15;
    WEBVIEW_INSTANCE_RESTORE_STATE = 16;
    WEBVIEW_INSTANCE_LOAD_URL = 17;
    WEBVIEW_INSTANCE_POST_URL = 18;
    WEBVIEW_INSTANCE_LOAD_DATA = 19;
    WEBVIEW_INSTANCE_LOAD_DATA_WITH_BASE_URL = 20;
    WEBVIEW_INSTANCE_EVALUATE_JAVASCRIPT = 21;
    WEBVIEW_INSTANCE_CAN_GO_BACK = 22;
    WEBVIEW_INSTANCE_CAN_GO_FORWARD = 23;
    WEBVIEW_INSTANCE_CAN_GO_BACK_OR_FORWARD = 24;
    WEBVIEW_INSTANCE_IS_PAUSED = 25;
    WEBVIEW_INSTANCE_COPY_BACK_FORWARD_LIST = 26;
    WEBVIEW_INSTANCE_SHOW_FIND_DIALOG = 27;
    WEBVIEW_INSTANCE_SET_WEBVIEW_CLIENT = 28;
    WEBVIEW_INSTANCE_SET_WEBCHROME_CLIENT = 29;
    WEBVIEW_INSTANCE_CREATE_WEBMESSAGE_CHANNEL = 30;
    WEBVIEW_INSTANCE_GET_ZOOM_CONTROLS = 31;
    WEBVIEW_INSTANCE_ZOOM_IN = 32;
    WEBVIEW_INSTANCE_ZOOM_OUT = 33;
    WEBVIEW_INSTANCE_ZOOM_BY = 34;
    WEBVIEW_INSTANCE_SET_RENDERER_PRIORITY_POLICY = 35;
    WEBVIEW_INSTANCE_GET_RENDERER_REQUESTED_PRIORITY = 36;
    WEBVIEW_INSTANCE_GET_RENDERER_PRIORITY_WAIVED_WHEN_NOT_VISIBLE = 37;
    WEBVIEW_INSTANCE_SET_TEXT_CLASSIFIER = 38;
    WEBVIEW_INSTANCE_GET_TEXT_CLASSIFIER = 39;
    WEBVIEW_INSTANCE_AUTOFILL = 40;
    WEBVIEW_INSTANCE_ON_PROVIDE_AUTOFILL_VIRTUAL_STRUCTURE = 41;
    WEBVIEW_INSTANCE_ON_PROVIDE_CONTENT_CAPTURE_STRUCTURE = 42;
    WEBVIEW_INSTANCE_SHOULD_DELAY_CHILD_PRESSED_STATE = 43;
    WEBVIEW_INSTANCE_GET_ACCESSIBILITY_NODE_PROVIDER = 44;
    WEBVIEW_INSTANCE_ON_PROVIDE_VIRTUAL_STRUCTURE = 45;
    WEBVIEW_INSTANCE_PERFORM_ACCESSIBILITY_ACTION = 46;
    WEBVIEW_INSTANCE_ON_DRAW = 47;
    WEBVIEW_INSTANCE_SET_LAYOUT_PARAMS = 48;
    WEBVIEW_INSTANCE_ON_DRAG_EVENT = 49;
    WEBVIEW_INSTANCE_ON_CREATE_INPUT_CONNECTION = 50;
    WEBVIEW_INSTANCE_ON_KEY_MULTIPLE = 51;
    WEBVIEW_INSTANCE_ON_KEY_DOWN = 52;
    WEBVIEW_INSTANCE_ON_KEY_UP = 53;
    WEBVIEW_INSTANCE_ON_ATTACHED_TO_WINDOW = 54;
    WEBVIEW_INSTANCE_DISPATCH_KEY_EVENT = 55;
    WEBVIEW_INSTANCE_ON_TOUCH_EVENT = 56;
    WEBVIEW_INSTANCE_ON_HOVER_EVENT = 57;
    WEBVIEW_INSTANCE_ON_GENERIC_MOTION_EVENT = 58;
    WEBVIEW_INSTANCE_REQUEST_FOCUS = 59;
    WEBVIEW_INSTANCE_ON_MEASURE = 60;
    WEBVIEW_INSTANCE_REQUEST_CHILD_RECTANGLE_ON_SCREEN = 61;
    WEBVIEW_INSTANCE_SET_BACKGROUND_COLOR = 62;
    WEBVIEW_INSTANCE_ON_START_TEMPORARY_DETACH = 63;
    WEBVIEW_INSTANCE_ON_FINISH_TEMPORARY_DETACH = 64;
    WEBVIEW_INSTANCE_ON_CHECK_IS_TEXT_EDITOR = 65;
    WEBVIEW_INSTANCE_ON_APPLY_WINDOW_INSETS = 66;
    WEBVIEW_INSTANCE_ON_RESOLVE_POINTER_ICON = 67;
    WEBVIEW_INSTANCE_COMPUTE_HORIZONTAL_SCROLL_RANGE = 68;
    WEBVIEW_INSTANCE_COMPUTE_HORIZONTAL_SCROLL_OFFSET = 69;
    WEBVIEW_INSTANCE_COMPUTE_VERTICAL_SCROLL_RANGE = 70;
    WEBVIEW_INSTANCE_COMPUTE_VERTICAL_SCROLL_OFFSET = 71;
    WEBVIEW_INSTANCE_COMPUTE_VERTICAL_SCROLL_EXTENT = 72;
    WEBVIEW_INSTANCE_COMPUTE_SCROLL = 73;
    WEBVIEW_INSTANCE_CREATE_PRINT_DOCUMENT_ADAPTER = 74;
    WEBVIEW_INSTANCE_EXTRACT_SMART_CLIP_DATA = 75;
    WEBVIEW_INSTANCE_SET_SMART_CLIP_RESULT_HANDLER = 76;
    WEBVIEW_INSTANCE_GET_RENDER_PROCESS = 77;
    WEBVIEW_INSTANCE_GET_WEBVIEW_RENDERER_CLIENT_ADAPTER = 78;
    WEBVIEW_INSTANCE_PAGE_UP = 79;
    WEBVIEW_INSTANCE_PAGE_DOWN = 80;
    WEBVIEW_INSTANCE_LOAD_URL_ADDITIONAL_HEADERS = 81;
    WEBVIEW_INSTANCE_INIT = 82;
    WEBVIEW_INSTANCE_CAPTURE_PICTURE = 83;
    WEBVIEW_INSTANCE_GET_SCALE = 84;
    WEBVIEW_INSTANCE_SET_INITIAL_SCALE = 85;
    WEBVIEW_INSTANCE_GET_HIT_TEST_RESULT = 86;
    WEBVIEW_INSTANCE_GET_URL = 87;
    WEBVIEW_INSTANCE_GET_ORIGINAL_URL = 88;
    WEBVIEW_INSTANCE_GET_TITLE = 89;
    WEBVIEW_INSTANCE_GET_FAVICON = 90;
    STATIC_FIND_ADDRESS = 91;
    STATIC_GET_DEFAULT_USER_AGENT = 92;
    STATIC_SET_WEB_CONTENTS_DEBUGGING_ENABLED = 93;
    STATIC_CLEAR_CLIENT_CERT_PREFERENCES = 94;
    STATIC_FREE_MEMORY_FOR_TESTS = 95;
    STATIC_ENABLE_SLOW_WHOLE_DOCUMENT_DRAW = 96;
    STATIC_PARSE_FILE_CHOOSER_RESULT = 97;
    STATIC_INIT_SAFE_BROWSING = 98;
    STATIC_SET_SAFE_BROWSING_ALLOWLIST = 99;
    STATIC_GET_SAFE_BROWSING_PRIVACY_POLICY_URL = 100;
    STATIC_IS_MULTI_PROCESS_ENABLED = 101;
    STATIC_GET_VARIATIONS_HEADER = 102;
    STATIC_SET_DEFAULT_TRAFFIC_STATS_TAG = 103;
    STATIC_SET_DEFAULT_TRAFFIC_STATS_UID = 104;
    STATIC_SET_RENDERER_LIBRARY_PREFETCH_MODE = 105;
    STATIC_GET_RENDERER_LIBRARY_PREFETCH_MODE = 106;
    // Remember to update WebViewStartupCallSite in enums.xml when adding new
    // values here.
  }
  // LINT.ThenChange(//android_webview/glue/java/src/com/android/webview/chromium/WebViewChromiumAwInit.java:CallSite)
>>>>>>> aaad9625

  // LINT.IfChange(WebViewChromiumStartupMode)
  enum StartupMode {
    FULLY_SYNC = 0;
    FULLY_ASYNC = 1;
    PARTIAL_ASYNC_THEN_SYNC = 2;
    ASYNC_BUT_FULLY_SYNC = 3;
  }
  // LINT.ThenChange(//tools/metrics/histograms/metadata/android/enums.xml:WebViewChromiumStartupMode)

  optional CallSite start_call_site = 2;
  optional CallSite finish_call_site = 3;
  optional StartupMode startup_mode = 4;
}

message AnimationFrameTimingInfo {
  optional int64 blocking_duration_ms = 1;
  optional int64 duration_ms = 2;
  optional int64 num_scripts = 3;
  // Id for the BeginFrame, which triggered this animation frame.
  optional BeginFrameId begin_frame_id = 4;
}

message AnimationFrameScriptTimingInfo {
  optional int64 style_duration_ms = 1;
  optional int64 layout_duration_ms = 2;
  optional int64 pause_duration_ms = 3;
  optional string class_like_name = 4;
  optional string property_like_name = 5;
  optional string source_location_url = 6;
  optional string source_location_function_name = 7;
  optional int64 source_location_char_position = 8;
  enum InvokerType {
    UNDEFINED = 0;
    CLASSIC_SCRIPT = 1;
    MODULE_SCRIPT = 2;
    USER_CALLBACK = 3;
    EVENT_HANDLER = 4;
    PROMISE_RESOLVE = 5;
    PROMISE_REJECT = 6;
  }
  optional InvokerType invoker_type = 9;
  enum ThirdPartyTechnology {
    UNSPECIFIED = 0;
    NONE = 1;
    WORD_PRESS = 2;
    GOOGLE_ANALYTICS = 3;
    GOOGLE_FONT_API = 4;
    GOOGLE_TAG_MANAGER = 5;
    GOOGLE_MAPS = 6;
    META_PIXEL = 7;
    YOUTUBE = 8;
    ADOBE_ANALYTICS = 9;
    TIKTOK_PIXEL = 10;
    HOTJAR = 11;
    GOOGLE_ADSENSE = 12;
    GOOGLE_PUBLISHER_TAG = 13;
    GOOGLE_ADS_LIBRARIES = 14;
    FUNDING_CHOICES = 15;
    ELEMENTOR = 16;
    SLIDER_REVOLUTION = 17;
  }
  optional ThirdPartyTechnology third_party_technology = 10;
}

message BeginFrameId {
  optional uint64 source_id = 1;
  optional uint64 sequence_number = 2;
}

message MainFramePipeline {
  enum Step {
    UNKNOWN = 0;
    SEND_BEGIN_MAIN_FRAME = 1;
    BEGIN_MAIN_FRAME = 2;
    ABORTED_ON_MAIN = 3;
    COMMIT_ON_MAIN = 4;
    READY_TO_COMMIT_ON_IMPL = 5;
    COMMIT_ON_IMPL = 6;
    COMMIT_COMPLETE = 7;
    READY_TO_ACTIVATE = 8;
    ACTIVATE = 9;
    DRAW = 10;
    UPDATE_DISPLAY_TREE = 11;
  }

  // Id connecting the steps of the pipeline together.
  optional uint64 main_frame_id = 1;
  optional Step step = 2;

  // Id for the BeginFrame, which triggered this main frame.
  // Set for the SEND_BEGIN_MAIN_FRAME step.
  optional BeginFrameId begin_frame_id = 3;

  // If the step is ABORTED_ON_MAIN, this field will contain the reason.
  enum AbortedOnMainReason {
    ABORTED_MAIN_REASON_UNKNOWN = 0;
    NOT_VISIBLE = 1;
    DEFERRED_UPDATE = 2;
    DEFERRED_COMMIT_ABORTED = 3;
    NO_UPDATE = 4;
  }
  optional AbortedOnMainReason aborted_on_main_reason = 4;

  // Id of the last begin frame id issued by renderer compositor by the time
  // this main frame is drawn for the first time.
  // The difference between `begin_frame_id` and
  // `last_begin_frame_id_during_first_draw` can be used to reason about the
  // main frame latency. Set for the first DRAW step.
  optional BeginFrameId last_begin_frame_id_during_first_draw = 5;
}

message CurrentTask {
  // t1 - t0, where t1 is the start timestamp of this slice and t0 is the start
  // timestamp of the task containing this slice.
  optional uint64 event_offset_from_task_start_time_us = 1;

  // Timestamp in microseconds of the start of the task containing this slice.
  optional uint64 task_start_time_us = 2;

  // t1 - t0, where t1 is the start timestamp of this slice and t0 is the
  // timestamp of the time when the task containing this slice
  // was queued.
  optional uint64 task_queueing_time_us = 3;

  // Timestamp in microseconds of the time when the task containing
  // this slice was queued.
  optional uint64 task_queued_time_us = 4;
}

message ChromeLatencyInfo2 {
  optional int64 trace_id = 1;

  // NEXT ID: 16
  // All step are optional but the enum is ordered (not by number) below in the
  // order we expect them to appear if they are emitted in trace in a blocking
  // fashion.
  enum Step {
    STEP_UNSPECIFIED = 0;
    // Emitted on the browser main thread.
    STEP_SEND_INPUT_EVENT_UI = 3;
    // The browser main thread sends a
    // blink.mojom.WidgetInputHandler::DispatchEvent Mojo message to the
    // renderer's compositor.
    STEP_SEND_DISPATCH_EVENT_MOJO_MESSAGE = 15;
    // Happens on the renderer's compositor.
    STEP_HANDLE_INPUT_EVENT_IMPL = 5;
    STEP_RESAMPLE_SCROLL_EVENTS = 14;
    STEP_DID_HANDLE_INPUT_AND_OVERSCROLL = 8;
    // Occurs on the Renderer's main thread.
    STEP_HANDLE_INPUT_EVENT_MAIN = 4;
    STEP_MAIN_THREAD_SCROLL_UPDATE = 2;
    STEP_HANDLE_INPUT_EVENT_MAIN_COMMIT = 1;
    // Could be emitted on both the renderer's main OR compositor.
    STEP_HANDLED_INPUT_EVENT_MAIN_OR_IMPL = 9;
    // Optionally sometimes HANDLED_INPUT_EVENT_MAIN_OR_IMPL will proxy to the
    // renderer's compositor and this will be emitted.
    STEP_HANDLED_INPUT_EVENT_IMPL = 10;
    // Occurs on Browser Main.
    STEP_TOUCH_EVENT_HANDLED = 12;
    // Occurs on Browser Main.
    STEP_GESTURE_EVENT_HANDLED = 13;
    // Renderer's compositor.
    STEP_SWAP_BUFFERS = 6 [deprecated = true];
    // Happens on the VizCompositor in the GPU process.
    STEP_DRAW_AND_SWAP = 7 [deprecated = true];
    // Happens on the GPU main thread after the swap has completed.
    STEP_FINISHED_SWAP_BUFFERS = 11 [deprecated = true];
    // See above for NEXT ID, enum steps are not ordered by tag number.
  };

  optional Step step = 2;
  optional int32 frame_tree_node_id = 3;

  // This enum is a copy of LatencyComponentType enum in Chrome, located in
  // ui/latency/latency_info.h, modulo added UNKNOWN value per protobuf
  // practices.
  enum LatencyComponentType {
    COMPONENT_UNSPECIFIED = 0;
    COMPONENT_INPUT_EVENT_LATENCY_BEGIN_RWH = 1;
    COMPONENT_INPUT_EVENT_LATENCY_SCROLL_UPDATE_ORIGINAL = 2;
    COMPONENT_INPUT_EVENT_LATENCY_FIRST_SCROLL_UPDATE_ORIGINAL = 3;
    COMPONENT_INPUT_EVENT_LATENCY_ORIGINAL = 4;
    COMPONENT_INPUT_EVENT_LATENCY_UI = 5;
    COMPONENT_INPUT_EVENT_LATENCY_RENDERER_MAIN = 6;
    COMPONENT_INPUT_EVENT_LATENCY_RENDERING_SCHEDULED_MAIN = 7;
    COMPONENT_INPUT_EVENT_LATENCY_RENDERING_SCHEDULED_IMPL = 8;
    COMPONENT_INPUT_EVENT_LATENCY_SCROLL_UPDATE_LAST_EVENT = 9;
    COMPONENT_INPUT_EVENT_LATENCY_ACK_RWH = 10;
    COMPONENT_INPUT_EVENT_LATENCY_RENDERER_SWAP = 11;
    COMPONENT_DISPLAY_COMPOSITOR_RECEIVED_FRAME = 12;
    COMPONENT_INPUT_EVENT_GPU_SWAP_BUFFER = 13;
    COMPONENT_INPUT_EVENT_LATENCY_FRAME_SWAP = 14;
  }

  message ComponentInfo {
    optional LatencyComponentType component_type = 1;

    // Microsecond timestamp in CLOCK_MONOTONIC domain
    optional uint64 time_us = 2;
  };

  repeated ComponentInfo component_info = 4;
  optional bool is_coalesced = 5;
  optional int64 gesture_scroll_id = 6;
  optional int64 touch_id = 7;

  // Must be kept in sync with blink::mojom::EventType.
  // All values are incremented by one for consistency with other proto enums.
  enum InputType {
    UNDEFINED_EVENT = 0;
    MOUSE_DOWN_EVENT = 1;
    MOUSE_UP_EVENT = 2;
    MOUSE_MOVE_EVENT = 3;
    MOUSE_ENTER_EVENT = 4;
    MOUSE_LEAVE_EVENT = 5;
    CONTEXT_MENU_EVENT = 6;

    MOUSE_WHEEL_EVENT = 7;

    RAW_KEY_DOWN_EVENT = 8;
    KEY_DOWN_EVENT = 9;
    KEY_UP_EVENT = 10;
    CHAR_EVENT = 11;

    GESTURE_SCROLL_BEGIN_EVENT = 12;
    GESTURE_SCROLL_END_EVENT = 13;
    GESTURE_SCROLL_UPDATE_EVENT = 14;
    GESTURE_FLING_START_EVENT = 15;
    GESTURE_FLING_CANCEL_EVENT = 16;
    GESTURE_PINCH_BEGIN_EVENT = 17;
    GESTURE_PINCH_END_EVENT = 18;
    GESTURE_PINCH_UPDATE_EVENT = 19;

    GESTURE_BEGIN_EVENT = 20;

    GESTURE_TAP_DOWN_EVENT = 21;
    GESTURE_SHOW_PRESS_EVENT = 22;
    GESTURE_TAP_EVENT = 23;
    GESTURE_TAP_CANCEL_EVENT = 24;
    GESTURE_SHORT_PRESS_EVENT = 25;
    GESTURE_LONG_PRESS_EVENT = 26;
    GESTURE_LONG_TAP_EVENT = 27;
    GESTURE_TWO_FINGER_TAP_EVENT = 28;
    GESTURE_TAP_UNCONFIRMED_EVENT = 29;

    GESTURE_DOUBLE_TAP_EVENT = 30;
    GESTURE_END_EVENT = 31;

    TOUCH_START_EVENT = 32;
    TOUCH_MOVE_EVENT = 33;
    TOUCH_END_EVENT = 34;
    TOUCH_CANCEL_EVENT = 35;
    TOUCH_SCROLL_STARTED_EVENT = 36;

    POINTER_DOWN_EVENT = 37;
    POINTER_UP_EVENT = 38;
    POINTER_MOVE_EVENT = 39;
    POINTER_RAW_UPDATE_EVENT = 40;
    POINTER_CANCEL_EVENT = 41;
    POINTER_CAUSED_UA_ACTION_EVENT = 42;
  }

  // The type of input corresponding to this `ChromeLatencyInfo`.
  optional InputType input_type = 8;

  // Intended to mirror `blink::mojom::InputEventResultState`.
  enum InputResultState {
    UNKNOWN = 0;
    CONSUMED = 1;
    NOT_CONSUMED = 2;
    NO_CONSUMER_EXISTS = 3;
    IGNORED = 4;
    SET_NON_BLOCKING = 5;
    SET_NON_BLOCKING_DUE_TO_FLING = 6;
  }

  // If applicable, the result of handling the input corresponding to this
  // `ChromeLatencyInfo`.
  optional InputResultState input_result_state = 9;

  // `trace_id` values corresponding to inputs that were coalesced/combined into
  // the input for this `ChromeLatencyInfo`.
  repeated int64 coalesced_trace_ids = 10;
}

message EventTiming {
  optional bool cancelable = 1;
  optional string frame = 2;
  optional uint32 interaction_id = 3;
  optional uint32 interaction_offset = 4;
  optional int64 node_id = 5;
  optional int64 key_code = 6;
  optional int32 pointer_id = 7;
  optional uint64 fallback_time_us = 8;
  enum EventType {
    UNDEFINED = 0;
    AUX_CLICK_EVENT = 1;
    CLICK_EVENT = 2;
    CONTEXT_MENU_EVENT = 3;
    DOUBLE_CLICK_EVENT = 4;
    MOUSE_DOWN_EVENT = 5;
    MOUSE_ENTER_EVENT = 6;
    MOUSE_LEAVE_EVENT = 7;
    MOUSE_OUT_EVENT = 9;
    MOUSE_OVER_EVENT = 10;
    MOUSE_UP_EVENT = 11;
    POINTER_OVER_EVENT = 12;
    POINTER_ENTER_EVENT = 13;
    POINTER_DOWN_EVENT = 14;
    POINTER_UP_EVENT = 15;
    POINTER_CANCEL_EVENT = 16;
    POINTER_OUT_EVENT = 17;
    POINTER_LEAVE_EVENT = 18;
    GOT_POINTER_CAPTURE_EVENT = 19;
    LOST_POINTER_CAPTURE_EVENT = 20;
    TOUCH_START_EVENT = 21;
    TOUCH_END_EVENT = 22;
    TOUCH_CANCEL_EVENT = 23;
    KEY_DOWN_EVENT = 24;
    KEY_PRESS_EVENT = 25;
    KEY_UP_EVENT = 26;
    BEFORE_INPUT_EVENT = 27;
    INPUT_EVENT = 28;
    COMPOSITION_START_EVENT = 29;
    COMPOSITION_UPDATE_EVENT = 30;
    COMPOSITION_END_EVENT = 31;
    DRAG_START_EVENT = 32;
    DRAG_END_EVENT = 33;
    DRAG_ENTER_EVENT = 34;
    DRAG_LEAVE_EVENT = 35;
    DRAG_OVER_EVENT = 36;
    DROP_EVENT = 37;
  }
  optional EventType type = 9;
}

// Frame information provided by Android's Choreographer.
// See
// https://developer.android.com/ndk/reference/group/choreographer#achoreographerframecallbackdata.
// Next ID: 4
message AndroidChoreographerFrameCallbackData {
  // The time in microseconds at which the frame started being rendered.
  // See
  // https://developer.android.com/ndk/reference/group/choreographer#achoreographerframecallbackdata_getframetimenanos.
  optional int64 frame_time_us = 1;

  message FrameTimeline {
    // The token used by the platform to identify the frame timeline.
    // See
    // https://developer.android.com/ndk/reference/group/choreographer#achoreographerframecallbackdata_getframetimelinevsyncid.
    optional int64 vsync_id = 1;

    // The difference in microseconds between:
    // (A) the time at which the frame needs to be ready by in order to be
    //     presented on time and
    // (B) the time at which the frame started being rendered (frame_time_us).
    // See
    // https://developer.android.com/ndk/reference/group/choreographer#achoreographerframecallbackdata_getframetimelinedeadlinenanos.
    optional int64 latch_delta_us = 2;

    // The difference in microseconds between:
    // (A) the time at which the frame is expected to be presented and
    // (B) the time at which the frame started being rendered (frame_time_us).
    // See
    // https://developer.android.com/ndk/reference/group/choreographer#achoreographerframecallbackdata_getframetimelineexpectedpresentationtimenanos.
    optional int64 present_delta_us = 3;
  }

  // Possible frame timelines.
  // See
  // https://developer.android.com/ndk/reference/group/choreographer#achoreographerframecallbackdata_getframetimelineslength.
  repeated FrameTimeline frame_timeline = 2;

  // The index (into frame_timeline) of the platform-preferred frame timeline.
  // See
  // https://developer.android.com/ndk/reference/group/choreographer#achoreographerframecallbackdata_getpreferredframetimelineindex.
  optional int64 preferred_frame_timeline_index = 3;
}

message ChromeFrameReporter2 {
  enum State {
    // The frame did not have any updates to present.
    STATE_NO_UPDATE_DESIRED = 0;

    // The frame presented all the desired updates (i.e. any updates requested
    // from both the compositor thread and main-threads were handled).
    STATE_PRESENTED_ALL = 1;

    // The frame was presented with some updates, but also missed some updates
    // (e.g. missed updates from the main-thread, but included updates from the
    // compositor thread).
    STATE_PRESENTED_PARTIAL = 2;

    // The frame was dropped, i.e. some updates were desired for the frame, but
    // was not presented.
    STATE_DROPPED = 3;
  };

  optional State state = 1;

  enum FrameDropReason {
    REASON_UNSPECIFIED = 0;

    // Frame was dropped by the display-compositor.
    // The display-compositor may drop a frame some times (e.g. the frame missed
    // the deadline, or was blocked on surface-sync, etc.)
    REASON_DISPLAY_COMPOSITOR = 1;

    // Frame was dropped because of the main-thread.
    // The main-thread may cause a frame to be dropped, e.g. if the main-thread
    // is running expensive javascript, or doing a lot of layout updates, etc.
    REASON_MAIN_THREAD = 2;

    // Frame was dropped by the client compositor.
    // The client compositor can drop some frames too (e.g. attempting to
    // recover latency, missing the deadline, etc.).
    REASON_CLIENT_COMPOSITOR = 3;
  };

  // The reason is set only if |state| is not |STATE_UPDATED_ALL|.
  optional FrameDropReason reason = 2;

  optional uint64 frame_source = 3;
  optional uint64 frame_sequence = 4;

  // If this is a dropped frame (i.e. if |state| is set to |STATE_DROPPED| or
  // |STATE_PRESENTED_PARTIAL|), then indicates whether this frame impacts
  // smoothness.
  optional bool affects_smoothness = 5;

  enum ScrollState {
    SCROLL_NONE = 0;
    SCROLL_MAIN_THREAD = 1;
    SCROLL_COMPOSITOR_THREAD = 2;
    SCROLL_RASTER = 3;

    // Used when it can't be determined whether a scroll is in progress or not.
    SCROLL_UNKNOWN = 4;
  }

  // The type of active scroll.
  optional ScrollState scroll_state = 6;

  // If any main thread animation is active during this frame.
  optional bool has_main_animation = 7;
  // If any compositor thread animation is active during this frame.
  optional bool has_compositor_animation = 8;
  // If any touch-driven UX (not scroll) is active during this frame.
  optional bool has_smooth_input_main = 9;

  // Whether the frame contained any missing content (i.e. whether there was
  // checkerboarding in the frame).  If has_missing_content,
  // checkerboarded_needs_raster and checkerboarded_needs_record all have
  // values, has_missing_content should equal checkerboarded_needs_raster ||
  // checkerboarded_needs_record.
  optional bool has_missing_content = 10;

  // The id of layer_tree_host that the frame has been produced for.
  optional uint64 layer_tree_host_id = 11;

  // If total latency of PipelineReporter exceeds a certain limit.
  optional bool has_high_latency = 12;

  enum FrameType {
    FORKED = 0;
    BACKFILL = 1;
  }

  // Indicate if the frame is "FORKED" (i.e. a PipelineReporter event starts at
  // the same frame sequence as another PipelineReporter) or "BACKFILL"
  // (i.e. dropped frames when there are no partial compositor updates).
  optional FrameType frame_type = 13;

  // The breakdown stage of PipelineReporter that is most likely accountable for
  // high latency.
  repeated string high_latency_contribution_stage = 14;

  // Whether the frame contained any content that is not fully rastered.
  optional bool checkerboarded_needs_raster = 15;

  // Whether the frame contained any content that is not fully recorded.
  optional bool checkerboarded_needs_record = 16;

  // viz::BeginFrameArgs.trace_id of the frame (before surface aggregation). See
  // also ChromeTrackEvent.EventLatency.surface_frame_trace_id.
  optional int64 surface_frame_trace_id = 17;

  // gfx::PresentationFeedback.display_trace_id of the frame (after surface
  // aggregation). See also ChromeTrackEvent.EventLatency.display_trace_id.
  optional int64 display_trace_id = 18;
}

message InputTransferHandler {
  // The values in this enum are incremented by one compared to histograms enum
  // to follow proto guidelines to leave 0 for unknown or unset values.
  // LINT.IfChange(TransferInputToVizResult)
  enum TransferInputToVizResult {
    // We don't expect this to be present in traces.
    UNKNOWN = 0;
    SUCCESSFULLY_TRANSFERRED = 1;
    INPUT_TRANSFER_HANDLER_NOT_FOUND_IN_MAP = 2;
    NON_FINGER_TOOL_TYPE = 3;
    VIZ_INITIALIZATION_NOT_COMPLETE = 4;
    SELECTION_HANDLES_ACTIVE = 5;
    CAN_TRIGGER_BACK_GESTURE = 6;
    IME_IS_ACTIVE = 7;
    REQUESTED_BY_EMBEDDER = 8;
    SYSTEM_SERVER_DID_NOT_TRANSFER = 9;
    BROWSER_TOKEN_CHANGED = 10;
    MULTIPLE_BROWSER_WINDOWS_OPEN = 11;
    DOWN_TIME_AFTER_EVENT_TIME = 12;
    SEQUENCE_TRANSFERRED_BACK_FROM_VIZ = 13;
  };
  // LINT.ThenChange(//tools/metrics/histograms/metadata/android/enums.xml:TransferInputToVizResult)
  optional TransferInputToVizResult transfer_result = 1;
};

<<<<<<< HEAD
message ChromeTrackEvent {
  // Extension range for Chrome: 1000-1999
  // Next ID: 1077
=======
message ResponseInfo {
  // The HTTP response code. Will be left empty if the response code is unknown.
  optional int64 response_code = 1;

  // Whether the response was served from the HTTP cache.
  optional bool was_http_cache = 2;
};

message ChromeTrackEvent {
  // Extension range for Chrome: 1000-1999
  // Next ID: 1078
>>>>>>> aaad9625
  extend TrackEvent {
    optional ChromeAppState chrome_app_state = 1000;

    optional ChromeMemoryPressureNotification
        chrome_memory_pressure_notification = 1001;

    optional ChromeTaskAnnotator chrome_task_annotator = 1002;

    optional ChromeBrowserContext chrome_browser_context = 1003;

    optional ChromeProfileDestroyer chrome_profile_destroyer = 1004;

    optional ChromeTaskPostedToDisabledQueue
        chrome_task_posted_to_disabled_queue = 1005;

    optional ChromeRasterTask chrome_raster_task = 1006;

    optional ChromeMessagePumpForUI chrome_message_pump_for_ui = 1007;

    optional RenderFrameImplDeletion render_frame_impl_deletion = 1008;

    optional ShouldSwapBrowsingInstancesResult
        should_swap_browsing_instances_result = 1009;

    optional FrameTreeNodeInfo frame_tree_node_info = 1010;

    optional ChromeHashedPerformanceMark chrome_hashed_performance_mark = 1011;

    optional RenderProcessHost render_process_host = 1012;
    optional RenderProcessHostCleanup render_process_host_cleanup = 1013;
    optional RenderProcessHostListener render_process_host_listener_changed =
        1014;
    optional ChildProcessLauncherPriority child_process_launcher_priority =
        1015;

    optional ResourceBundle resource_bundle = 1016;

    optional ChromeWebAppBadNavigate chrome_web_app_bad_navigate = 1017;

    optional ChromeExtensionId chrome_extension_id = 1018;

    optional SiteInstance site_instance = 1019;

    optional RenderViewHost render_view_host = 1020;

    optional RenderFrameProxyHost render_frame_proxy_host = 1021;

    optional AndroidViewDump android_view_dump = 1022;

    optional ParkableStringCompressInBackground
        parkable_string_compress_in_background = 1023;
    optional ParkableStringUnpark parkable_string_unpark = 1024;

    optional ChromeSamplingProfilerSampleCollected
        chrome_sampling_profiler_sample_completed = 1025;
    optional SendBeginMainFrameToCommitBreakdown
        send_begin_mainframe_to_commit_breakdown = 1026;

    optional GlobalRenderFrameHostId global_render_frame_host_id = 1027;

    optional RenderFrameHost render_frame_host = 1028;

    optional ChromeThreadPoolTask thread_pool_task = 1029;

    optional BackForwardCacheCanStoreDocumentResult
        back_forward_cache_can_store_document_result = 1030;

    optional RendererMainThreadTaskExecution
        renderer_main_thread_task_execution = 1031;

    optional EventLatency event_latency = 1032;

    optional ProcessSingleton process_singleton = 1033;

    optional SiteInstanceGroup site_instance_group = 1034;

    optional BrowsingContextState browsing_context_state = 1035;

    optional DeviceThermalState device_thermal_state = 1036;

    optional NavigationHandle navigation = 1037;

    optional AndroidIPC android_ipc = 1038;

    optional ChromeSqlDiagnostics sql_diagnostics = 1039;

    optional SequenceManagerTask sequence_manager_task = 1040;

    optional AndroidToolbar android_toolbar = 1041;

    optional ActiveProcesses active_processes = 1042;

    optional BlinkTaskScope blink_task_scope = 1043;

    optional UkmPageLoadTimingUpdate ukm_page_load_timing_update = 1044;

    optional BlinkHighEntropyAPI high_entropy_api = 1045;

    optional TabSwitchMeasurement tab_switch_measurement = 1046;

    optional ScrollDeltas scroll_deltas = 1047;

    optional WinRenderAudioFromSource win_render_audio_from_source = 1048;

    optional MacAUHALStream mac_auhal_stream = 1049;

    optional LinuxAlsaOutput linux_alsa_output = 1050;

    optional LinuxPulseOutput linux_pulse_output = 1051;

    optional ChromeGraphicsPipeline chrome_graphics_pipeline = 1052;

    optional CrasUnified chromeos_cras_unified = 1053;

    optional LibunwindstackUnwinder libunwindstack_unwinder = 1054;

    optional ScrollPredictorMetrics scroll_predictor_metrics = 1055;

    optional PageLoad page_load = 1056;

    optional StartUp startup = 1057;

    optional WebContentInteraction web_content_interaction = 1058;

    optional EventForwarder event_forwarder = 1059;

    optional TouchDispositionGestureFilter touch_disposition_gesture_filter =
        1060;

    optional ViewClassName view_class_name = 1061;

    optional ChromeCompositorSchedulerStateV2 cc_scheduler_state = 1062;

    optional WebViewStartup webview_startup = 1063;

    optional AnimationFrameTimingInfo animation_frame_timing_info = 1064;

    optional AnimationFrameScriptTimingInfo animation_frame_script_timing_info =
        1065;

    optional ScrollMetrics scroll_metrics = 1066;

    optional MainFramePipeline main_frame_pipeline = 1067;

    optional ChromeLatencyInfo2 chrome_latency_info = 1068;

    optional EventTiming event_timing = 1069;

    optional AndroidChoreographerFrameCallbackData
        android_choreographer_frame_callback_data = 1070;

    optional CurrentTask current_task = 1071;

    optional WebExposedIsolationInfo web_exposed_isolation_info = 1072;

    optional UrlInfo url_info = 1073;

    optional BeginFrameId begin_frame_id = 1074;

    // Older versions of Chrome set TrackEvent.chrome_frame_reporter, which is
    // now deprecated, instead.
    optional ChromeFrameReporter2 frame_reporter = 1075;

    optional InputTransferHandler input_transfer_handler = 1076;
<<<<<<< HEAD
=======

    optional ResponseInfo response_info = 1077;
>>>>>>> aaad9625
  }
}<|MERGE_RESOLUTION|>--- conflicted
+++ resolved
@@ -706,10 +706,7 @@
     CACHE_LIMIT_PRUNED_ON_MODERATE_MEMORY_PRESSURE = 66;
     CACHE_LIMIT_PRUNED_ON_CRITICAL_MEMORY_PRESSURE = 67;
     SHARED_WORKER_MESSAGE = 68;
-<<<<<<< HEAD
-=======
     SHARED_WORKER_WITH_NO_ACTIVE_CLIENT = 69;
->>>>>>> aaad9625
   }
 
   optional BackForwardCacheNotRestoredReason
@@ -878,17 +875,6 @@
   // aggregation) in which the input was first presented. See also
   // ChromeGraphicsPipeline.display_trace_id.
   optional int64 display_trace_id = 8;
-<<<<<<< HEAD
-  // This is set only for scroll updates and is based on the
-  // Event.ScrollJank.DelayedFramesPercentage.FixedWindow3 metric.
-  // NOTE: This field is a new experimental version of is_janky_scrolled_frame.
-  // This field aims to address the old field's shortcomings and eventually
-  // replace it. For now, we recommend you still use the old field
-  // (is_janky_scrolled_frame). See the
-  // Event.ScrollJank.DelayedFramesPercentage.FixedWindow3 histogram's
-  // documentation for more details.
-  optional bool is_janky_scrolled_frame_v3 = 9;
-=======
 
   // Deprecated in favor of `scroll_jank_v4.is_janky`. Not filled
   // anymore in newer versions of Chrome.
@@ -971,7 +957,6 @@
     optional int64 current_delivery_cutoff_us = 8;
   }
   optional ScrollJankV4Result scroll_jank_v4 = 10;
->>>>>>> aaad9625
 }
 
 message ProcessSingleton {
@@ -2093,12 +2078,6 @@
 message WebViewStartup {
   optional bool from_ui_thread = 1 [deprecated = true];
   // This enum must be kept in sync with WebViewChromiumAwInit.CallSite
-<<<<<<< HEAD
-  enum CallSite {
-    GET_AW_TRACING_CONTROLLER = 0;
-    GET_AW_PROXY_CONTROLLER = 1;
-    WEBVIEW_INSTANCE = 2;
-=======
   // LINT.IfChange(WebViewStartup)
   enum CallSite {
     GET_AW_TRACING_CONTROLLER = 0;
@@ -2109,7 +2088,6 @@
     WEBVIEW_INSTANCE = 2;
     // This entry should no longer be used. This was a catch all for all static
     // methods but we now have different callsites for each method.
->>>>>>> aaad9625
     GET_STATICS = 3;
     GET_DEFAULT_GEOLOCATION_PERMISSIONS = 4;
     GET_DEFAULT_SERVICE_WORKER_CONTROLLER = 5;
@@ -2118,9 +2096,6 @@
     GET_DEFAULT_WEBVIEW_DATABASE = 8;
     GET_TRACING_CONTROLLER = 9;
     ASYNC_WEBVIEW_STARTUP = 10;
-<<<<<<< HEAD
-  }
-=======
     WEBVIEW_INSTANCE_OVERLAY_HORIZONTAL_SCROLLBAR = 11;
     WEBVIEW_INSTANCE_OVERLAY_VERTICAL_SCROLLBAR = 12;
     WEBVIEW_INSTANCE_GET_CERTIFICATE = 13;
@@ -2221,7 +2196,6 @@
     // values here.
   }
   // LINT.ThenChange(//android_webview/glue/java/src/com/android/webview/chromium/WebViewChromiumAwInit.java:CallSite)
->>>>>>> aaad9625
 
   // LINT.IfChange(WebViewChromiumStartupMode)
   enum StartupMode {
@@ -2740,11 +2714,6 @@
   optional TransferInputToVizResult transfer_result = 1;
 };
 
-<<<<<<< HEAD
-message ChromeTrackEvent {
-  // Extension range for Chrome: 1000-1999
-  // Next ID: 1077
-=======
 message ResponseInfo {
   // The HTTP response code. Will be left empty if the response code is unknown.
   optional int64 response_code = 1;
@@ -2756,7 +2725,6 @@
 message ChromeTrackEvent {
   // Extension range for Chrome: 1000-1999
   // Next ID: 1078
->>>>>>> aaad9625
   extend TrackEvent {
     optional ChromeAppState chrome_app_state = 1000;
 
@@ -2921,10 +2889,7 @@
     optional ChromeFrameReporter2 frame_reporter = 1075;
 
     optional InputTransferHandler input_transfer_handler = 1076;
-<<<<<<< HEAD
-=======
 
     optional ResponseInfo response_info = 1077;
->>>>>>> aaad9625
   }
 }